---
<<<<<<< HEAD
name: "curium-linux-1.2"
=======
name: "phore-linux-1.4"
>>>>>>> d4546abc
enable_cache: true
suites:
- "trusty"
architectures:
- "amd64"
packages:
- "curl"
- "g++-aarch64-linux-gnu"
- "g++-4.8-aarch64-linux-gnu"
- "gcc-4.8-aarch64-linux-gnu"
- "binutils-aarch64-linux-gnu"
- "g++-arm-linux-gnueabihf"
- "g++-4.8-arm-linux-gnueabihf"
- "gcc-4.8-arm-linux-gnueabihf"
- "binutils-arm-linux-gnueabihf"
- "g++-4.8-multilib"
- "gcc-4.8-multilib"
- "binutils-gold"
- "git-core"
- "pkg-config"
- "autoconf"
- "libtool"
- "automake"
- "faketime"
- "bsdmainutils"
- "ca-certificates"
- "python"
reference_datetime: "2015-06-01 00:00:00"
remotes:
- "url": "https://github.com/curiumproject/curium.git"
  "dir": "curium"
files: []
script: |

  WRAP_DIR=$HOME/wrapped
  HOSTS="i686-pc-linux-gnu x86_64-linux-gnu arm-linux-gnueabihf"
  CONFIGFLAGS="--enable-glibc-back-compat --enable-reduce-exports --disable-bench --disable-gui-tests"
  FAKETIME_HOST_PROGS=""
  FAKETIME_PROGS="date ar ranlib nm"
  HOST_CFLAGS="-O2 -g"
  HOST_CXXFLAGS="-O2 -g"
  HOST_LDFLAGS=-static-libstdc++

  export QT_RCC_TEST=1
  export GZIP="-9n"
  export TAR_OPTIONS="--mtime="$REFERENCE_DATE\\\ $REFERENCE_TIME""
  export TZ="UTC"
  export BUILD_DIR=`pwd`
  mkdir -p ${WRAP_DIR}
  if test -n "$GBUILD_CACHE_ENABLED"; then
    export SOURCES_PATH=${GBUILD_COMMON_CACHE}
    export BASE_CACHE=${GBUILD_PACKAGE_CACHE}
    mkdir -p ${BASE_CACHE} ${SOURCES_PATH}
  fi

  function create_global_faketime_wrappers {
  for prog in ${FAKETIME_PROGS}; do
    echo '#!/bin/bash' > ${WRAP_DIR}/${prog}
    echo "REAL=\`which -a ${prog} | grep -v ${WRAP_DIR}/${prog} | head -1\`" >> ${WRAP_DIR}/${prog}
    echo 'export LD_PRELOAD=/usr/lib/x86_64-linux-gnu/faketime/libfaketime.so.1' >> ${WRAP_DIR}/${prog}
    echo "export FAKETIME=\"$1\"" >> ${WRAP_DIR}/${prog}
    echo "\$REAL \$@" >> $WRAP_DIR/${prog}
    chmod +x ${WRAP_DIR}/${prog}
  done
  }

  function create_per-host_faketime_wrappers {
  for i in $HOSTS; do
    for prog in ${FAKETIME_HOST_PROGS}; do
        echo '#!/bin/bash' > ${WRAP_DIR}/${i}-${prog}
        echo "REAL=\`which -a ${i}-${prog} | grep -v ${WRAP_DIR}/${i}-${prog} | head -1\`" >> ${WRAP_DIR}/${i}-${prog}
        echo 'export LD_PRELOAD=/usr/lib/x86_64-linux-gnu/faketime/libfaketime.so.1' >> ${WRAP_DIR}/${i}-${prog}
        echo "export FAKETIME=\"$1\"" >> ${WRAP_DIR}/${i}-${prog}
        echo "\$REAL \$@" >> $WRAP_DIR/${i}-${prog}
        chmod +x ${WRAP_DIR}/${i}-${prog}
    done
  done
  }

  # Faketime for depends so intermediate results are comparable
  export PATH_orig=${PATH}
  create_global_faketime_wrappers "2000-01-01 12:00:00"
  create_per-host_faketime_wrappers "2000-01-01 12:00:00"
  export PATH=${WRAP_DIR}:${PATH}

  EXTRA_INCLUDES_BASE=$WRAP_DIR/extra_includes
  mkdir -p $EXTRA_INCLUDES_BASE

  # x86 needs /usr/include/i386-linux-gnu/asm pointed to /usr/include/x86_64-linux-gnu/asm,
  # but we can't write there. Instead, create a link here and force it to be included in the
  # search paths by wrapping gcc/g++.

  mkdir -p $EXTRA_INCLUDES_BASE/i686-pc-linux-gnu
  rm -f $WRAP_DIR/extra_includes/i686-pc-linux-gnu/asm
  ln -s /usr/include/x86_64-linux-gnu/asm $EXTRA_INCLUDES_BASE/i686-pc-linux-gnu/asm

  for prog in gcc g++; do
  rm -f ${WRAP_DIR}/${prog}
  cat << EOF > ${WRAP_DIR}/${prog}
  #!/bin/bash
  REAL="`which -a ${prog} | grep -v ${WRAP_DIR}/${prog} | head -1`"
  for var in "\$@"
  do
    if [ "\$var" = "-m32" ]; then
      export C_INCLUDE_PATH="$EXTRA_INCLUDES_BASE/i686-pc-linux-gnu"
      export CPLUS_INCLUDE_PATH="$EXTRA_INCLUDES_BASE/i686-pc-linux-gnu"
      break
    fi
  done
  \$REAL \$@
  EOF
  chmod +x ${WRAP_DIR}/${prog}
  done

  cd curium
  BASEPREFIX=`pwd`/depends
  # Build dependencies for each host
  for i in $HOSTS; do
    EXTRA_INCLUDES="$EXTRA_INCLUDES_BASE/$i"
    if [ -d "$EXTRA_INCLUDES" ]; then
      export HOST_ID_SALT="$EXTRA_INCLUDES"
    fi
    make ${MAKEOPTS} -C ${BASEPREFIX} HOST="${i}"
    unset HOST_ID_SALT
  done

  # Faketime for binaries
  export PATH=${PATH_orig}
  create_global_faketime_wrappers "${REFERENCE_DATETIME}"
  create_per-host_faketime_wrappers "${REFERENCE_DATETIME}"
  export PATH=${WRAP_DIR}:${PATH}

  # Create the release tarball using (arbitrarily) the first host
  ./autogen.sh
  CONFIG_SITE=${BASEPREFIX}/`echo "${HOSTS}" | awk '{print $1;}'`/share/config.site ./configure --prefix=/
  make dist
  SOURCEDIST=`echo curium-*.tar.gz`
  DISTNAME=`echo ${SOURCEDIST} | sed 's/.tar.*//'`
  # Correct tar file order
  mkdir -p temp
  pushd temp
  tar xf ../$SOURCEDIST
  find curium-* | sort | tar --no-recursion --mode='u+rw,go+r-w,a+X' --owner=0 --group=0 -c -T - | gzip -9n > ../$SOURCEDIST
  popd

  ORIGPATH="$PATH"
  # Extract the release tarball into a dir for each host and build
  for i in ${HOSTS}; do
    export PATH=${BASEPREFIX}/${i}/native/bin:${ORIGPATH}
    mkdir -p distsrc-${i}
    cd distsrc-${i}
    INSTALLPATH=`pwd`/installed/${DISTNAME}
    mkdir -p ${INSTALLPATH}
    tar --strip-components=1 -xf ../$SOURCEDIST

    CONFIG_SITE=${BASEPREFIX}/${i}/share/config.site ./configure --prefix=/ --disable-ccache --disable-maintainer-mode --disable-dependency-tracking ${CONFIGFLAGS} CFLAGS="${HOST_CFLAGS}" CXXFLAGS="${HOST_CXXFLAGS}" LDFLAGS="${HOST_LDFLAGS}"
    make ${MAKEOPTS}

    make install DESTDIR=${INSTALLPATH}
    cd installed
    find . -name "lib*.la" -delete
    find . -name "lib*.a" -delete
    rm -rf ${DISTNAME}/lib/pkgconfig
    find ${DISTNAME}/bin -type f -executable -exec ../contrib/devtools/split-debug.sh {} {} {}.dbg \;
    # find ${DISTNAME}/lib -type f -exec ../contrib/devtools/split-debug.sh {} {} {}.dbg \;
    find ${DISTNAME} -not -name "*.dbg" | sort | tar --no-recursion --mode='u+rw,go+r-w,a+X' --owner=0 --group=0 -c -T - | gzip -9n > ${OUTDIR}/${DISTNAME}-${i}.tar.gz
    find ${DISTNAME} -name "*.dbg" | sort | tar --no-recursion --mode='u+rw,go+r-w,a+X' --owner=0 --group=0 -c -T - | gzip -9n > ${OUTDIR}/${DISTNAME}-${i}-debug.tar.gz
    cd ../../
    rm -rf distsrc-${i}
  done
  mkdir -p $OUTDIR/src
  mkdir -p $OUTDIR/src
  mv $SOURCEDIST $OUTDIR/src<|MERGE_RESOLUTION|>--- conflicted
+++ resolved
@@ -1,9 +1,5 @@
 ---
-<<<<<<< HEAD
-name: "curium-linux-1.2"
-=======
-name: "phore-linux-1.4"
->>>>>>> d4546abc
+name: "curium-linux-1.3"
 enable_cache: true
 suites:
 - "trusty"
