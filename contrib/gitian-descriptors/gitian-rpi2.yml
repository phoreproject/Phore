--- conflicted
+++ resolved
@@ -1,9 +1,5 @@
 ---
-<<<<<<< HEAD
-name: "curium-rpi2-1.2"
-=======
-name: "phore-rpi2-1.4"
->>>>>>> d4546abc
+name: "curium-rpi2-1.3"
 enable_cache: true
 suites:
 - "trusty"
