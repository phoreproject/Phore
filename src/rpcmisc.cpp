--- conflicted
+++ resolved
@@ -572,11 +572,9 @@
     string strSign = params[1].get_str();
     string strMessage = params[2].get_str();
 
-<<<<<<< HEAD
-    if (IsValidDestinationString(strAddress))
-=======
+
     if (!IsValidDestinationString(strAddress))
->>>>>>> b131c5b4
+
         throw JSONRPCError(RPC_TYPE_ERROR, "Invalid address");
     
     CTxDestination addr = DecodeDestination(strAddress);
