--- conflicted
+++ resolved
@@ -21,11 +21,7 @@
 uint32_t ParseChecksum(uint256 nChecksum, CoinDenomination denomination)
 {
     //shift to the beginning bit of this denomination and trim any remaining bits by returning 32 bits only
-<<<<<<< HEAD
-    int pos = distance(zerocoinDenomList.begin(), find(zerocoinDenomList.begin(), zerocoinDenomList.end(), denomination));
-=======
     int pos = std::distance(zerocoinDenomList.begin(), find(zerocoinDenomList.begin(), zerocoinDenomList.end(), denomination));
->>>>>>> a6f2527f
     nChecksum = nChecksum >> (32*((zerocoinDenomList.size() - 1) - pos));
     return nChecksum.Get32();
 }
