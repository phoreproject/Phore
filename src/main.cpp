// Copyright (c) 2009-2010 Satoshi Nakamoto
// Copyright (c) 2009-2014 The Bitcoin developers
// Copyright (c) 2014-2015 The Dash developers
// Copyright (c) 2015-2017 The PIVX developers
// Distributed under the MIT software license, see the accompanying
// file COPYING or http://www.opensource.org/licenses/mit-license.php.

#include "main.h"

#include "addrman.h"
#include "alert.h"
#include "chainparams.h"
#include "checkpoints.h"
#include "checkqueue.h"
#include "init.h"
#include "kernel.h"
#include "masternode-budget.h"
#include "masternode-payments.h"
#include "masternodeman.h"
#include "merkleblock.h"
#include "net.h"
#include "obfuscation.h"
#include "pow.h"
#include "spork.h"
#include "swifttx.h"
#include "txdb.h"
#include "txmempool.h"
#include "ui_interface.h"
#include "util.h"
#include "utilmoneystr.h"

#include <sstream>

#include <boost/algorithm/string/replace.hpp>
#include <boost/filesystem.hpp>
#include <boost/filesystem/fstream.hpp>
#include <boost/lexical_cast.hpp>
#include <boost/thread.hpp>

using namespace boost;
using namespace std;

#if defined(NDEBUG)
#error "Bulwark cannot be compiled without assertions."
#endif

/**
 * Global state
 */

CCriticalSection cs_main;

BlockMap mapBlockIndex;
map<uint256, uint256> mapProofOfStake;
set<pair<COutPoint, unsigned int> > setStakeSeen;
map<unsigned int, unsigned int> mapHashedBlocks;
CChain chainActive;
CBlockIndex* pindexBestHeader = NULL;
int64_t nTimeBestReceived = 0;
CWaitableCriticalSection csBestBlock;
CConditionVariable cvBlockChange;
int nScriptCheckThreads = 0;
bool fImporting = false;
bool fReindex = false;
bool fTxIndex = true;
bool fIsBareMultisigStd = true;
bool fCheckBlockIndex = false;
unsigned int nCoinCacheSize = 5000;
bool fAlerts = DEFAULT_ALERTS;

unsigned int nStakeMinAge = 60 * 60;
int64_t nReserveBalance = 0;

/** Fees smaller than this (in duffs) are considered zero fee (for relaying and mining)
 * We are ~100 times smaller then bitcoin now (2015-06-23), set minRelayTxFee only 10 times higher
 * so it's still 10 times lower comparing to bitcoin.
 */
CFeeRate minRelayTxFee = CFeeRate(10000);

CTxMemPool mempool(::minRelayTxFee);

struct COrphanTx {
    CTransaction tx;
    NodeId fromPeer;
};
map<uint256, COrphanTx> mapOrphanTransactions;
map<uint256, set<uint256> > mapOrphanTransactionsByPrev;
map<uint256, int64_t> mapRejectedBlocks;


void EraseOrphansFor(NodeId peer);

static void CheckBlockIndex();

/** Constant stuff for coinbase transactions we create: */
CScript COINBASE_FLAGS;

const string strMessageMagic = "DarkNet Signed Message:\n";

// Internal stuff
namespace
{
struct CBlockIndexWorkComparator {
    bool operator()(CBlockIndex* pa, CBlockIndex* pb) const
    {
        // First sort by most total work, ...
        if (pa->nChainWork > pb->nChainWork) return false;
        if (pa->nChainWork < pb->nChainWork) return true;

        // ... then by earliest time received, ...
        if (pa->nSequenceId < pb->nSequenceId) return false;
        if (pa->nSequenceId > pb->nSequenceId) return true;

        // Use pointer address as tie breaker (should only happen with blocks
        // loaded from disk, as those all have id 0).
        if (pa < pb) return false;
        if (pa > pb) return true;

        // Identical blocks.
        return false;
    }
};

CBlockIndex* pindexBestInvalid;

/**
     * The set of all CBlockIndex entries with BLOCK_VALID_TRANSACTIONS (for itself and all ancestors) and
     * as good as our current tip or better. Entries may be failed, though.
     */
set<CBlockIndex*, CBlockIndexWorkComparator> setBlockIndexCandidates;
/** Number of nodes with fSyncStarted. */
int nSyncStarted = 0;
/** All pairs A->B, where A (or one if its ancestors) misses transactions, but B has transactions. */
multimap<CBlockIndex*, CBlockIndex*> mapBlocksUnlinked;

CCriticalSection cs_LastBlockFile;
std::vector<CBlockFileInfo> vinfoBlockFile;
int nLastBlockFile = 0;

/**
     * Every received block is assigned a unique and increasing identifier, so we
     * know which one to give priority in case of a fork.
     */
CCriticalSection cs_nBlockSequenceId;
/** Blocks loaded from disk are assigned id 0, so start the counter at 1. */
uint32_t nBlockSequenceId = 1;

/**
     * Sources of received blocks, to be able to send them reject messages or ban
     * them, if processing happens afterwards. Protected by cs_main.
     */
map<uint256, NodeId> mapBlockSource;

/** Blocks that are in flight, and that are in the queue to be downloaded. Protected by cs_main. */
struct QueuedBlock {
    uint256 hash;
    CBlockIndex* pindex;        //! Optional.
    int64_t nTime;              //! Time of "getdata" request in microseconds.
    int nValidatedQueuedBefore; //! Number of blocks queued with validated headers (globally) at the time this one is requested.
    bool fValidatedHeaders;     //! Whether this block has validated headers at the time of request.
};
map<uint256, pair<NodeId, list<QueuedBlock>::iterator> > mapBlocksInFlight;

/** Number of blocks in flight with validated headers. */
int nQueuedValidatedHeaders = 0;

/** Number of preferable block download peers. */
int nPreferredDownload = 0;

/** Dirty block index entries. */
set<CBlockIndex*> setDirtyBlockIndex;

/** Dirty block file entries. */
set<int> setDirtyFileInfo;
} // anon namespace

//////////////////////////////////////////////////////////////////////////////
//
// dispatching functions
//

// These functions dispatch to one or all registered wallets

namespace
{
struct CMainSignals {
    /** Notifies listeners of updated transaction data (transaction, and optionally the block it is found in. */
    boost::signals2::signal<void(const CTransaction&, const CBlock*)> SyncTransaction;
    /** Notifies listeners of an erased transaction (currently disabled, requires transaction replacement). */
// XX42    boost::signals2::signal<void(const uint256&)> EraseTransaction;
    /** Notifies listeners of an updated transaction without new data (for now: a coinbase potentially becoming visible). */
    boost::signals2::signal<void(const uint256&)> UpdatedTransaction;
    /** Notifies listeners of a new active block chain. */
    boost::signals2::signal<void(const CBlockLocator&)> SetBestChain;
    /** Notifies listeners about an inventory item being seen on the network. */
    boost::signals2::signal<void(const uint256&)> Inventory;
    /** Tells listeners to broadcast their data. */
    boost::signals2::signal<void()> Broadcast;
    /** Notifies listeners of a block validation result */
    boost::signals2::signal<void(const CBlock&, const CValidationState&)> BlockChecked;
} g_signals;

} // anon namespace

void RegisterValidationInterface(CValidationInterface* pwalletIn)
{
    g_signals.SyncTransaction.connect(boost::bind(&CValidationInterface::SyncTransaction, pwalletIn, _1, _2));
// XX42 g_signals.EraseTransaction.connect(boost::bind(&CValidationInterface::EraseFromWallet, pwalletIn, _1));
    g_signals.UpdatedTransaction.connect(boost::bind(&CValidationInterface::UpdatedTransaction, pwalletIn, _1));
    g_signals.SetBestChain.connect(boost::bind(&CValidationInterface::SetBestChain, pwalletIn, _1));
    g_signals.Inventory.connect(boost::bind(&CValidationInterface::Inventory, pwalletIn, _1));
    g_signals.Broadcast.connect(boost::bind(&CValidationInterface::ResendWalletTransactions, pwalletIn));
    g_signals.BlockChecked.connect(boost::bind(&CValidationInterface::BlockChecked, pwalletIn, _1, _2));
}

void UnregisterValidationInterface(CValidationInterface* pwalletIn)
{
    g_signals.BlockChecked.disconnect(boost::bind(&CValidationInterface::BlockChecked, pwalletIn, _1, _2));
    g_signals.Broadcast.disconnect(boost::bind(&CValidationInterface::ResendWalletTransactions, pwalletIn));
    g_signals.Inventory.disconnect(boost::bind(&CValidationInterface::Inventory, pwalletIn, _1));
    g_signals.SetBestChain.disconnect(boost::bind(&CValidationInterface::SetBestChain, pwalletIn, _1));
    g_signals.UpdatedTransaction.disconnect(boost::bind(&CValidationInterface::UpdatedTransaction, pwalletIn, _1));
// XX42    g_signals.EraseTransaction.disconnect(boost::bind(&CValidationInterface::EraseFromWallet, pwalletIn, _1));
    g_signals.SyncTransaction.disconnect(boost::bind(&CValidationInterface::SyncTransaction, pwalletIn, _1, _2));
}

void UnregisterAllValidationInterfaces()
{
    g_signals.BlockChecked.disconnect_all_slots();
    g_signals.Broadcast.disconnect_all_slots();
    g_signals.Inventory.disconnect_all_slots();
    g_signals.SetBestChain.disconnect_all_slots();
    g_signals.UpdatedTransaction.disconnect_all_slots();
// XX42    g_signals.EraseTransaction.disconnect_all_slots();
    g_signals.SyncTransaction.disconnect_all_slots();
}

void SyncWithWallets(const CTransaction& tx, const CBlock* pblock)
{
    g_signals.SyncTransaction(tx, pblock);
}

//////////////////////////////////////////////////////////////////////////////
//
// Registration of network node signals.
//

namespace
{
struct CBlockReject {
    unsigned char chRejectCode;
    string strRejectReason;
    uint256 hashBlock;
};

/**
 * Maintain validation-specific state about nodes, protected by cs_main, instead
 * by CNode's own locks. This simplifies asynchronous operation, where
 * processing of incoming data is done after the ProcessMessage call returns,
 * and we're no longer holding the node's locks.
 */
struct CNodeState {
    //! The peer's address
    CService address;
    //! Whether we have a fully established connection.
    bool fCurrentlyConnected;
    //! Accumulated misbehaviour score for this peer.
    int nMisbehavior;
    //! Whether this peer should be disconnected and banned (unless whitelisted).
    bool fShouldBan;
    //! String name of this peer (debugging/logging purposes).
    std::string name;
    //! List of asynchronously-determined block rejections to notify this peer about.
    std::vector<CBlockReject> rejects;
    //! The best known block we know this peer has announced.
    CBlockIndex* pindexBestKnownBlock;
    //! The hash of the last unknown block this peer has announced.
    uint256 hashLastUnknownBlock;
    //! The last full block we both have.
    CBlockIndex* pindexLastCommonBlock;
    //! Whether we've started headers synchronization with this peer.
    bool fSyncStarted;
    //! Since when we're stalling block download progress (in microseconds), or 0.
    int64_t nStallingSince;
    list<QueuedBlock> vBlocksInFlight;
    int nBlocksInFlight;
    //! Whether we consider this a preferred download peer.
    bool fPreferredDownload;

    CNodeState()
    {
        fCurrentlyConnected = false;
        nMisbehavior = 0;
        fShouldBan = false;
        pindexBestKnownBlock = NULL;
        hashLastUnknownBlock = uint256(0);
        pindexLastCommonBlock = NULL;
        fSyncStarted = false;
        nStallingSince = 0;
        nBlocksInFlight = 0;
        fPreferredDownload = false;
    }
};

/** Map maintaining per-node state. Requires cs_main. */
map<NodeId, CNodeState> mapNodeState;

// Requires cs_main.
CNodeState* State(NodeId pnode)
{
    map<NodeId, CNodeState>::iterator it = mapNodeState.find(pnode);
    if (it == mapNodeState.end())
        return NULL;
    return &it->second;
}

int GetHeight()
{
    while (true) {
        TRY_LOCK(cs_main, lockMain);
        if (!lockMain) {
            MilliSleep(50);
            continue;
        }
        return chainActive.Height();
    }
}

void UpdatePreferredDownload(CNode* node, CNodeState* state)
{
    nPreferredDownload -= state->fPreferredDownload;

    // Whether this node should be marked as a preferred download node.
    state->fPreferredDownload = (!node->fInbound || node->fWhitelisted) && !node->fOneShot && !node->fClient;

    nPreferredDownload += state->fPreferredDownload;
}

void InitializeNode(NodeId nodeid, const CNode* pnode)
{
    LOCK(cs_main);
    CNodeState& state = mapNodeState.insert(std::make_pair(nodeid, CNodeState())).first->second;
    state.name = pnode->addrName;
    state.address = pnode->addr;
}

void FinalizeNode(NodeId nodeid)
{
    LOCK(cs_main);
    CNodeState* state = State(nodeid);

    if (state->fSyncStarted)
        nSyncStarted--;

    if (state->nMisbehavior == 0 && state->fCurrentlyConnected) {
        AddressCurrentlyConnected(state->address);
    }

    BOOST_FOREACH (const QueuedBlock& entry, state->vBlocksInFlight)
        mapBlocksInFlight.erase(entry.hash);
    EraseOrphansFor(nodeid);
    nPreferredDownload -= state->fPreferredDownload;

    mapNodeState.erase(nodeid);
}

// Requires cs_main.
void MarkBlockAsReceived(const uint256& hash)
{
    map<uint256, pair<NodeId, list<QueuedBlock>::iterator> >::iterator itInFlight = mapBlocksInFlight.find(hash);
    if (itInFlight != mapBlocksInFlight.end()) {
        CNodeState* state = State(itInFlight->second.first);
        nQueuedValidatedHeaders -= itInFlight->second.second->fValidatedHeaders;
        state->vBlocksInFlight.erase(itInFlight->second.second);
        state->nBlocksInFlight--;
        state->nStallingSince = 0;
        mapBlocksInFlight.erase(itInFlight);
    }
}

// Requires cs_main.
void MarkBlockAsInFlight(NodeId nodeid, const uint256& hash, CBlockIndex* pindex = NULL)
{
    CNodeState* state = State(nodeid);
    assert(state != NULL);

    // Make sure it's not listed somewhere already.
    MarkBlockAsReceived(hash);

    QueuedBlock newentry = {hash, pindex, GetTimeMicros(), nQueuedValidatedHeaders, pindex != NULL};
    nQueuedValidatedHeaders += newentry.fValidatedHeaders;
    list<QueuedBlock>::iterator it = state->vBlocksInFlight.insert(state->vBlocksInFlight.end(), newentry);
    state->nBlocksInFlight++;
    mapBlocksInFlight[hash] = std::make_pair(nodeid, it);
}

/** Check whether the last unknown block a peer advertized is not yet known. */
void ProcessBlockAvailability(NodeId nodeid)
{
    CNodeState* state = State(nodeid);
    assert(state != NULL);

    if (state->hashLastUnknownBlock != 0) {
        BlockMap::iterator itOld = mapBlockIndex.find(state->hashLastUnknownBlock);
        if (itOld != mapBlockIndex.end() && itOld->second->nChainWork > 0) {
            if (state->pindexBestKnownBlock == NULL || itOld->second->nChainWork >= state->pindexBestKnownBlock->nChainWork)
                state->pindexBestKnownBlock = itOld->second;
            state->hashLastUnknownBlock = uint256(0);
        }
    }
}

/** Update tracking information about which blocks a peer is assumed to have. */
void UpdateBlockAvailability(NodeId nodeid, const uint256& hash)
{
    CNodeState* state = State(nodeid);
    assert(state != NULL);

    ProcessBlockAvailability(nodeid);

    BlockMap::iterator it = mapBlockIndex.find(hash);
    if (it != mapBlockIndex.end() && it->second->nChainWork > 0) {
        // An actually better block was announced.
        if (state->pindexBestKnownBlock == NULL || it->second->nChainWork >= state->pindexBestKnownBlock->nChainWork)
            state->pindexBestKnownBlock = it->second;
    } else {
        // An unknown block was announced; just assume that the latest one is the best one.
        state->hashLastUnknownBlock = hash;
    }
}

/** Find the last common ancestor two blocks have.
 *  Both pa and pb must be non-NULL. */
CBlockIndex* LastCommonAncestor(CBlockIndex* pa, CBlockIndex* pb)
{
    if (pa->nHeight > pb->nHeight) {
        pa = pa->GetAncestor(pb->nHeight);
    } else if (pb->nHeight > pa->nHeight) {
        pb = pb->GetAncestor(pa->nHeight);
    }

    while (pa != pb && pa && pb) {
        pa = pa->pprev;
        pb = pb->pprev;
    }

    // Eventually all chain branches meet at the genesis block.
    assert(pa == pb);
    return pa;
}

/** Update pindexLastCommonBlock and add not-in-flight missing successors to vBlocks, until it has
 *  at most count entries. */
void FindNextBlocksToDownload(NodeId nodeid, unsigned int count, std::vector<CBlockIndex*>& vBlocks, NodeId& nodeStaller)
{
    if (count == 0)
        return;

    vBlocks.reserve(vBlocks.size() + count);
    CNodeState* state = State(nodeid);
    assert(state != NULL);

    // Make sure pindexBestKnownBlock is up to date, we'll need it.
    ProcessBlockAvailability(nodeid);

    if (state->pindexBestKnownBlock == NULL || state->pindexBestKnownBlock->nChainWork < chainActive.Tip()->nChainWork) {
        // This peer has nothing interesting.
        return;
    }

    if (state->pindexLastCommonBlock == NULL) {
        // Bootstrap quickly by guessing a parent of our best tip is the forking point.
        // Guessing wrong in either direction is not a problem.
        state->pindexLastCommonBlock = chainActive[std::min(state->pindexBestKnownBlock->nHeight, chainActive.Height())];
    }

    // If the peer reorganized, our previous pindexLastCommonBlock may not be an ancestor
    // of their current tip anymore. Go back enough to fix that.
    state->pindexLastCommonBlock = LastCommonAncestor(state->pindexLastCommonBlock, state->pindexBestKnownBlock);
    if (state->pindexLastCommonBlock == state->pindexBestKnownBlock)
        return;

    std::vector<CBlockIndex*> vToFetch;
    CBlockIndex* pindexWalk = state->pindexLastCommonBlock;
    // Never fetch further than the best block we know the peer has, or more than BLOCK_DOWNLOAD_WINDOW + 1 beyond the last
    // linked block we have in common with this peer. The +1 is so we can detect stalling, namely if we would be able to
    // download that next block if the window were 1 larger.
    int nWindowEnd = state->pindexLastCommonBlock->nHeight + BLOCK_DOWNLOAD_WINDOW;
    int nMaxHeight = std::min<int>(state->pindexBestKnownBlock->nHeight, nWindowEnd + 1);
    NodeId waitingfor = -1;
    while (pindexWalk->nHeight < nMaxHeight) {
        // Read up to 128 (or more, if more blocks than that are needed) successors of pindexWalk (towards
        // pindexBestKnownBlock) into vToFetch. We fetch 128, because CBlockIndex::GetAncestor may be as expensive
        // as iterating over ~100 CBlockIndex* entries anyway.
        int nToFetch = std::min(nMaxHeight - pindexWalk->nHeight, std::max<int>(count - vBlocks.size(), 128));
        vToFetch.resize(nToFetch);
        pindexWalk = state->pindexBestKnownBlock->GetAncestor(pindexWalk->nHeight + nToFetch);
        vToFetch[nToFetch - 1] = pindexWalk;
        for (unsigned int i = nToFetch - 1; i > 0; i--) {
            vToFetch[i - 1] = vToFetch[i]->pprev;
        }

        // Iterate over those blocks in vToFetch (in forward direction), adding the ones that
        // are not yet downloaded and not in flight to vBlocks. In the mean time, update
        // pindexLastCommonBlock as long as all ancestors are already downloaded.
        BOOST_FOREACH (CBlockIndex* pindex, vToFetch) {
            if (!pindex->IsValid(BLOCK_VALID_TREE)) {
                // We consider the chain that this peer is on invalid.
                return;
            }
            if (pindex->nStatus & BLOCK_HAVE_DATA) {
                if (pindex->nChainTx)
                    state->pindexLastCommonBlock = pindex;
            } else if (mapBlocksInFlight.count(pindex->GetBlockHash()) == 0) {
                // The block is not already downloaded, and not yet in flight.
                if (pindex->nHeight > nWindowEnd) {
                    // We reached the end of the window.
                    if (vBlocks.size() == 0 && waitingfor != nodeid) {
                        // We aren't able to fetch anything, but we would be if the download window was one larger.
                        nodeStaller = waitingfor;
                    }
                    return;
                }
                vBlocks.push_back(pindex);
                if (vBlocks.size() == count) {
                    return;
                }
            } else if (waitingfor == -1) {
                // This is the first already-in-flight block.
                waitingfor = mapBlocksInFlight[pindex->GetBlockHash()].first;
            }
        }
    }
}

} // anon namespace

bool GetNodeStateStats(NodeId nodeid, CNodeStateStats& stats)
{
    LOCK(cs_main);
    CNodeState* state = State(nodeid);
    if (state == NULL)
        return false;
    stats.nMisbehavior = state->nMisbehavior;
    stats.nSyncHeight = state->pindexBestKnownBlock ? state->pindexBestKnownBlock->nHeight : -1;
    stats.nCommonHeight = state->pindexLastCommonBlock ? state->pindexLastCommonBlock->nHeight : -1;
    BOOST_FOREACH (const QueuedBlock& queue, state->vBlocksInFlight) {
        if (queue.pindex)
            stats.vHeightInFlight.push_back(queue.pindex->nHeight);
    }
    return true;
}

void RegisterNodeSignals(CNodeSignals& nodeSignals)
{
    nodeSignals.GetHeight.connect(&GetHeight);
    nodeSignals.ProcessMessages.connect(&ProcessMessages);
    nodeSignals.SendMessages.connect(&SendMessages);
    nodeSignals.InitializeNode.connect(&InitializeNode);
    nodeSignals.FinalizeNode.connect(&FinalizeNode);
}

void UnregisterNodeSignals(CNodeSignals& nodeSignals)
{
    nodeSignals.GetHeight.disconnect(&GetHeight);
    nodeSignals.ProcessMessages.disconnect(&ProcessMessages);
    nodeSignals.SendMessages.disconnect(&SendMessages);
    nodeSignals.InitializeNode.disconnect(&InitializeNode);
    nodeSignals.FinalizeNode.disconnect(&FinalizeNode);
}

CBlockIndex* FindForkInGlobalIndex(const CChain& chain, const CBlockLocator& locator)
{
    // Find the first block the caller has in the main chain
    BOOST_FOREACH (const uint256& hash, locator.vHave) {
        BlockMap::iterator mi = mapBlockIndex.find(hash);
        if (mi != mapBlockIndex.end()) {
            CBlockIndex* pindex = (*mi).second;
            if (chain.Contains(pindex))
                return pindex;
        }
    }
    return chain.Genesis();
}

CCoinsViewCache* pcoinsTip = NULL;
CBlockTreeDB* pblocktree = NULL;

//////////////////////////////////////////////////////////////////////////////
//
// mapOrphanTransactions
//

bool AddOrphanTx(const CTransaction& tx, NodeId peer)
{
    uint256 hash = tx.GetHash();
    if (mapOrphanTransactions.count(hash))
        return false;

    // Ignore big transactions, to avoid a
    // send-big-orphans memory exhaustion attack. If a peer has a legitimate
    // large transaction with a missing parent then we assume
    // it will rebroadcast it later, after the parent transaction(s)
    // have been mined or received.
    // 10,000 orphans, each of which is at most 5,000 bytes big is
    // at most 500 megabytes of orphans:
    unsigned int sz = tx.GetSerializeSize(SER_NETWORK, CTransaction::CURRENT_VERSION);
    if (sz > 5000) {
        LogPrint("mempool", "ignoring large orphan tx (size: %u, hash: %s)\n", sz, hash.ToString());
        return false;
    }

    mapOrphanTransactions[hash].tx = tx;
    mapOrphanTransactions[hash].fromPeer = peer;
    BOOST_FOREACH (const CTxIn& txin, tx.vin)
        mapOrphanTransactionsByPrev[txin.prevout.hash].insert(hash);

    LogPrint("mempool", "stored orphan tx %s (mapsz %u prevsz %u)\n", hash.ToString(),
        mapOrphanTransactions.size(), mapOrphanTransactionsByPrev.size());
    return true;
}

void static EraseOrphanTx(uint256 hash)
{
    map<uint256, COrphanTx>::iterator it = mapOrphanTransactions.find(hash);
    if (it == mapOrphanTransactions.end())
        return;
    BOOST_FOREACH (const CTxIn& txin, it->second.tx.vin) {
        map<uint256, set<uint256> >::iterator itPrev = mapOrphanTransactionsByPrev.find(txin.prevout.hash);
        if (itPrev == mapOrphanTransactionsByPrev.end())
            continue;
        itPrev->second.erase(hash);
        if (itPrev->second.empty())
            mapOrphanTransactionsByPrev.erase(itPrev);
    }
    mapOrphanTransactions.erase(it);
}

void EraseOrphansFor(NodeId peer)
{
    int nErased = 0;
    map<uint256, COrphanTx>::iterator iter = mapOrphanTransactions.begin();
    while (iter != mapOrphanTransactions.end()) {
        map<uint256, COrphanTx>::iterator maybeErase = iter++; // increment to avoid iterator becoming invalid
        if (maybeErase->second.fromPeer == peer) {
            EraseOrphanTx(maybeErase->second.tx.GetHash());
            ++nErased;
        }
    }
    if (nErased > 0) LogPrint("mempool", "Erased %d orphan tx from peer %d\n", nErased, peer);
}


unsigned int LimitOrphanTxSize(unsigned int nMaxOrphans)
{
    unsigned int nEvicted = 0;
    while (mapOrphanTransactions.size() > nMaxOrphans) {
        // Evict a random orphan:
        uint256 randomhash = GetRandHash();
        map<uint256, COrphanTx>::iterator it = mapOrphanTransactions.lower_bound(randomhash);
        if (it == mapOrphanTransactions.end())
            it = mapOrphanTransactions.begin();
        EraseOrphanTx(it->first);
        ++nEvicted;
    }
    return nEvicted;
}

bool IsStandardTx(const CTransaction& tx, string& reason)
{
    AssertLockHeld(cs_main);
    if (tx.nVersion > CTransaction::CURRENT_VERSION || tx.nVersion < 1) {
        reason = "version";
        return false;
    }

    // Treat non-final transactions as non-standard to prevent a specific type
    // of double-spend attack, as well as DoS attacks. (if the transaction
    // can't be mined, the attacker isn't expending resources broadcasting it)
    // Basically we don't want to propagate transactions that can't be included in
    // the next block.
    //
    // However, IsFinalTx() is confusing... Without arguments, it uses
    // chainActive.Height() to evaluate nLockTime; when a block is accepted, chainActive.Height()
    // is set to the value of nHeight in the block. However, when IsFinalTx()
    // is called within CBlock::AcceptBlock(), the height of the block *being*
    // evaluated is what is used. Thus if we want to know if a transaction can
    // be part of the *next* block, we need to call IsFinalTx() with one more
    // than chainActive.Height().
    //
    // Timestamps on the other hand don't get any special treatment, because we
    // can't know what timestamp the next block will have, and there aren't
    // timestamp applications where it matters.
    if (!IsFinalTx(tx, chainActive.Height() + 1)) {
        reason = "non-final";
        return false;
    }

    // Extremely large transactions with lots of inputs can cost the network
    // almost as much to process as they cost the sender in fees, because
    // computing signature hashes is O(ninputs*txsize). Limiting transactions
    // to MAX_STANDARD_TX_SIZE mitigates CPU exhaustion attacks.
    unsigned int sz = tx.GetSerializeSize(SER_NETWORK, CTransaction::CURRENT_VERSION);
    if (sz >= MAX_STANDARD_TX_SIZE) {
        reason = "tx-size";
        return false;
    }

    BOOST_FOREACH (const CTxIn& txin, tx.vin) {
        // Biggest 'standard' txin is a 15-of-15 P2SH multisig with compressed
        // keys. (remember the 520 byte limit on redeemScript size) That works
        // out to a (15*(33+1))+3=513 byte redeemScript, 513+1+15*(73+1)+3=1627
        // bytes of scriptSig, which we round off to 1650 bytes for some minor
        // future-proofing. That's also enough to spend a 20-of-20
        // CHECKMULTISIG scriptPubKey, though such a scriptPubKey is not
        // considered standard)
        if (txin.scriptSig.size() > 1650) {
            reason = "scriptsig-size";
            return false;
        }
        if (!txin.scriptSig.IsPushOnly()) {
            reason = "scriptsig-not-pushonly";
            return false;
        }
    }

    unsigned int nDataOut = 0;
    txnouttype whichType;
    BOOST_FOREACH (const CTxOut& txout, tx.vout) {
        if (!::IsStandard(txout.scriptPubKey, whichType)) {
            reason = "scriptpubkey";
            return false;
        }

        if (whichType == TX_NULL_DATA)
            nDataOut++;
        else if ((whichType == TX_MULTISIG) && (!fIsBareMultisigStd)) {
            reason = "bare-multisig";
            return false;
        } else if (txout.IsDust(::minRelayTxFee)) {
            reason = "dust";
            return false;
        }
    }

    // only one OP_RETURN txout is permitted
    if (nDataOut > 1) {
        reason = "multi-op-return";
        return false;
    }

    return true;
}

bool IsFinalTx(const CTransaction& tx, int nBlockHeight, int64_t nBlockTime)
{
    AssertLockHeld(cs_main);
    // Time based nLockTime implemented in 0.1.6
    if (tx.nLockTime == 0)
        return true;
    if (nBlockHeight == 0)
        nBlockHeight = chainActive.Height();
    if (nBlockTime == 0)
        nBlockTime = GetAdjustedTime();
    if ((int64_t)tx.nLockTime < ((int64_t)tx.nLockTime < LOCKTIME_THRESHOLD ? (int64_t)nBlockHeight : nBlockTime))
        return true;
    BOOST_FOREACH (const CTxIn& txin, tx.vin)
        if (!txin.IsFinal())
            return false;
    return true;
}

/**
 * Check transaction inputs to mitigate two
 * potential denial-of-service attacks:
 *
 * 1. scriptSigs with extra data stuffed into them,
 *    not consumed by scriptPubKey (or P2SH script)
 * 2. P2SH scripts with a crazy number of expensive
 *    CHECKSIG/CHECKMULTISIG operations
 */
bool AreInputsStandard(const CTransaction& tx, const CCoinsViewCache& mapInputs)
{
    if (tx.IsCoinBase())
        return true; // Coinbases don't use vin normally

    for (unsigned int i = 0; i < tx.vin.size(); i++) {
        const CTxOut& prev = mapInputs.GetOutputFor(tx.vin[i]);

        vector<vector<unsigned char> > vSolutions;
        txnouttype whichType;
        // get the scriptPubKey corresponding to this input:
        const CScript& prevScript = prev.scriptPubKey;
        if (!Solver(prevScript, whichType, vSolutions))
            return false;
        int nArgsExpected = ScriptSigArgsExpected(whichType, vSolutions);
        if (nArgsExpected < 0)
            return false;

        // Transactions with extra stuff in their scriptSigs are
        // non-standard. Note that this EvalScript() call will
        // be quick, because if there are any operations
        // beside "push data" in the scriptSig
        // IsStandard() will have already returned false
        // and this method isn't called.
        vector<vector<unsigned char> > stack;
        if (!EvalScript(stack, tx.vin[i].scriptSig, false, BaseSignatureChecker()))
            return false;

        if (whichType == TX_SCRIPTHASH) {
            if (stack.empty())
                return false;
            CScript subscript(stack.back().begin(), stack.back().end());
            vector<vector<unsigned char> > vSolutions2;
            txnouttype whichType2;
            if (Solver(subscript, whichType2, vSolutions2)) {
                int tmpExpected = ScriptSigArgsExpected(whichType2, vSolutions2);
                if (tmpExpected < 0)
                    return false;
                nArgsExpected += tmpExpected;
            } else {
                // Any other Script with less than 15 sigops OK:
                unsigned int sigops = subscript.GetSigOpCount(true);
                // ... extra data left on the stack after execution is OK, too:
                return (sigops <= MAX_P2SH_SIGOPS);
            }
        }

        if (stack.size() != (unsigned int)nArgsExpected)
            return false;
    }

    return true;
}

unsigned int GetLegacySigOpCount(const CTransaction& tx)
{
    unsigned int nSigOps = 0;
    BOOST_FOREACH (const CTxIn& txin, tx.vin) {
        nSigOps += txin.scriptSig.GetSigOpCount(false);
    }
    BOOST_FOREACH (const CTxOut& txout, tx.vout) {
        nSigOps += txout.scriptPubKey.GetSigOpCount(false);
    }
    return nSigOps;
}

unsigned int GetP2SHSigOpCount(const CTransaction& tx, const CCoinsViewCache& inputs)
{
    if (tx.IsCoinBase())
        return 0;

    unsigned int nSigOps = 0;
    for (unsigned int i = 0; i < tx.vin.size(); i++) {
        const CTxOut& prevout = inputs.GetOutputFor(tx.vin[i]);
        if (prevout.scriptPubKey.IsPayToScriptHash())
            nSigOps += prevout.scriptPubKey.GetSigOpCount(tx.vin[i].scriptSig);
    }
    return nSigOps;
}

int GetInputAge(CTxIn& vin)
{
    CCoinsView viewDummy;
    CCoinsViewCache view(&viewDummy);
    {
        LOCK(mempool.cs);
        CCoinsViewMemPool viewMempool(pcoinsTip, mempool);
        view.SetBackend(viewMempool); // temporarily switch cache backend to db+mempool view

        const CCoins* coins = view.AccessCoins(vin.prevout.hash);

        if (coins) {
            if (coins->nHeight < 0) return 0;
            return (chainActive.Tip()->nHeight + 1) - coins->nHeight;
        } else
            return -1;
    }
}

int GetInputAgeIX(uint256 nTXHash, CTxIn& vin)
{
    int sigs = 0;
    int nResult = GetInputAge(vin);
    if (nResult < 0) nResult = 0;

    if (nResult < 6) {
        std::map<uint256, CTransactionLock>::iterator i = mapTxLocks.find(nTXHash);
        if (i != mapTxLocks.end()) {
            sigs = (*i).second.CountSignatures();
        }
        if (sigs >= SWIFTTX_SIGNATURES_REQUIRED) {
            return nSwiftTXDepth + nResult;
        }
    }

    return -1;
}

int GetIXConfirmations(uint256 nTXHash)
{
    int sigs = 0;

    std::map<uint256, CTransactionLock>::iterator i = mapTxLocks.find(nTXHash);
    if (i != mapTxLocks.end()) {
        sigs = (*i).second.CountSignatures();
    }
    if (sigs >= SWIFTTX_SIGNATURES_REQUIRED) {
        return nSwiftTXDepth;
    }

    return 0;
}

// ppcoin: total coin age spent in transaction, in the unit of coin-days.
// Only those coins meeting minimum age requirement counts. As those
// transactions not in main chain are not currently indexed so we
// might not find out about their coin age. Older transactions are
// guaranteed to be in main chain by sync-checkpoint. This rule is
// introduced to help nodes establish a consistent view of the coin
// age (trust score) of competing branches.
bool GetCoinAge(const CTransaction& tx, const unsigned int nTxTime, uint64_t& nCoinAge)
{
    uint256 bnCentSecond = 0; // coin age in the unit of cent-seconds
    nCoinAge = 0;

    CBlockIndex* pindex = NULL;
    BOOST_FOREACH (const CTxIn& txin, tx.vin) {
        // First try finding the previous transaction in database
        CTransaction txPrev;
        uint256 hashBlockPrev;
        if (!GetTransaction(txin.prevout.hash, txPrev, hashBlockPrev, true)) {
            LogPrintf("GetCoinAge: failed to find vin transaction \n");
            continue; // previous transaction not in main chain
        }

        BlockMap::iterator it = mapBlockIndex.find(hashBlockPrev);
        if (it != mapBlockIndex.end())
            pindex = it->second;
        else {
            LogPrintf("GetCoinAge() failed to find block index \n");
            continue;
        }

        // Read block header
        CBlockHeader prevblock = pindex->GetBlockHeader();

        if (prevblock.nTime + nStakeMinAge > nTxTime)
            continue; // only count coins meeting min age requirement

        if (nTxTime < prevblock.nTime) {
            LogPrintf("GetCoinAge: Timestamp Violation: txtime less than txPrev.nTime");
            return false; // Transaction timestamp violation
        }

        int64_t nValueIn = txPrev.vout[txin.prevout.n].nValue;
        bnCentSecond += uint256(nValueIn) * (nTxTime - prevblock.nTime);
    }

    uint256 bnCoinDay = bnCentSecond / COIN / (24 * 60 * 60);
    LogPrintf("coin age bnCoinDay=%s\n", bnCoinDay.ToString().c_str());
    nCoinAge = bnCoinDay.GetCompact();
    return true;
}

bool MoneyRange(CAmount nValueOut)
{
	return nValueOut >= 0 && nValueOut <= Params().MaxMoneyOut();
}

bool CheckTransaction(const CTransaction& tx, CValidationState& state)
{
    // Basic checks that don't depend on any context
    if (tx.vin.empty())
        return state.DoS(10, error("CheckTransaction() : vin empty"),
            REJECT_INVALID, "bad-txns-vin-empty");
    if (tx.vout.empty())
        return state.DoS(10, error("CheckTransaction() : vout empty"),
            REJECT_INVALID, "bad-txns-vout-empty");
    // Size limits
    if (::GetSerializeSize(tx, SER_NETWORK, PROTOCOL_VERSION) > MAX_BLOCK_SIZE)
        return state.DoS(100, error("CheckTransaction() : size limits failed"),
            REJECT_INVALID, "bad-txns-oversize");

    // Check for negative or overflow output values
    CAmount nValueOut = 0;
    BOOST_FOREACH (const CTxOut& txout, tx.vout) {
        if (txout.IsEmpty() && !tx.IsCoinBase() && !tx.IsCoinStake())
            return state.DoS(100, error("CheckTransaction(): txout empty for user transaction"));

        if (txout.nValue < 0)
            return state.DoS(100, error("CheckTransaction() : txout.nValue negative"),
                REJECT_INVALID, "bad-txns-vout-negative");
        if (txout.nValue > Params().MaxMoneyOut())
            return state.DoS(100, error("CheckTransaction() : txout.nValue too high"),
                REJECT_INVALID, "bad-txns-vout-toolarge");
        nValueOut += txout.nValue;
        if (!MoneyRange(nValueOut))
            return state.DoS(100, error("CheckTransaction() : txout total out of range"),
                REJECT_INVALID, "bad-txns-txouttotal-toolarge");
    }

    // Check for duplicate inputs
    set<COutPoint> vInOutPoints;
    BOOST_FOREACH (const CTxIn& txin, tx.vin) {
        if (vInOutPoints.count(txin.prevout))
            return state.DoS(100, error("CheckTransaction() : duplicate inputs"),
                REJECT_INVALID, "bad-txns-inputs-duplicate");
        vInOutPoints.insert(txin.prevout);
    }

    if (tx.IsCoinBase()) {
	    if (tx.vin[0].scriptSig.size() < 2 || tx.vin[0].scriptSig.size() > 150)

            	return state.DoS(100, error("CheckTransaction() : coinbase script size=%d", tx.vin[0].scriptSig.size()),
                	REJECT_INVALID, "bad-cb-length");
    } else {
        BOOST_FOREACH (const CTxIn& txin, tx.vin)
            if (txin.prevout.IsNull())
                return state.DoS(10, error("CheckTransaction() : prevout is null"),
                    REJECT_INVALID, "bad-txns-prevout-null");
    }

    return true;
}

bool CheckFinalTx(const CTransaction& tx, int flags)
{
    AssertLockHeld(cs_main);

    // By convention a negative value for flags indicates that the
    // current network-enforced consensus rules should be used. In
    // a future soft-fork scenario that would mean checking which
    // rules would be enforced for the next block and setting the
    // appropriate flags. At the present time no soft-forks are
    // scheduled, so no flags are set.
    flags = std::max(flags, 0);

    // CheckFinalTx() uses chainActive.Height()+1 to evaluate
    // nLockTime because when IsFinalTx() is called within
    // CBlock::AcceptBlock(), the height of the block *being*
    // evaluated is what is used. Thus if we want to know if a
    // transaction can be part of the *next* block, we need to call
    // IsFinalTx() with one more than chainActive.Height().
    const int nBlockHeight = chainActive.Height() + 1;

    // BIP113 will require that time-locked transactions have nLockTime set to
    // less than the median time of the previous block they're contained in.
    // When the next block is created its previous block will be the current
    // chain tip, so we use that to calculate the median time passed to
    // IsFinalTx() if LOCKTIME_MEDIAN_TIME_PAST is set.
    const int64_t nBlockTime = (flags & LOCKTIME_MEDIAN_TIME_PAST) ? chainActive.Tip()->GetMedianTimePast() : GetAdjustedTime();

    return IsFinalTx(tx, nBlockHeight, nBlockTime);
}

CAmount GetMinRelayFee(const CTransaction& tx, unsigned int nBytes, bool fAllowFree)
{
    {
        LOCK(mempool.cs);
        uint256 hash = tx.GetHash();
        double dPriorityDelta = 0;
        CAmount nFeeDelta = 0;
        mempool.ApplyDeltas(hash, dPriorityDelta, nFeeDelta);
        if (dPriorityDelta > 0 || nFeeDelta > 0)
            return 0;
    }

    CAmount nMinFee = ::minRelayTxFee.GetFee(nBytes);

    if (fAllowFree) {
        // There is a free transaction area in blocks created by most miners,
        // * If we are relaying we allow transactions up to DEFAULT_BLOCK_PRIORITY_SIZE - 1000
        //   to be considered to fall into this category. We don't want to encourage sending
        //   multiple transactions instead of one big transaction to avoid fees.
        if (nBytes < (DEFAULT_BLOCK_PRIORITY_SIZE - 1000))
            nMinFee = 0;
    }

    if (!MoneyRange(nMinFee))
	    nMinFee = Params().MaxMoneyOut();
    return nMinFee;
}


bool AcceptToMemoryPool(CTxMemPool& pool, CValidationState& state, const CTransaction& tx, bool fLimitFree, bool* pfMissingInputs, bool fRejectInsaneFee, bool ignoreFees)
{
    AssertLockHeld(cs_main);
    if (pfMissingInputs)
        *pfMissingInputs = false;

    if (!CheckTransaction(tx, state))
        return error("AcceptToMemoryPool: : CheckTransaction failed");

    // Coinbase is only valid in a block, not as a loose transaction
    if (tx.IsCoinBase())
        return state.DoS(100, error("AcceptToMemoryPool: : coinbase as individual tx"),
            REJECT_INVALID, "coinbase");

    //Coinstake is also only valid in a block, not as a loose transaction
    if (tx.IsCoinStake())
        return state.DoS(100, error("AcceptToMemoryPool: coinstake as individual tx"),
            REJECT_INVALID, "coinstake");

    // Rather not work on nonstandard transactions (unless -testnet/-regtest)
    string reason;
    if (Params().RequireStandard() && !IsStandardTx(tx, reason))
        return state.DoS(0,
            error("AcceptToMemoryPool : nonstandard transaction: %s", reason),
            REJECT_NONSTANDARD, reason);

    // is it already in the memory pool?
    uint256 hash = tx.GetHash();
    if (pool.exists(hash))
        return false;

    // ----------- swiftTX transaction scanning -----------

    BOOST_FOREACH (const CTxIn& in, tx.vin) {
        if (mapLockedInputs.count(in.prevout)) {
            if (mapLockedInputs[in.prevout] != tx.GetHash()) {
                return state.DoS(0,
                    error("AcceptToMemoryPool : conflicts with existing transaction lock: %s", reason),
                    REJECT_INVALID, "tx-lock-conflict");
            }
        }
    }

    // Check for conflicts with in-memory transactions
    {
        LOCK(pool.cs); // protect pool.mapNextTx
        for (unsigned int i = 0; i < tx.vin.size(); i++) {
            COutPoint outpoint = tx.vin[i].prevout;
            if (pool.mapNextTx.count(outpoint)) {
                // Disable replacement feature for now
                return false;
            }
        }
    }


    {
        CCoinsView dummy;
        CCoinsViewCache view(&dummy);

        CAmount nValueIn = 0;
        {
            LOCK(pool.cs);
            CCoinsViewMemPool viewMemPool(pcoinsTip, pool);
            view.SetBackend(viewMemPool);

            // do we already have it?
            if (view.HaveCoins(hash))
                return false;

            // do all inputs exist?
            // Note that this does not check for the presence of actual outputs (see the next check for that),
            // only helps filling in pfMissingInputs (to determine missing vs spent).
            BOOST_FOREACH (const CTxIn txin, tx.vin) {
                if (!view.HaveCoins(txin.prevout.hash)) {
                    if (pfMissingInputs)
                        *pfMissingInputs = true;
                    return false;
                }
            }

            // are the actual inputs available?
            if (!view.HaveInputs(tx))
                return state.Invalid(error("AcceptToMemoryPool : inputs already spent"),
                    REJECT_DUPLICATE, "bad-txns-inputs-spent");

            // Bring the best block into scope
            view.GetBestBlock();

            nValueIn = view.GetValueIn(tx);

            // we have all inputs cached now, so switch back to dummy, so we don't need to keep lock on mempool
            view.SetBackend(dummy);
        }

        // Check for non-standard pay-to-script-hash in inputs
        if (Params().RequireStandard() && !AreInputsStandard(tx, view))
            return error("AcceptToMemoryPool: : nonstandard transaction input");

        // Check that the transaction doesn't have an excessive number of
        // sigops, making it impossible to mine. Since the coinbase transaction
        // itself can contain sigops MAX_TX_SIGOPS is less than
        // MAX_BLOCK_SIGOPS; we still consider this an invalid rather than
        // merely non-standard transaction.
        unsigned int nSigOps = GetLegacySigOpCount(tx);
        nSigOps += GetP2SHSigOpCount(tx, view);
        if (nSigOps > MAX_TX_SIGOPS)
            return state.DoS(0,
                error("AcceptToMemoryPool : too many sigops %s, %d > %d",
                    hash.ToString(), nSigOps, MAX_TX_SIGOPS),
                REJECT_NONSTANDARD, "bad-txns-too-many-sigops");

        CAmount nValueOut = tx.GetValueOut();
        CAmount nFees = nValueIn - nValueOut;
        double dPriority = view.GetPriority(tx, chainActive.Height());

        CTxMemPoolEntry entry(tx, nFees, GetTime(), dPriority, chainActive.Height());
        unsigned int nSize = entry.GetTxSize();

        // Don't accept it if it can't get into a block
        // but prioritise dstx and don't check fees for it
        if (mapObfuscationBroadcastTxes.count(hash)) {
            mempool.PrioritiseTransaction(hash, hash.ToString(), 1000, 0.1 * COIN);
        } else if (!ignoreFees) {
            CAmount txMinFee = GetMinRelayFee(tx, nSize, true);
            if (fLimitFree && nFees < txMinFee)
                return state.DoS(0, error("AcceptToMemoryPool : not enough fees %s, %d < %d",
                                        hash.ToString(), nFees, txMinFee),
                    REJECT_INSUFFICIENTFEE, "insufficient fee");

            // Require that free transactions have sufficient priority to be mined in the next block.
            if (GetBoolArg("-relaypriority", true) && nFees < ::minRelayTxFee.GetFee(nSize) && !AllowFree(view.GetPriority(tx, chainActive.Height() + 1))) {
                return state.DoS(0, false, REJECT_INSUFFICIENTFEE, "insufficient priority");
            }

            // Continuously rate-limit free (really, very-low-fee) transactions
            // This mitigates 'penny-flooding' -- sending thousands of free transactions just to
            // be annoying or make others' transactions take longer to confirm.
            if (fLimitFree && nFees < ::minRelayTxFee.GetFee(nSize)) {
                static CCriticalSection csFreeLimiter;
                static double dFreeCount;
                static int64_t nLastTime;
                int64_t nNow = GetTime();

                LOCK(csFreeLimiter);

                // Use an exponentially decaying ~10-minute window:
                dFreeCount *= pow(1.0 - 1.0 / 600.0, (double)(nNow - nLastTime));
                nLastTime = nNow;
                // -limitfreerelay unit is thousand-bytes-per-minute
                // At default rate it would take over a month to fill 1GB
                if (dFreeCount >= GetArg("-limitfreerelay", 15) * 10 * 1000)
                    return state.DoS(0, error("AcceptToMemoryPool : free transaction rejected by rate limiter"),
                        REJECT_INSUFFICIENTFEE, "rate limited free transaction");
                LogPrint("mempool", "Rate limit dFreeCount: %g => %g\n", dFreeCount, dFreeCount + nSize);
                dFreeCount += nSize;
            }
        }

        if (fRejectInsaneFee && nFees > ::minRelayTxFee.GetFee(nSize) * 10000)
            return error("AcceptToMemoryPool: : insane fees %s, %d > %d",
                hash.ToString(),
                nFees, ::minRelayTxFee.GetFee(nSize) * 10000);

        // Check against previous transactions
        // This is done last to help prevent CPU exhaustion denial-of-service attacks.
        if (!CheckInputs(tx, state, view, true, STANDARD_SCRIPT_VERIFY_FLAGS, true)) {
            return error("AcceptToMemoryPool: : ConnectInputs failed %s", hash.ToString());
        }

        // Check again against just the consensus-critical mandatory script
        // verification flags, in case of bugs in the standard flags that cause
        // transactions to pass as valid when they're actually invalid. For
        // instance the STRICTENC flag was incorrectly allowing certain
        // CHECKSIG NOT scripts to pass, even though they were invalid.
        //
        // There is a similar check in CreateNewBlock() to prevent creating
        // invalid blocks, however allowing such transactions into the mempool
        // can be exploited as a DoS attack.
        if (!CheckInputs(tx, state, view, true, MANDATORY_SCRIPT_VERIFY_FLAGS, true)) {
            return error("AcceptToMemoryPool: : BUG! PLEASE REPORT THIS! ConnectInputs failed against MANDATORY but not STANDARD flags %s", hash.ToString());
        }

        // Store transaction in memory
        pool.addUnchecked(hash, entry);
    }

    SyncWithWallets(tx, NULL);

    return true;
}

bool AcceptableInputs(CTxMemPool& pool, CValidationState& state, const CTransaction& tx, bool fLimitFree, bool* pfMissingInputs, bool fRejectInsaneFee, bool isDSTX)
{
    AssertLockHeld(cs_main);
    if (pfMissingInputs)
        *pfMissingInputs = false;

    if (!CheckTransaction(tx, state))
        return error("AcceptableInputs: : CheckTransaction failed");

    // Coinbase is only valid in a block, not as a loose transaction
    if (tx.IsCoinBase())
        return state.DoS(100, error("AcceptableInputs: : coinbase as individual tx"),
            REJECT_INVALID, "coinbase");

    // Rather not work on nonstandard transactions (unless -testnet/-regtest)
    string reason;
    // for any real tx this will be checked on AcceptToMemoryPool anyway
    //    if (Params().RequireStandard() && !IsStandardTx(tx, reason))
    //        return state.DoS(0,
    //                         error("AcceptableInputs : nonstandard transaction: %s", reason),
    //                         REJECT_NONSTANDARD, reason);

    // is it already in the memory pool?
    uint256 hash = tx.GetHash();
    if (pool.exists(hash))
        return false;

    // ----------- swiftTX transaction scanning -----------

    BOOST_FOREACH (const CTxIn& in, tx.vin) {
        if (mapLockedInputs.count(in.prevout)) {
            if (mapLockedInputs[in.prevout] != tx.GetHash()) {
                return state.DoS(0,
                    error("AcceptableInputs : conflicts with existing transaction lock: %s", reason),
                    REJECT_INVALID, "tx-lock-conflict");
            }
        }
    }

    // Check for conflicts with in-memory transactions
    {
        LOCK(pool.cs); // protect pool.mapNextTx
        for (unsigned int i = 0; i < tx.vin.size(); i++) {
            COutPoint outpoint = tx.vin[i].prevout;
            if (pool.mapNextTx.count(outpoint)) {
                // Disable replacement feature for now
                return false;
            }
        }
    }


    {
        CCoinsView dummy;
        CCoinsViewCache view(&dummy);

        CAmount nValueIn = 0;
        {
            LOCK(pool.cs);
            CCoinsViewMemPool viewMemPool(pcoinsTip, pool);
            view.SetBackend(viewMemPool);

            // do we already have it?
            if (view.HaveCoins(hash))
                return false;

            // do all inputs exist?
            // Note that this does not check for the presence of actual outputs (see the next check for that),
            // only helps filling in pfMissingInputs (to determine missing vs spent).
            BOOST_FOREACH (const CTxIn txin, tx.vin) {
                if (!view.HaveCoins(txin.prevout.hash)) {
                    if (pfMissingInputs)
                        *pfMissingInputs = true;
                    return false;
                }
            }

            // are the actual inputs available?
            if (!view.HaveInputs(tx))
                return state.Invalid(error("AcceptableInputs : inputs already spent"),
                    REJECT_DUPLICATE, "bad-txns-inputs-spent");

            // Bring the best block into scope
            view.GetBestBlock();

            nValueIn = view.GetValueIn(tx);

            // we have all inputs cached now, so switch back to dummy, so we don't need to keep lock on mempool
            view.SetBackend(dummy);
        }

        // Check for non-standard pay-to-script-hash in inputs
        // for any real tx this will be checked on AcceptToMemoryPool anyway
        //        if (Params().RequireStandard() && !AreInputsStandard(tx, view))
        //            return error("AcceptableInputs: : nonstandard transaction input");

        // Check that the transaction doesn't have an excessive number of
        // sigops, making it impossible to mine. Since the coinbase transaction
        // itself can contain sigops MAX_TX_SIGOPS is less than
        // MAX_BLOCK_SIGOPS; we still consider this an invalid rather than
        // merely non-standard transaction.
        unsigned int nSigOps = GetLegacySigOpCount(tx);
        nSigOps += GetP2SHSigOpCount(tx, view);
        if (nSigOps > MAX_TX_SIGOPS)
            return state.DoS(0,
                error("AcceptableInputs : too many sigops %s, %d > %d",
                    hash.ToString(), nSigOps, MAX_TX_SIGOPS),
                REJECT_NONSTANDARD, "bad-txns-too-many-sigops");

        CAmount nValueOut = tx.GetValueOut();
        CAmount nFees = nValueIn - nValueOut;
        double dPriority = view.GetPriority(tx, chainActive.Height());

        CTxMemPoolEntry entry(tx, nFees, GetTime(), dPriority, chainActive.Height());
        unsigned int nSize = entry.GetTxSize();

        // Don't accept it if it can't get into a block
        // but prioritise dstx and don't check fees for it
        if (isDSTX) {
            mempool.PrioritiseTransaction(hash, hash.ToString(), 1000, 0.1 * COIN);
        } else { // same as !ignoreFees for AcceptToMemoryPool
            CAmount txMinFee = GetMinRelayFee(tx, nSize, true);
            if (fLimitFree && nFees < txMinFee)
                return state.DoS(0, error("AcceptableInputs : not enough fees %s, %d < %d",
                                        hash.ToString(), nFees, txMinFee),
                    REJECT_INSUFFICIENTFEE, "insufficient fee");

            // Require that free transactions have sufficient priority to be mined in the next block.
            if (GetBoolArg("-relaypriority", true) && nFees < ::minRelayTxFee.GetFee(nSize) && !AllowFree(view.GetPriority(tx, chainActive.Height() + 1))) {
                return state.DoS(0, false, REJECT_INSUFFICIENTFEE, "insufficient priority");
            }

            // Continuously rate-limit free (really, very-low-fee) transactions
            // This mitigates 'penny-flooding' -- sending thousands of free transactions just to
            // be annoying or make others' transactions take longer to confirm.
            if (fLimitFree && nFees < ::minRelayTxFee.GetFee(nSize)) {
                static CCriticalSection csFreeLimiter;
                static double dFreeCount;
                static int64_t nLastTime;
                int64_t nNow = GetTime();

                LOCK(csFreeLimiter);

                // Use an exponentially decaying ~10-minute window:
                dFreeCount *= pow(1.0 - 1.0 / 600.0, (double)(nNow - nLastTime));
                nLastTime = nNow;
                // -limitfreerelay unit is thousand-bytes-per-minute
                // At default rate it would take over a month to fill 1GB
                if (dFreeCount >= GetArg("-limitfreerelay", 15) * 10 * 1000)
                    return state.DoS(0, error("AcceptableInputs : free transaction rejected by rate limiter"),
                        REJECT_INSUFFICIENTFEE, "rate limited free transaction");
                LogPrint("mempool", "Rate limit dFreeCount: %g => %g\n", dFreeCount, dFreeCount + nSize);
                dFreeCount += nSize;
            }
        }

        if (fRejectInsaneFee && nFees > ::minRelayTxFee.GetFee(nSize) * 10000)
            return error("AcceptableInputs: : insane fees %s, %d > %d",
                hash.ToString(),
                nFees, ::minRelayTxFee.GetFee(nSize) * 10000);

        // Check against previous transactions
        // This is done last to help prevent CPU exhaustion denial-of-service attacks.
        if (!CheckInputs(tx, state, view, false, STANDARD_SCRIPT_VERIFY_FLAGS, true)) {
            return error("AcceptableInputs: : ConnectInputs failed %s", hash.ToString());
        }

        // Check again against just the consensus-critical mandatory script
        // verification flags, in case of bugs in the standard flags that cause
        // transactions to pass as valid when they're actually invalid. For
        // instance the STRICTENC flag was incorrectly allowing certain
        // CHECKSIG NOT scripts to pass, even though they were invalid.
        //
        // There is a similar check in CreateNewBlock() to prevent creating
        // invalid blocks, however allowing such transactions into the mempool
        // can be exploited as a DoS attack.
        // for any real tx this will be checked on AcceptToMemoryPool anyway
        //        if (!CheckInputs(tx, state, view, false, MANDATORY_SCRIPT_VERIFY_FLAGS, true))
        //        {
        //            return error("AcceptableInputs: : BUG! PLEASE REPORT THIS! ConnectInputs failed against MANDATORY but not STANDARD flags %s", hash.ToString());
        //        }

        // Store transaction in memory
        // pool.addUnchecked(hash, entry);
    }

    // SyncWithWallets(tx, NULL);

    return true;
}

/** Return transaction in tx, and if it was found inside a block, its hash is placed in hashBlock */
bool GetTransaction(const uint256& hash, CTransaction& txOut, uint256& hashBlock, bool fAllowSlow)
{
    CBlockIndex* pindexSlow = NULL;
    {
        LOCK(cs_main);
        {
            if (mempool.lookup(hash, txOut)) {
                return true;
            }
        }

        if (fTxIndex) {
            CDiskTxPos postx;
            if (pblocktree->ReadTxIndex(hash, postx)) {
                CAutoFile file(OpenBlockFile(postx, true), SER_DISK, CLIENT_VERSION);
                if (file.IsNull())
                    return error("%s: OpenBlockFile failed", __func__);
                CBlockHeader header;
                try {
                    file >> header;
                    fseek(file.Get(), postx.nTxOffset, SEEK_CUR);
                    file >> txOut;
                } catch (std::exception& e) {
                    return error("%s : Deserialize or I/O error - %s", __func__, e.what());
                }
                hashBlock = header.GetHash();
                if (txOut.GetHash() != hash)
                    return error("%s : txid mismatch", __func__);
                return true;
            }
        }

        if (fAllowSlow) { // use coin database to locate block that contains transaction, and scan it
            int nHeight = -1;
            {
                CCoinsViewCache& view = *pcoinsTip;
                const CCoins* coins = view.AccessCoins(hash);
                if (coins)
                    nHeight = coins->nHeight;
            }
            if (nHeight > 0)
                pindexSlow = chainActive[nHeight];
        }
    }

    if (pindexSlow) {
        CBlock block;
        if (ReadBlockFromDisk(block, pindexSlow)) {
            BOOST_FOREACH (const CTransaction& tx, block.vtx) {
                if (tx.GetHash() == hash) {
                    txOut = tx;
                    hashBlock = pindexSlow->GetBlockHash();
                    return true;
                }
            }
        }
    }

    return false;
}


//////////////////////////////////////////////////////////////////////////////
//
// CBlock and CBlockIndex
//

bool WriteBlockToDisk(CBlock& block, CDiskBlockPos& pos)
{
    // Open history file to append
    CAutoFile fileout(OpenBlockFile(pos), SER_DISK, CLIENT_VERSION);
    if (fileout.IsNull())
        return error("WriteBlockToDisk : OpenBlockFile failed");

    // Write index header
    unsigned int nSize = fileout.GetSerializeSize(block);
    fileout << FLATDATA(Params().MessageStart()) << nSize;

    // Write block
    long fileOutPos = ftell(fileout.Get());
    if (fileOutPos < 0)
        return error("WriteBlockToDisk : ftell failed");
    pos.nPos = (unsigned int)fileOutPos;
    fileout << block;

    return true;
}

bool ReadBlockFromDisk(CBlock& block, const CDiskBlockPos& pos)
{
    block.SetNull();

    // Open history file to read
    CAutoFile filein(OpenBlockFile(pos, true), SER_DISK, CLIENT_VERSION);
    if (filein.IsNull())
        return error("ReadBlockFromDisk : OpenBlockFile failed");

    // Read block
    try {
        filein >> block;
    } catch (std::exception& e) {
        return error("%s : Deserialize or I/O error - %s", __func__, e.what());
    }

    // Check the header
    if (block.IsProofOfWork()) {
        if (!CheckProofOfWork(block.GetHash(), block.nBits))
            return error("ReadBlockFromDisk : Errors in block header");
    }

    return true;
}

bool ReadBlockFromDisk(CBlock& block, const CBlockIndex* pindex)
{
    if (!ReadBlockFromDisk(block, pindex->GetBlockPos()))
        return false;
    if (block.GetHash() != pindex->GetBlockHash()) {
        LogPrintf("%s : block=%s index=%s\n", __func__, block.GetHash().ToString().c_str(), pindex->GetBlockHash().ToString().c_str());
        return error("ReadBlockFromDisk(CBlock&, CBlockIndex*) : GetHash() doesn't match index");
    }
    return true;
}


double ConvertBitsToDouble(unsigned int nBits)
{
    int nShift = (nBits >> 24) & 0xff;

    double dDiff =
        (double)0x0000ffff / (double)(nBits & 0x00ffffff);

    while (nShift < 29) {
        dDiff *= 256.0;
        nShift++;
    }
    while (nShift > 29) {
        dDiff /= 256.0;
        nShift--;
    }

    return dDiff;
} 

int64_t GetBlockValue(int nHeight)
{
    // For testnest we will have a static schedule of payment.
    if (Params().NetworkID() == CBaseChainParams::TESTNET) {
        int newHeight = nHeight + 1;
        CAmount reward = 10 * COIN;
        // Add premine to account for short PoW duration
        // on testnet and the need for coin maturity for PoS.
        if (newHeight == 1)
            reward = 100000 * COIN;
        else if (newHeight >= 2 && newHeight <= 50)
            reward = 500 * COIN;
        else if (newHeight >= 51 && newHeight <= 100)
            reward = 250 * COIN;
        else if (newHeight >= 101 && newHeight <= 300)
            reward = 125 * COIN;
        else if (newHeight >= 301 && newHeight <= 900)
            reward = 100 * COIN; 
        else if (newHeight >= 901 && newHeight <= 1200)
            reward = 50 * COIN;
        else if (newHeight >= 1201 && newHeight <= 2000)
            reward = 25 * COIN;
        
        return reward;
    }

    /* SerfyWerfy-
     * Since we didn't do masternode payments until after slow start, this caused PoW mining to jump down from a reward of 50 to 40.
     * If we had to do it all over again, this should be 40 rather than 50.
     */
<<<<<<< HEAD
    int64_t nSubsidy = 0;
    CAmount nSlowSubsidy = 50 * COIN;

=======

    int64_t nSubsidy = 0;
    CAmount nSlowSubsidy = 50 * COIN;

    if (Params().NetworkID() == CBaseChainParams::TESTNET) {
        return 500 * COIN;
    }

>>>>>>> bdddd9b2
    // POW Year 0
    if (nHeight == 0) {
        nSubsidy = 489720.00 * COIN;
    } else if (nHeight < Params().RAMP_TO_BLOCK() / 2) {
        nSlowSubsidy /= Params().RAMP_TO_BLOCK();
        nSlowSubsidy *= nHeight;
    } else if (nHeight < Params().RAMP_TO_BLOCK()) {
        nSlowSubsidy /= Params().RAMP_TO_BLOCK();
        nSlowSubsidy *= nHeight;
    } else if (nHeight <= 86399 && nHeight >= Params().RAMP_TO_BLOCK()) {
<<<<<<< HEAD
	    nSubsidy = 50 * COIN;
    } else if (nHeight <= 172800 && nHeight >= 86400) { // Keep reward schedule.
        nSubsidy = 43.75 * COIN;
    } else if (nHeight <= 259199 && nHeight > 172800) {
=======
	nSubsidy = 50 * COIN;
    } else if (nHeight <= Params().LAST_POW_BLOCK() && nHeight >= 86400) {
        nSubsidy = 43.75 * COIN;
    } else if (nHeight <= 259199 && nHeight > Params().LAST_POW_BLOCK()) {
>>>>>>> bdddd9b2
        nSubsidy = 37.5 * COIN;
    } else if (nHeight <= 345599 && nHeight >= 259200) {
        nSubsidy = 31.25 * COIN;

    // POS Year 1
<<<<<<< HEAD
    // [stu] TODO: verify correct award schedule
=======
>>>>>>> bdddd9b2
    } else if (nHeight <= 431999 && nHeight >= 345600) {
        nSubsidy = 25 * COIN;
    } else if (nHeight <= 518399 && nHeight >= 432000) {
        nSubsidy = 21.875 * COIN;
    } else if (nHeight <= 604799 && nHeight >= 518400) {
        nSubsidy = 18.750 * COIN;
    } else if (nHeight <= 691199 && nHeight >= 604800) {
        nSubsidy = 15.625 * COIN;

    // POS Year 2
    } else if (nHeight <= 777599 && nHeight >= 691200) {
        nSubsidy = 12.50 * COIN;
    } else if (nHeight <= 863999 && nHeight >= 777600) {
        nSubsidy = 10.938 * COIN;
    } else if (nHeight <= 950399 && nHeight >= 864000) {
        nSubsidy = 9.375 * COIN;
    } else if (nHeight <= 1036799 && nHeight >= 950400) {
        nSubsidy = 7.812 * COIN;

    // POS Year 3
    } else if (nHeight <= 1123199 && nHeight >= 1036800) {
        nSubsidy = 6.250 * COIN;
    } else if (nHeight <= 1209599 && nHeight >= 1123200) {
        nSubsidy = 5.469 * COIN;
    } else if (nHeight <= 1295999 && nHeight >= 1209600) {
        nSubsidy = 4.688 * COIN;
    } else if (nHeight <= 1382399 && nHeight >= 1296000) {
        nSubsidy = 3.906 * COIN;

    // POS Year 4
    } else if (nHeight <= 1468799 && nHeight >= 1382400) {
        nSubsidy = 3.125 * COIN;
    } else if (nHeight <= 1555199 && nHeight >= 1468800) {
        nSubsidy = 2.734 * COIN;
    } else if (nHeight <= 1641599 && nHeight >= 1555200) {
        nSubsidy = 2.344 * COIN;
    } else if (nHeight <= 1727999 && nHeight >= 1641600) {
        nSubsidy = 1.953 * COIN;
    } else if (nHeight > 1728000) {
        nSubsidy = 1.625 * COIN;
    } else {
        nSubsidy = 0 * COIN;
    }

    return nSubsidy > 0 ? nSubsidy : nSlowSubsidy;
<<<<<<< HEAD
}

int64_t GetSeeSawReward(int64_t blockValue, int64_t nMoneySupply, int64_t mNodeCoins) {
    int64_t ret = 0;

    if (mNodeCoins == 0) {
        ret = 0;
    } else if (mNodeCoins <= (nMoneySupply * .01) && mNodeCoins > 0) {
        ret = blockValue * .90;
    } else if (mNodeCoins <= (nMoneySupply * .02) && mNodeCoins > (nMoneySupply * .01)) {
        ret = blockValue * .88;
    } else if (mNodeCoins <= (nMoneySupply * .03) && mNodeCoins > (nMoneySupply * .02)) {
        ret = blockValue * .87;
    } else if (mNodeCoins <= (nMoneySupply * .04) && mNodeCoins > (nMoneySupply * .03)) {
        ret = blockValue * .86;
    } else if (mNodeCoins <= (nMoneySupply * .05) && mNodeCoins > (nMoneySupply * .04)) {
        ret = blockValue * .85;
    } else if (mNodeCoins <= (nMoneySupply * .06) && mNodeCoins > (nMoneySupply * .05)) {
        ret = blockValue * .84;
    } else if (mNodeCoins <= (nMoneySupply * .07) && mNodeCoins > (nMoneySupply * .06)) {
        ret = blockValue * .83;
    } else if (mNodeCoins <= (nMoneySupply * .08) && mNodeCoins > (nMoneySupply * .07)) {
        ret = blockValue * .82;
    } else if (mNodeCoins <= (nMoneySupply * .09) && mNodeCoins > (nMoneySupply * .08)) {
        ret = blockValue * .81;
    } else if (mNodeCoins <= (nMoneySupply * .10) && mNodeCoins > (nMoneySupply * .09)) {
        ret = blockValue * .80;
    } else if (mNodeCoins <= (nMoneySupply * .11) && mNodeCoins > (nMoneySupply * .10)) {
        ret = blockValue * .79;
    } else if (mNodeCoins <= (nMoneySupply * .12) && mNodeCoins > (nMoneySupply * .11)) {
        ret = blockValue * .78;
    } else if (mNodeCoins <= (nMoneySupply * .13) && mNodeCoins > (nMoneySupply * .12)) {
        ret = blockValue * .77;
    } else if (mNodeCoins <= (nMoneySupply * .14) && mNodeCoins > (nMoneySupply * .13)) {
        ret = blockValue * .76;
    } else if (mNodeCoins <= (nMoneySupply * .15) && mNodeCoins > (nMoneySupply * .14)) {
        ret = blockValue * .75;
    } else if (mNodeCoins <= (nMoneySupply * .16) && mNodeCoins > (nMoneySupply * .15)) {
        ret = blockValue * .74;
    } else if (mNodeCoins <= (nMoneySupply * .17) && mNodeCoins > (nMoneySupply * .16)) {
        ret = blockValue * .73;
    } else if (mNodeCoins <= (nMoneySupply * .18) && mNodeCoins > (nMoneySupply * .17)) {
        ret = blockValue * .72;
    } else if (mNodeCoins <= (nMoneySupply * .19) && mNodeCoins > (nMoneySupply * .18)) {
        ret = blockValue * .71;
    } else if (mNodeCoins <= (nMoneySupply * .20) && mNodeCoins > (nMoneySupply * .19)) {
        ret = blockValue * .70;
    } else if (mNodeCoins <= (nMoneySupply * .21) && mNodeCoins > (nMoneySupply * .20)) {
        ret = blockValue * .69;
    } else if (mNodeCoins <= (nMoneySupply * .22) && mNodeCoins > (nMoneySupply * .21)) {
        ret = blockValue * .68;
    } else if (mNodeCoins <= (nMoneySupply * .23) && mNodeCoins > (nMoneySupply * .22)) {
        ret = blockValue * .67;
    } else if (mNodeCoins <= (nMoneySupply * .24) && mNodeCoins > (nMoneySupply * .23)) {
        ret = blockValue * .66;
    } else if (mNodeCoins <= (nMoneySupply * .25) && mNodeCoins > (nMoneySupply * .24)) {
        ret = blockValue * .65;
    } else if (mNodeCoins <= (nMoneySupply * .26) && mNodeCoins > (nMoneySupply * .25)) {
        ret = blockValue * .64;
    } else if (mNodeCoins <= (nMoneySupply * .27) && mNodeCoins > (nMoneySupply * .26)) {
        ret = blockValue * .63;
    } else if (mNodeCoins <= (nMoneySupply * .28) && mNodeCoins > (nMoneySupply * .27)) {
        ret = blockValue * .62;
    } else if (mNodeCoins <= (nMoneySupply * .29) && mNodeCoins > (nMoneySupply * .28)) {
        ret = blockValue * .61;
    } else if (mNodeCoins <= (nMoneySupply * .30) && mNodeCoins > (nMoneySupply * .29)) {
        ret = blockValue * .60;
    } else if (mNodeCoins <= (nMoneySupply * .31) && mNodeCoins > (nMoneySupply * .30)) {
        ret = blockValue * .59;
    } else if (mNodeCoins <= (nMoneySupply * .32) && mNodeCoins > (nMoneySupply * .31)) {
        ret = blockValue * .58;
    } else if (mNodeCoins <= (nMoneySupply * .33) && mNodeCoins > (nMoneySupply * .32)) {
        ret = blockValue * .57;
    } else if (mNodeCoins <= (nMoneySupply * .34) && mNodeCoins > (nMoneySupply * .33)) {
        ret = blockValue * .56;
    } else if (mNodeCoins <= (nMoneySupply * .35) && mNodeCoins > (nMoneySupply * .34)) {
        ret = blockValue * .55;
    } else if (mNodeCoins <= (nMoneySupply * .363) && mNodeCoins > (nMoneySupply * .35)) {
        ret = blockValue * .54;
    } else if (mNodeCoins <= (nMoneySupply * .376) && mNodeCoins > (nMoneySupply * .363)) {
        ret = blockValue * .53;
    } else if (mNodeCoins <= (nMoneySupply * .389) && mNodeCoins > (nMoneySupply * .376)) {
        ret = blockValue * .52;
    } else if (mNodeCoins <= (nMoneySupply * .402) && mNodeCoins > (nMoneySupply * .389)) {
        ret = blockValue * .51;
    } else if (mNodeCoins <= (nMoneySupply * .415) && mNodeCoins > (nMoneySupply * .402)) {
        ret = blockValue * .50;
    } else if (mNodeCoins <= (nMoneySupply * .428) && mNodeCoins > (nMoneySupply * .415)) {
        ret = blockValue * .49;
    } else if (mNodeCoins <= (nMoneySupply * .441) && mNodeCoins > (nMoneySupply * .428)) {
        ret = blockValue * .48;
    } else if (mNodeCoins <= (nMoneySupply * .454) && mNodeCoins > (nMoneySupply * .441)) {
        ret = blockValue * .47;
    } else if (mNodeCoins <= (nMoneySupply * .467) && mNodeCoins > (nMoneySupply * .454)) {
        ret = blockValue * .46;
    } else if (mNodeCoins <= (nMoneySupply * .48) && mNodeCoins > (nMoneySupply * .467)) {
        ret = blockValue * .45;
    } else if (mNodeCoins <= (nMoneySupply * .493) && mNodeCoins > (nMoneySupply * .48)) {
        ret = blockValue * .44;
    } else if (mNodeCoins <= (nMoneySupply * .506) && mNodeCoins > (nMoneySupply * .493)) {
        ret = blockValue * .43;
    } else if (mNodeCoins <= (nMoneySupply * .519) && mNodeCoins > (nMoneySupply * .506)) {
        ret = blockValue * .42;
    } else if (mNodeCoins <= (nMoneySupply * .532) && mNodeCoins > (nMoneySupply * .519)) {
        ret = blockValue * .41;
    } else if (mNodeCoins <= (nMoneySupply * .545) && mNodeCoins > (nMoneySupply * .532)) {
        ret = blockValue * .40;
    } else if (mNodeCoins <= (nMoneySupply * .558) && mNodeCoins > (nMoneySupply * .545)) {
        ret = blockValue * .39;
    } else if (mNodeCoins <= (nMoneySupply * .571) && mNodeCoins > (nMoneySupply * .558)) {
        ret = blockValue * .38;
    } else if (mNodeCoins <= (nMoneySupply * .584) && mNodeCoins > (nMoneySupply * .571)) {
        ret = blockValue * .37;
    } else if (mNodeCoins <= (nMoneySupply * .597) && mNodeCoins > (nMoneySupply * .584)) {
        ret = blockValue * .36;
    } else if (mNodeCoins <= (nMoneySupply * .61) && mNodeCoins > (nMoneySupply * .597)) {
        ret = blockValue * .35;
    } else if (mNodeCoins <= (nMoneySupply * .623) && mNodeCoins > (nMoneySupply * .61)) {
        ret = blockValue * .34;
    } else if (mNodeCoins <= (nMoneySupply * .636) && mNodeCoins > (nMoneySupply * .623)) {
        ret = blockValue * .33;
    } else if (mNodeCoins <= (nMoneySupply * .649) && mNodeCoins > (nMoneySupply * .636)) {
        ret = blockValue * .32;
    } else if (mNodeCoins <= (nMoneySupply * .662) && mNodeCoins > (nMoneySupply * .649)) {
        ret = blockValue * .31;
    } else if (mNodeCoins <= (nMoneySupply * .675) && mNodeCoins > (nMoneySupply * .662)) {
        ret = blockValue * .30;
    } else if (mNodeCoins <= (nMoneySupply * .688) && mNodeCoins > (nMoneySupply * .675)) {
        ret = blockValue * .29;
    } else if (mNodeCoins <= (nMoneySupply * .701) && mNodeCoins > (nMoneySupply * .688)) {
        ret = blockValue * .28;
    } else if (mNodeCoins <= (nMoneySupply * .714) && mNodeCoins > (nMoneySupply * .701)) {
        ret = blockValue * .27;
    } else if (mNodeCoins <= (nMoneySupply * .727) && mNodeCoins > (nMoneySupply * .714)) {
        ret = blockValue * .26;
    } else if (mNodeCoins <= (nMoneySupply * .74) && mNodeCoins > (nMoneySupply * .727)) {
        ret = blockValue * .25;
    } else if (mNodeCoins <= (nMoneySupply * .753) && mNodeCoins > (nMoneySupply * .74)) {
        ret = blockValue * .24;
    } else if (mNodeCoins <= (nMoneySupply * .766) && mNodeCoins > (nMoneySupply * .753)) {
        ret = blockValue * .23;
    } else if (mNodeCoins <= (nMoneySupply * .779) && mNodeCoins > (nMoneySupply * .766)) {
        ret = blockValue * .22;
    } else if (mNodeCoins <= (nMoneySupply * .792) && mNodeCoins > (nMoneySupply * .779)) {
        ret = blockValue * .21;
    } else if (mNodeCoins <= (nMoneySupply * .805) && mNodeCoins > (nMoneySupply * .792)) {
        ret = blockValue * .20;
    } else if (mNodeCoins <= (nMoneySupply * .818) && mNodeCoins > (nMoneySupply * .805)) {
        ret = blockValue * .19;
    } else if (mNodeCoins <= (nMoneySupply * .831) && mNodeCoins > (nMoneySupply * .818)) {
        ret = blockValue * .18;
    } else if (mNodeCoins <= (nMoneySupply * .844) && mNodeCoins > (nMoneySupply * .831)) {
        ret = blockValue * .17;
    } else if (mNodeCoins <= (nMoneySupply * .857) && mNodeCoins > (nMoneySupply * .844)) {
        ret = blockValue * .16;
    } else if (mNodeCoins <= (nMoneySupply * .87) && mNodeCoins > (nMoneySupply * .857)) {
        ret = blockValue * .15;
    } else if (mNodeCoins <= (nMoneySupply * .883) && mNodeCoins > (nMoneySupply * .87)) {
        ret = blockValue * .14;
    } else if (mNodeCoins <= (nMoneySupply * .896) && mNodeCoins > (nMoneySupply * .883)) {
        ret = blockValue * .13;
    } else if (mNodeCoins <= (nMoneySupply * .909) && mNodeCoins > (nMoneySupply * .896)) {
        ret = blockValue * .12;
    } else if (mNodeCoins <= (nMoneySupply * .922) && mNodeCoins > (nMoneySupply * .909)) {
        ret = blockValue * .11;
    } else if (mNodeCoins <= (nMoneySupply * .935) && mNodeCoins > (nMoneySupply * .922)) {
        ret = blockValue * .10;
    } else if (mNodeCoins <= (nMoneySupply * .945) && mNodeCoins > (nMoneySupply * .935)) {
        ret = blockValue * .09;
    } else if (mNodeCoins <= (nMoneySupply * .961) && mNodeCoins > (nMoneySupply * .945)) {
        ret = blockValue * .08;
    } else if (mNodeCoins <= (nMoneySupply * .974) && mNodeCoins > (nMoneySupply * .961)) {
        ret = blockValue * .07;
    } else if (mNodeCoins <= (nMoneySupply * .987) && mNodeCoins > (nMoneySupply * .974)) {
        ret = blockValue * .06;
    } else if (mNodeCoins <= (nMoneySupply * .99) && mNodeCoins > (nMoneySupply * .987)) {
        ret = blockValue * .05;
    } else {
        ret = blockValue * .01;
    }

    return ret;
}

int64_t GetSplitReward(int64_t blockValue) {
    int64_t ret = blockValue * 0.6;

    return ret;
=======
>>>>>>> bdddd9b2
}

int64_t GetMasternodePayment(int nHeight, int64_t blockValue, int nMasternodeCount)
{
    int64_t ret = 0;

    int nLastPOWBlock = Params().LAST_POW_BLOCK();
    if (IsSporkActive(SPORK_19_POW_ROLLBACK))
        nLastPOWBlock = Params().LAST_POW_BLOCK_OLD();

    // Testnet
    if (Params().NetworkID() == CBaseChainParams::TESTNET) {
<<<<<<< HEAD
        if (nHeight > nLastPOWBlock) {
            // if a mn count is inserted into the function we are looking for a 
            // specific result for a masternode count.
            if (nMasternodeCount < 1) {
                if (IsSporkActive(SPORK_8_MASTERNODE_PAYMENT_ENFORCEMENT))
                    nMasternodeCount = mnodeman.stable_size();
                else
                    nMasternodeCount = mnodeman.size();
            }

            int64_t mNodeCoins = nMasternodeCount * 5000 * COIN;
            int64_t nMoneySupply = chainActive.Tip()->nMoneySupply;

            ret = GetSeeSawReward(blockValue, nMoneySupply, mNodeCoins);
        } else if (nHeight >= Params().RAMP_TO_BLOCK()) {
            ret = blockValue / 2;
        }
        
=======
        ret = blockValue / 2;
>>>>>>> bdddd9b2
        return ret;
    }

    // Mainnet
    if (nHeight < Params().RAMP_TO_BLOCK()) {
	    ret = 0;
    } else if (nHeight <= 28799 && nHeight >= Params().RAMP_TO_BLOCK()) {
        ret = blockValue / 5;
    } else if (nHeight <= 57599 && nHeight >= 28800) {
	    ret = blockValue / 4;
    } else if (nHeight <= 86399 && nHeight >= 57600) {
	    ret = blockValue / 3;
    } else if (nHeight <= nLastPOWBlock && nHeight >= 86400) {
	    ret = blockValue / 2;
    } else if (nHeight > nLastPOWBlock) {
        // if a mn count is inserted into the function we are looking for a 
        // specific result for a masternode count.
        if (nMasternodeCount < 1) {
            if (IsSporkActive(SPORK_8_MASTERNODE_PAYMENT_ENFORCEMENT))
                nMasternodeCount = mnodeman.stable_size();
            else
                nMasternodeCount = mnodeman.size();
        }

        int64_t nMoneySupply = chainActive.Tip()->nMoneySupply;
        int64_t mNodeCoins = nMasternodeCount * 5000 * COIN;
        LogPrintf("Adjusting seesaw at height %d with %d masternodes (without drift: %d) at %ld\n", nHeight, nMasternodeCount, nMasternodeCount - Params().MasternodeCountDrift(), GetTime());

        if (fDebug) {
            LogPrintf(
                "GetMasternodePayment(): moneysupply=%s, nodecoins=%s \n", 
                FormatMoney(nMoneySupply).c_str(),
                FormatMoney(mNodeCoins).c_str()
            );
        }

        ret = GetSeeSawReward(blockValue, nMoneySupply, mNodeCoins);
    }

    return ret;
}

bool IsInitialBlockDownload()
{
    LOCK(cs_main);
    if (fImporting || fReindex || chainActive.Height() < Checkpoints::GetTotalBlocksEstimate())
        return true;
    static bool lockIBDState = false;
    if (lockIBDState)
        return false;
    bool state = (chainActive.Height() < pindexBestHeader->nHeight - 24 * 6 ||
                  pindexBestHeader->GetBlockTime() < GetTime() - 6 * 60 * 60); // ~144 blocks behind -> 2 x fork detection time
    if (!state)
        lockIBDState = true;
    return state;
}

bool fLargeWorkForkFound = false;
bool fLargeWorkInvalidChainFound = false;
CBlockIndex *pindexBestForkTip = NULL, *pindexBestForkBase = NULL;

void CheckForkWarningConditions()
{
    AssertLockHeld(cs_main);
    // Before we get past initial download, we cannot reliably alert about forks
    // (we assume we don't get stuck on a fork before the last checkpoint)
    if (IsInitialBlockDownload())
        return;

    // If our best fork is no longer within 72 blocks (+/- 3 hours if no one mines it)
    // of our head, drop it
    if (pindexBestForkTip && chainActive.Height() - pindexBestForkTip->nHeight >= 72)
        pindexBestForkTip = NULL;

    if (pindexBestForkTip || (pindexBestInvalid && pindexBestInvalid->nChainWork > chainActive.Tip()->nChainWork + (GetBlockProof(*chainActive.Tip()) * 6))) {
        if (!fLargeWorkForkFound && pindexBestForkBase) {
            if (pindexBestForkBase->phashBlock) {
                std::string warning = std::string("'Warning: Large-work fork detected, forking after block ") +
                                      pindexBestForkBase->phashBlock->ToString() + std::string("'");
                CAlert::Notify(warning, true);
            }
        }
        if (pindexBestForkTip && pindexBestForkBase) {
            if (pindexBestForkBase->phashBlock) {
                LogPrintf("CheckForkWarningConditions: Warning: Large valid fork found\n  forking the chain at height %d (%s)\n  lasting to height %d (%s).\nChain state database corruption likely.\n",
                    pindexBestForkBase->nHeight, pindexBestForkBase->phashBlock->ToString(),
                    pindexBestForkTip->nHeight, pindexBestForkTip->phashBlock->ToString());
                fLargeWorkForkFound = true;
            }
        } else {
            LogPrintf("CheckForkWarningConditions: Warning: Found invalid chain at least ~6 blocks longer than our best chain.\nChain state database corruption likely.\n");
            fLargeWorkInvalidChainFound = true;
        }
    } else {
        fLargeWorkForkFound = false;
        fLargeWorkInvalidChainFound = false;
    }
}

void CheckForkWarningConditionsOnNewFork(CBlockIndex* pindexNewForkTip)
{
    AssertLockHeld(cs_main);
    // If we are on a fork that is sufficiently large, set a warning flag
    CBlockIndex* pfork = pindexNewForkTip;
    CBlockIndex* plonger = chainActive.Tip();
    while (pfork && pfork != plonger) {
        while (plonger && plonger->nHeight > pfork->nHeight)
            plonger = plonger->pprev;
        if (pfork == plonger)
            break;
        pfork = pfork->pprev;
    }

    // We define a condition which we should warn the user about as a fork of at least 7 blocks
    // who's tip is within 72 blocks (+/- 3 hours if no one mines it) of ours
    // or a chain that is entirely longer than ours and invalid (note that this should be detected by both)
    // We use 7 blocks rather arbitrarily as it represents just under 10% of sustained network
    // hash rate operating on the fork.
    // We define it this way because it allows us to only store the highest fork tip (+ base) which meets
    // the 7-block condition and from this always have the most-likely-to-cause-warning fork
    if (pfork && (!pindexBestForkTip || (pindexBestForkTip && pindexNewForkTip->nHeight > pindexBestForkTip->nHeight)) &&
        pindexNewForkTip->nChainWork - pfork->nChainWork > (GetBlockProof(*pfork) * 7) &&
        chainActive.Height() - pindexNewForkTip->nHeight < 72) {
        pindexBestForkTip = pindexNewForkTip;
        pindexBestForkBase = pfork;
    }

    CheckForkWarningConditions();
}

// Requires cs_main.
void Misbehaving(NodeId pnode, int howmuch)
{
    if (howmuch == 0)
        return;

    CNodeState* state = State(pnode);
    if (state == NULL)
        return;

    state->nMisbehavior += howmuch;
    int banscore = GetArg("-banscore", 100);
    if (state->nMisbehavior >= banscore && state->nMisbehavior - howmuch < banscore) {
        LogPrintf("Misbehaving: %s (%d -> %d) BAN THRESHOLD EXCEEDED\n", state->name, state->nMisbehavior - howmuch, state->nMisbehavior);
        state->fShouldBan = true;
    } else
        LogPrintf("Misbehaving: %s (%d -> %d)\n", state->name, state->nMisbehavior - howmuch, state->nMisbehavior);
}

void static InvalidChainFound(CBlockIndex* pindexNew)
{
    if (!pindexBestInvalid || pindexNew->nChainWork > pindexBestInvalid->nChainWork)
        pindexBestInvalid = pindexNew;

    LogPrintf("InvalidChainFound: invalid block=%s  height=%d  log2_work=%.8g  date=%s\n",
        pindexNew->GetBlockHash().ToString(), pindexNew->nHeight,
        log(pindexNew->nChainWork.getdouble()) / log(2.0), DateTimeStrFormat("%Y-%m-%d %H:%M:%S",
                                                               pindexNew->GetBlockTime()));
    LogPrintf("InvalidChainFound:  current best=%s  height=%d  log2_work=%.8g  date=%s\n",
        chainActive.Tip()->GetBlockHash().ToString(), chainActive.Height(), log(chainActive.Tip()->nChainWork.getdouble()) / log(2.0),
        DateTimeStrFormat("%Y-%m-%d %H:%M:%S", chainActive.Tip()->GetBlockTime()));
    CheckForkWarningConditions();
}

void static InvalidBlockFound(CBlockIndex* pindex, const CValidationState& state)
{
    int nDoS = 0;
    if (state.IsInvalid(nDoS)) {
        std::map<uint256, NodeId>::iterator it = mapBlockSource.find(pindex->GetBlockHash());
        if (it != mapBlockSource.end() && State(it->second)) {
            CBlockReject reject = {state.GetRejectCode(), state.GetRejectReason().substr(0, MAX_REJECT_MESSAGE_LENGTH), pindex->GetBlockHash()};
            State(it->second)->rejects.push_back(reject);
            if (nDoS > 0)
                Misbehaving(it->second, nDoS);
        }
    }
    if (!state.CorruptionPossible()) {
        pindex->nStatus |= BLOCK_FAILED_VALID;
        setDirtyBlockIndex.insert(pindex);
        setBlockIndexCandidates.erase(pindex);
        InvalidChainFound(pindex);
    }
}

void UpdateCoins(const CTransaction& tx, CValidationState& state, CCoinsViewCache& inputs, CTxUndo& txundo, int nHeight)
{
    // mark inputs spent
    if (!tx.IsCoinBase()) {
        txundo.vprevout.reserve(tx.vin.size());
        BOOST_FOREACH (const CTxIn& txin, tx.vin) {
            txundo.vprevout.push_back(CTxInUndo());
            bool ret = inputs.ModifyCoins(txin.prevout.hash)->Spend(txin.prevout, txundo.vprevout.back());
            assert(ret);
        }
    }

    // add outputs
    inputs.ModifyCoins(tx.GetHash())->FromTx(tx, nHeight);
}

bool CScriptCheck::operator()()
{
    const CScript& scriptSig = ptxTo->vin[nIn].scriptSig;
    if (!VerifyScript(scriptSig, scriptPubKey, nFlags, CachingTransactionSignatureChecker(ptxTo, nIn, cacheStore), &error)) {
        return ::error("CScriptCheck(): %s:%d VerifySignature failed: %s", ptxTo->GetHash().ToString(), nIn, ScriptErrorString(error));
    }
    return true;
}

bool CheckInputs(const CTransaction& tx, CValidationState& state, const CCoinsViewCache& inputs, bool fScriptChecks, unsigned int flags, bool cacheStore, std::vector<CScriptCheck>* pvChecks)
{
    if (!tx.IsCoinBase()) {
        if (pvChecks)
            pvChecks->reserve(tx.vin.size());

        // This doesn't trigger the DoS code on purpose; if it did, it would make it easier
        // for an attacker to attempt to split the network.
        if (!inputs.HaveInputs(tx))
            return state.Invalid(error("CheckInputs() : %s inputs unavailable", tx.GetHash().ToString()));

        // While checking, GetBestBlock() refers to the parent block.
        // This is also true for mempool checks.
        CBlockIndex* pindexPrev = mapBlockIndex.find(inputs.GetBestBlock())->second;
        int nSpendHeight = pindexPrev->nHeight + 1;
        CAmount nValueIn = 0;
        CAmount nFees = 0;
        for (unsigned int i = 0; i < tx.vin.size(); i++) {
            const COutPoint& prevout = tx.vin[i].prevout;
            const CCoins* coins = inputs.AccessCoins(prevout.hash);
            assert(coins);

            // If prev is coinbase, check that it's matured
            if (coins->IsCoinBase() || coins->IsCoinStake()) {
                if (nSpendHeight - coins->nHeight < Params().COINBASE_MATURITY())
                    return state.Invalid(
                        error("CheckInputs() : tried to spend coinbase at depth %d, coinstake=%d", nSpendHeight - coins->nHeight, coins->IsCoinStake()),
                        REJECT_INVALID, "bad-txns-premature-spend-of-coinbase");
            }

            // Check for negative or overflow input values
            nValueIn += coins->vout[prevout.n].nValue;
            if (!MoneyRange(coins->vout[prevout.n].nValue) || !MoneyRange(nValueIn))
                return state.DoS(100, error("CheckInputs() : txin values out of range"),
                    REJECT_INVALID, "bad-txns-inputvalues-outofrange");
        }

        if (!tx.IsCoinStake()) {
            if (nValueIn < tx.GetValueOut())
                return state.DoS(100, error("CheckInputs() : %s value in (%s) < value out (%s)",
                                          tx.GetHash().ToString(), FormatMoney(nValueIn), FormatMoney(tx.GetValueOut())),
                    REJECT_INVALID, "bad-txns-in-belowout");

            // Tally transaction fees
            CAmount nTxFee = nValueIn - tx.GetValueOut();
            if (nTxFee < 0)
                return state.DoS(100, error("CheckInputs() : %s nTxFee < 0", tx.GetHash().ToString()),
                    REJECT_INVALID, "bad-txns-fee-negative");
            nFees += nTxFee;
            if (!MoneyRange(nFees))
                return state.DoS(100, error("CheckInputs() : nFees out of range"),
                    REJECT_INVALID, "bad-txns-fee-outofrange");
        }
        // The first loop above does all the inexpensive checks.
        // Only if ALL inputs pass do we perform expensive ECDSA signature checks.
        // Helps prevent CPU exhaustion attacks.

        // Skip ECDSA signature verification when connecting blocks
        // before the last block chain checkpoint. This is safe because block merkle hashes are
        // still computed and checked, and any change will be caught at the next checkpoint.
        if (fScriptChecks) {
            for (unsigned int i = 0; i < tx.vin.size(); i++) {
                const COutPoint& prevout = tx.vin[i].prevout;
                const CCoins* coins = inputs.AccessCoins(prevout.hash);
                assert(coins);

                // Verify signature
                CScriptCheck check(*coins, tx, i, flags, cacheStore);
                if (pvChecks) {
                    pvChecks->push_back(CScriptCheck());
                    check.swap(pvChecks->back());
                } else if (!check()) {
                    if (flags & STANDARD_NOT_MANDATORY_VERIFY_FLAGS) {
                        // Check whether the failure was caused by a
                        // non-mandatory script verification check, such as
                        // non-standard DER encodings or non-null dummy
                        // arguments; if so, don't trigger DoS protection to
                        // avoid splitting the network between upgraded and
                        // non-upgraded nodes.
                        CScriptCheck check(*coins, tx, i,
                            flags & ~STANDARD_NOT_MANDATORY_VERIFY_FLAGS, cacheStore);
                        if (check())
                            return state.Invalid(false, REJECT_NONSTANDARD, strprintf("non-mandatory-script-verify-flag (%s)", ScriptErrorString(check.GetScriptError())));
                    }
                    // Failures of other flags indicate a transaction that is
                    // invalid in new blocks, e.g. a invalid P2SH. We DoS ban
                    // such nodes as they are not following the protocol. That
                    // said during an upgrade careful thought should be taken
                    // as to the correct behavior - we may want to continue
                    // peering with non-upgraded nodes even after a soft-fork
                    // super-majority vote has passed.
                    return state.DoS(100, false, REJECT_INVALID, strprintf("mandatory-script-verify-flag-failed (%s)", ScriptErrorString(check.GetScriptError())));
                }
            }
        }
    }

    return true;
}

bool DisconnectBlock(CBlock& block, CValidationState& state, CBlockIndex* pindex, CCoinsViewCache& view, bool* pfClean)
{
    assert(pindex->GetBlockHash() == view.GetBestBlock());

    if (pfClean)
        *pfClean = false;

    bool fClean = true;

    CBlockUndo blockUndo;
    CDiskBlockPos pos = pindex->GetUndoPos();
    if (pos.IsNull())
        return error("DisconnectBlock() : no undo data available");
    if (!blockUndo.ReadFromDisk(pos, pindex->pprev->GetBlockHash()))
        return error("DisconnectBlock() : failure reading undo data");

    if (blockUndo.vtxundo.size() + 1 != block.vtx.size())
        return error("DisconnectBlock() : block and undo data inconsistent");

    // undo transactions in reverse order
    for (int i = block.vtx.size() - 1; i >= 0; i--) {
        const CTransaction& tx = block.vtx[i];
        uint256 hash = tx.GetHash();

        // Check that all outputs are available and match the outputs in the block itself
        // exactly. Note that transactions with only provably unspendable outputs won't
        // have outputs available even in the block itself, so we handle that case
        // specially with outsEmpty.
        {
            CCoins outsEmpty;
            CCoinsModifier outs = view.ModifyCoins(hash);
            outs->ClearUnspendable();

            CCoins outsBlock(tx, pindex->nHeight);
            // The CCoins serialization does not serialize negative numbers.
            // No network rules currently depend on the version here, so an inconsistency is harmless
            // but it must be corrected before txout nversion ever influences a network rule.
            if (outsBlock.nVersion < 0)
                outs->nVersion = outsBlock.nVersion;
            if (*outs != outsBlock)
                fClean = fClean && error("DisconnectBlock() : added transaction mismatch? database corrupted");

            // remove outputs
            outs->Clear();
        }

        // restore inputs
        if (i > 0) { // not coinbases
            const CTxUndo& txundo = blockUndo.vtxundo[i - 1];
            if (txundo.vprevout.size() != tx.vin.size())
                return error("DisconnectBlock() : transaction and undo data inconsistent - txundo.vprevout.siz=%d tx.vin.siz=%d", txundo.vprevout.size(), tx.vin.size());
            for (unsigned int j = tx.vin.size(); j-- > 0;) {
                const COutPoint& out = tx.vin[j].prevout;
                const CTxInUndo& undo = txundo.vprevout[j];
                CCoinsModifier coins = view.ModifyCoins(out.hash);
                if (undo.nHeight != 0) {
                    // undo data contains height: this is the last output of the prevout tx being spent
                    if (!coins->IsPruned())
                        fClean = fClean && error("DisconnectBlock() : undo data overwriting existing transaction");
                    coins->Clear();
                    coins->fCoinBase = undo.fCoinBase;
                    coins->nHeight = undo.nHeight;
                    coins->nVersion = undo.nVersion;
                } else {
                    if (coins->IsPruned())
                        fClean = fClean && error("DisconnectBlock() : undo data adding output to missing transaction");
                }
                if (coins->IsAvailable(out.n))
                    fClean = fClean && error("DisconnectBlock() : undo data overwriting existing output");
                if (coins->vout.size() < out.n + 1)
                    coins->vout.resize(out.n + 1);
                coins->vout[out.n] = undo.txout;
            }
        }
    }

    // move best block pointer to prevout block
    view.SetBestBlock(pindex->pprev->GetBlockHash());

    if (pfClean) {
        *pfClean = fClean;
        return true;
    } else {
        return fClean;
    }
}

void static FlushBlockFile(bool fFinalize = false)
{
    LOCK(cs_LastBlockFile);

    CDiskBlockPos posOld(nLastBlockFile, 0);

    FILE* fileOld = OpenBlockFile(posOld);
    if (fileOld) {
        if (fFinalize)
            TruncateFile(fileOld, vinfoBlockFile[nLastBlockFile].nSize);
        FileCommit(fileOld);
        fclose(fileOld);
    }

    fileOld = OpenUndoFile(posOld);
    if (fileOld) {
        if (fFinalize)
            TruncateFile(fileOld, vinfoBlockFile[nLastBlockFile].nUndoSize);
        FileCommit(fileOld);
        fclose(fileOld);
    }
}

bool FindUndoPos(CValidationState& state, int nFile, CDiskBlockPos& pos, unsigned int nAddSize);

static CCheckQueue<CScriptCheck> scriptcheckqueue(128);

void ThreadScriptCheck()
{
    RenameThread("bulwark-scriptch");
    scriptcheckqueue.Thread();
}

static int64_t nTimeVerify = 0;
static int64_t nTimeConnect = 0;
static int64_t nTimeIndex = 0;
static int64_t nTimeCallbacks = 0;
static int64_t nTimeTotal = 0;

bool ConnectBlock(const CBlock& block, CValidationState& state, CBlockIndex* pindex, CCoinsViewCache& view, bool fJustCheck)
{
    AssertLockHeld(cs_main);
    // Check it again in case a previous version let a bad block in
    if (!CheckBlock(block, state, !fJustCheck, !fJustCheck))
        return false;

    // verify that the view's current state corresponds to the previous block
    uint256 hashPrevBlock = pindex->pprev == NULL ? uint256(0) : pindex->pprev->GetBlockHash();
    if (hashPrevBlock != view.GetBestBlock())
        LogPrintf("%s: hashPrev=%s view=%s\n", __func__, hashPrevBlock.ToString().c_str(), view.GetBestBlock().ToString().c_str());
    assert(hashPrevBlock == view.GetBestBlock());

    // Special case for the genesis block, skipping connection of its transactions
    // (its coinbase is unspendable)
    if (block.GetHash() == Params().HashGenesisBlock()) {
        view.SetBestBlock(pindex->GetBlockHash());
        return true;
    }

    // If the Pow rollback spork is active then 
    // need to change PoW height.
    int nLastPOWBlock = Params().LAST_POW_BLOCK();
    if (IsSporkActive(SPORK_19_POW_ROLLBACK))
        nLastPOWBlock = Params().LAST_POW_BLOCK_OLD();

    if (pindex->nHeight <= nLastPOWBlock && block.IsProofOfStake())
        return state.DoS(100, error("ConnectBlock() : PoS period not active"),
            REJECT_INVALID, "PoS-early");

    if (pindex->nHeight > nLastPOWBlock && block.IsProofOfWork())
        return state.DoS(100, error("ConnectBlock() : PoW period ended"),
            REJECT_INVALID, "PoW-ended");

    bool fScriptChecks = pindex->nHeight >= Checkpoints::GetTotalBlocksEstimate();

    // Do not allow blocks that contain transactions which 'overwrite' older transactions,
    // unless those are already completely spent.
    // If such overwrites are allowed, coinbases and transactions depending upon those
    // can be duplicated to remove the ability to spend the first instance -- even after
    // being sent to another address.
    // See BIP30 and http://r6.ca/blog/20120206T005236Z.html for more information.
    // This logic is not necessary for memory pool transactions, as AcceptToMemoryPool
    // already refuses previously-known transaction ids entirely.
    // This rule was originally applied all blocks whose timestamp was after March 15, 2012, 0:00 UTC.
    // Now that the whole chain is irreversibly beyond that time it is applied to all blocks except the
    // two in the chain that violate it. This prevents exploiting the issue against nodes in their
    // initial block download.
    bool fEnforceBIP30 = (!pindex->phashBlock) || // Enforce on CreateNewBlock invocations which don't have a hash.
                         !((pindex->nHeight == 91842 && pindex->GetBlockHash() == uint256("0x00000000000a4d0a398161ffc163c503763b1f4360639393e0e4c8e300e0caec")) ||
                             (pindex->nHeight == 91880 && pindex->GetBlockHash() == uint256("0x00000000000743f190a18c5577a3c2d2a1f610ae9601ac046a38084ccb7cd721")));
    if (fEnforceBIP30) {
        BOOST_FOREACH (const CTransaction& tx, block.vtx) {
            const CCoins* coins = view.AccessCoins(tx.GetHash());
            if (coins && !coins->IsPruned())
                return state.DoS(100, error("ConnectBlock() : tried to overwrite transaction"),
                    REJECT_INVALID, "bad-txns-BIP30");
        }
    }

    // BIP16 didn't become active until Apr 1 2012
    int64_t nBIP16SwitchTime = 1333238400;
    bool fStrictPayToScriptHash = (pindex->GetBlockTime() >= nBIP16SwitchTime);

    unsigned int flags = fStrictPayToScriptHash ? SCRIPT_VERIFY_P2SH : SCRIPT_VERIFY_NONE;

    // Start enforcing the DERSIG (BIP66) rules, for block.nVersion=3 blocks, when 75% of the network has upgraded:
    if (block.nVersion >= 3 && CBlockIndex::IsSuperMajority(3, pindex->pprev, Params().EnforceBlockUpgradeMajority())) {
	    flags |= SCRIPT_VERIFY_DERSIG;
    }

    CBlockUndo blockundo;

    CCheckQueueControl<CScriptCheck> control(fScriptChecks && nScriptCheckThreads ? &scriptcheckqueue : NULL);

    int64_t nTimeStart = GetTimeMicros();
    CAmount nFees = 0;
    int nInputs = 0;
    unsigned int nSigOps = 0;
    CDiskTxPos pos(pindex->GetBlockPos(), GetSizeOfCompactSize(block.vtx.size()));
    std::vector<std::pair<uint256, CDiskTxPos> > vPos;
    vPos.reserve(block.vtx.size());
    blockundo.vtxundo.reserve(block.vtx.size() - 1);
    CAmount nValueOut = 0;
    CAmount nValueIn = 0;
    for (unsigned int i = 0; i < block.vtx.size(); i++) {
        const CTransaction& tx = block.vtx[i];

        nInputs += tx.vin.size();
        nSigOps += GetLegacySigOpCount(tx);
        if (nSigOps > MAX_BLOCK_SIGOPS)
            return state.DoS(100, error("ConnectBlock() : too many sigops"),
                REJECT_INVALID, "bad-blk-sigops");

        if (!tx.IsCoinBase()) {
            if (!view.HaveInputs(tx))
                return state.DoS(100, error("ConnectBlock() : inputs missing/spent"),
                    REJECT_INVALID, "bad-txns-inputs-missingorspent");

            if (fStrictPayToScriptHash) {
                // Add in sigops done by pay-to-script-hash inputs;
                // this is to prevent a "rogue miner" from creating
                // an incredibly-expensive-to-validate block.
                nSigOps += GetP2SHSigOpCount(tx, view);
                if (nSigOps > MAX_BLOCK_SIGOPS)
                    return state.DoS(100, error("ConnectBlock() : too many sigops"),
                        REJECT_INVALID, "bad-blk-sigops");
            }

            if (!tx.IsCoinStake())
		    nFees += view.GetValueIn(tx) - tx.GetValueOut();

            nValueIn += view.GetValueIn(tx);

            std::vector<CScriptCheck> vChecks;
            if (!CheckInputs(tx, state, view, fScriptChecks, flags, false, nScriptCheckThreads ? &vChecks : NULL))
                return false;
            control.Add(vChecks);
        }
        nValueOut += tx.GetValueOut();

        CTxUndo undoDummy;
        if (i > 0) {
            blockundo.vtxundo.push_back(CTxUndo());
        }
        UpdateCoins(tx, state, view, i == 0 ? undoDummy : blockundo.vtxundo.back(), pindex->nHeight);

        vPos.push_back(std::make_pair(tx.GetHash(), pos));
        pos.nTxOffset += ::GetSerializeSize(tx, SER_DISK, CLIENT_VERSION);
    }

    // ppcoin: track money supply and mint amount info
    CAmount nMoneySupplyPrev = pindex->pprev ? pindex->pprev->nMoneySupply : 0;
    pindex->nMoneySupply = nMoneySupplyPrev + nValueOut - nValueIn;
    pindex->nMint = pindex->nMoneySupply - nMoneySupplyPrev;

    if (!pblocktree->WriteBlockIndex(CDiskBlockIndex(pindex)))
        return error("Connect() : WriteBlockIndex for pindex failed");

    int64_t nTime1 = GetTimeMicros();
    nTimeConnect += nTime1 - nTimeStart;
    LogPrint("bench", "      - Connect %u transactions: %.2fms (%.3fms/tx, %.3fms/txin) [%.2fs]\n", (unsigned)block.vtx.size(), 0.001 * (nTime1 - nTimeStart), 0.001 * (nTime1 - nTimeStart) / block.vtx.size(), nInputs <= 1 ? 0 : 0.001 * (nTime1 - nTimeStart) / (nInputs - 1), nTimeConnect * 0.000001);

    CAmount nExpectedMint = GetBlockValue(pindex->pprev->nHeight);
    if (block.IsProofOfWork())
	    nExpectedMint += nFees;

    if (!IsBlockValueValid(block, nExpectedMint, pindex->nMint)) {
        return state.DoS(100,
            error("ConnectBlock() : reward pays too much (actual=%s vs limit=%s)",
	        FormatMoney(pindex->nMint), FormatMoney(nExpectedMint)),

            REJECT_INVALID, "bad-cb-amount");
    }

    if (!control.Wait())
        return state.DoS(100, false);
    int64_t nTime2 = GetTimeMicros();
    nTimeVerify += nTime2 - nTimeStart;
    LogPrint("bench", "    - Verify %u txins: %.2fms (%.3fms/txin) [%.2fs]\n", nInputs - 1, 0.001 * (nTime2 - nTimeStart), nInputs <= 1 ? 0 : 0.001 * (nTime2 - nTimeStart) / (nInputs - 1), nTimeVerify * 0.000001);

    if (fJustCheck)
        return true;

    // Write undo information to disk
    if (pindex->GetUndoPos().IsNull() || !pindex->IsValid(BLOCK_VALID_SCRIPTS)) {
        if (pindex->GetUndoPos().IsNull()) {
            CDiskBlockPos pos;
            if (!FindUndoPos(state, pindex->nFile, pos, ::GetSerializeSize(blockundo, SER_DISK, CLIENT_VERSION) + 40))
                return error("ConnectBlock() : FindUndoPos failed");
            if (!blockundo.WriteToDisk(pos, pindex->pprev->GetBlockHash()))
                return state.Abort("Failed to write undo data");

            // update nUndoPos in block index
            pindex->nUndoPos = pos.nPos;
            pindex->nStatus |= BLOCK_HAVE_UNDO;
        }

        pindex->RaiseValidity(BLOCK_VALID_SCRIPTS);
        setDirtyBlockIndex.insert(pindex);
    }

    if (fTxIndex)
        if (!pblocktree->WriteTxIndex(vPos))
            return state.Abort("Failed to write transaction index");

    // add this block to the view's block chain
    view.SetBestBlock(pindex->GetBlockHash());

    int64_t nTime3 = GetTimeMicros();
    nTimeIndex += nTime3 - nTime2;
    LogPrint("bench", "    - Index writing: %.2fms [%.2fs]\n", 0.001 * (nTime3 - nTime2), nTimeIndex * 0.000001);

    // Watch for changes to the previous coinbase transaction.
    static uint256 hashPrevBestCoinBase;
    g_signals.UpdatedTransaction(hashPrevBestCoinBase);
    hashPrevBestCoinBase = block.vtx[0].GetHash();

    int64_t nTime4 = GetTimeMicros();
    nTimeCallbacks += nTime4 - nTime3;
    LogPrint("bench", "    - Callbacks: %.2fms [%.2fs]\n", 0.001 * (nTime4 - nTime3), nTimeCallbacks * 0.000001);

    return true;
}

enum FlushStateMode {
    FLUSH_STATE_IF_NEEDED,
    FLUSH_STATE_PERIODIC,
    FLUSH_STATE_ALWAYS
};

/**
 * Update the on-disk chain state.
 * The caches and indexes are flushed if either they're too large, forceWrite is set, or
 * fast is not set and it's been a while since the last write.
 */
bool static FlushStateToDisk(CValidationState& state, FlushStateMode mode)
{
    LOCK(cs_main);
    static int64_t nLastWrite = 0;
    try {
        if ((mode == FLUSH_STATE_ALWAYS) ||
            ((mode == FLUSH_STATE_PERIODIC || mode == FLUSH_STATE_IF_NEEDED) && pcoinsTip->GetCacheSize() > nCoinCacheSize) ||
            (mode == FLUSH_STATE_PERIODIC && GetTimeMicros() > nLastWrite + DATABASE_WRITE_INTERVAL * 1000000)) {
            // Typical CCoins structures on disk are around 100 bytes in size.
            // Pushing a new one to the database can cause it to be written
            // twice (once in the log, and once in the tables). This is already
            // an overestimation, as most will delete an existing entry or
            // overwrite one. Still, use a conservative safety factor of 2.
            if (!CheckDiskSpace(100 * 2 * 2 * pcoinsTip->GetCacheSize()))
                return state.Error("out of disk space");
            // First make sure all block and undo data is flushed to disk.
            FlushBlockFile();
            // Then update all block file information (which may refer to block and undo files).
            bool fileschanged = false;
            for (set<int>::iterator it = setDirtyFileInfo.begin(); it != setDirtyFileInfo.end();) {
                if (!pblocktree->WriteBlockFileInfo(*it, vinfoBlockFile[*it])) {
                    return state.Abort("Failed to write to block index");
                }
                fileschanged = true;
                setDirtyFileInfo.erase(it++);
            }
            if (fileschanged && !pblocktree->WriteLastBlockFile(nLastBlockFile)) {
                return state.Abort("Failed to write to block index");
            }
            for (set<CBlockIndex*>::iterator it = setDirtyBlockIndex.begin(); it != setDirtyBlockIndex.end();) {
                if (!pblocktree->WriteBlockIndex(CDiskBlockIndex(*it))) {
                    return state.Abort("Failed to write to block index");
                }
                setDirtyBlockIndex.erase(it++);
            }
            pblocktree->Sync();
            // Finally flush the chainstate (which may refer to block index entries).
            if (!pcoinsTip->Flush())
                return state.Abort("Failed to write to coin database");
            // Update best block in wallet (so we can detect restored wallets).
            if (mode != FLUSH_STATE_IF_NEEDED) {
                g_signals.SetBestChain(chainActive.GetLocator());
            }
            nLastWrite = GetTimeMicros();
        }
    } catch (const std::runtime_error& e) {
        return state.Abort(std::string("System error while flushing: ") + e.what());
    }
    return true;
}

void FlushStateToDisk()
{
    CValidationState state;
    FlushStateToDisk(state, FLUSH_STATE_ALWAYS);
}

/** Update chainActive and related internal data structures. */
void static UpdateTip(CBlockIndex* pindexNew)
{
    chainActive.SetTip(pindexNew);

    // New best block
    nTimeBestReceived = GetTime();
    mempool.AddTransactionsUpdated(1);

    LogPrintf("UpdateTip: new best=%s  height=%d  log2_work=%.8g  tx=%lu  date=%s progress=%f  cache=%u\n",
        chainActive.Tip()->GetBlockHash().ToString(), chainActive.Height(), log(chainActive.Tip()->nChainWork.getdouble()) / log(2.0), (unsigned long)chainActive.Tip()->nChainTx,
        DateTimeStrFormat("%Y-%m-%d %H:%M:%S", chainActive.Tip()->GetBlockTime()),
        Checkpoints::GuessVerificationProgress(chainActive.Tip()), (unsigned int)pcoinsTip->GetCacheSize());

    cvBlockChange.notify_all();

    // Check the version of the last 100 blocks to see if we need to upgrade:
    static bool fWarned = false;
    if (!IsInitialBlockDownload() && !fWarned) {
        int nUpgraded = 0;
        const CBlockIndex* pindex = chainActive.Tip();
        for (int i = 0; i < 100 && pindex != NULL; i++) {
            if (pindex->nVersion > CBlock::CURRENT_VERSION)
                ++nUpgraded;
            pindex = pindex->pprev;
        }
        if (nUpgraded > 0)
            LogPrintf("SetBestChain: %d of last 100 blocks above version %d\n", nUpgraded, (int)CBlock::CURRENT_VERSION);
        if (nUpgraded > 100 / 2) {
            // strMiscWarning is read by GetWarnings(), called by Qt and the JSON-RPC code to warn the user:
            strMiscWarning = _("Warning: This version is obsolete, upgrade required!");
            CAlert::Notify(strMiscWarning, true);
            fWarned = true;
        }
    }
}

/** Disconnect chainActive's tip. */
bool static DisconnectTip(CValidationState& state)
{
    CBlockIndex* pindexDelete = chainActive.Tip();
    assert(pindexDelete);
    mempool.check(pcoinsTip);
    // Read block from disk.
    CBlock block;
    if (!ReadBlockFromDisk(block, pindexDelete))
        return state.Abort("Failed to read block");
    // Apply the block atomically to the chain state.
    int64_t nStart = GetTimeMicros();
    {
        CCoinsViewCache view(pcoinsTip);
        if (!DisconnectBlock(block, state, pindexDelete, view))
            return error("DisconnectTip() : DisconnectBlock %s failed", pindexDelete->GetBlockHash().ToString());
        assert(view.Flush());
    }
    LogPrint("bench", "- Disconnect block: %.2fms\n", (GetTimeMicros() - nStart) * 0.001);
    // Write the chain state to disk, if necessary.
    if (!FlushStateToDisk(state, FLUSH_STATE_ALWAYS))
        return false;
    // Resurrect mempool transactions from the disconnected block.
    BOOST_FOREACH (const CTransaction& tx, block.vtx) {
        // ignore validation errors in resurrected transactions
        list<CTransaction> removed;
        CValidationState stateDummy;
        if (tx.IsCoinBase() || tx.IsCoinStake() || !AcceptToMemoryPool(mempool, stateDummy, tx, false, NULL))
            mempool.remove(tx, removed, true);
    }
    mempool.removeCoinbaseSpends(pcoinsTip, pindexDelete->nHeight);
    mempool.check(pcoinsTip);
    // Update chainActive and related variables.
    UpdateTip(pindexDelete->pprev);
    // Let wallets know transactions went from 1-confirmed to
    // 0-confirmed or conflicted:
    BOOST_FOREACH (const CTransaction& tx, block.vtx) {
        SyncWithWallets(tx, NULL);
    }
    return true;
}

static int64_t nTimeReadFromDisk = 0;
static int64_t nTimeConnectTotal = 0;
static int64_t nTimeFlush = 0;
static int64_t nTimeChainState = 0;
static int64_t nTimePostConnect = 0;

/**
 * Connect a new block to chainActive. pblock is either NULL or a pointer to a CBlock
 * corresponding to pindexNew, to bypass loading it again from disk.
 */
bool static ConnectTip(CValidationState& state, CBlockIndex* pindexNew, CBlock* pblock)
{
    assert(pindexNew->pprev == chainActive.Tip());
    mempool.check(pcoinsTip);
    CCoinsViewCache view(pcoinsTip);

    // Read block from disk.
    int64_t nTime1 = GetTimeMicros();
    CBlock block;
    if (!pblock) {
        if (!ReadBlockFromDisk(block, pindexNew))
            return state.Abort("Failed to read block");
        pblock = &block;
    }
    // Apply the block atomically to the chain state.
    int64_t nTime2 = GetTimeMicros();
    nTimeReadFromDisk += nTime2 - nTime1;
    int64_t nTime3;
    LogPrint("bench", "  - Load block from disk: %.2fms [%.2fs]\n", (nTime2 - nTime1) * 0.001, nTimeReadFromDisk * 0.000001);
    {
        CInv inv(MSG_BLOCK, pindexNew->GetBlockHash());
        bool rv = ConnectBlock(*pblock, state, pindexNew, view);
        g_signals.BlockChecked(*pblock, state);
        if (!rv) {
            if (state.IsInvalid())
                InvalidBlockFound(pindexNew, state);
            return error("ConnectTip() : ConnectBlock %s failed", pindexNew->GetBlockHash().ToString());
        }
        mapBlockSource.erase(inv.hash);
        nTime3 = GetTimeMicros();
        nTimeConnectTotal += nTime3 - nTime2;
        LogPrint("bench", "  - Connect total: %.2fms [%.2fs]\n", (nTime3 - nTime2) * 0.001, nTimeConnectTotal * 0.000001);
        assert(view.Flush());
    }
    int64_t nTime4 = GetTimeMicros();
    nTimeFlush += nTime4 - nTime3;
    LogPrint("bench", "  - Flush: %.2fms [%.2fs]\n", (nTime4 - nTime3) * 0.001, nTimeFlush * 0.000001);

    // Write the chain state to disk, if necessary. Always write to disk if this is the first of a new file.
    FlushStateMode flushMode = FLUSH_STATE_IF_NEEDED;
    if (pindexNew->pprev && (pindexNew->GetBlockPos().nFile != pindexNew->pprev->GetBlockPos().nFile))
        flushMode = FLUSH_STATE_ALWAYS;
    if (!FlushStateToDisk(state, flushMode))
        return false;
    int64_t nTime5 = GetTimeMicros();
    nTimeChainState += nTime5 - nTime4;
    LogPrint("bench", "  - Writing chainstate: %.2fms [%.2fs]\n", (nTime5 - nTime4) * 0.001, nTimeChainState * 0.000001);

    // Remove conflicting transactions from the mempool.
    list<CTransaction> txConflicted;
    mempool.removeForBlock(pblock->vtx, pindexNew->nHeight, txConflicted);
    mempool.check(pcoinsTip);
    // Update chainActive & related variables.
    UpdateTip(pindexNew);
    // Tell wallet about transactions that went from mempool
    // to conflicted:
    BOOST_FOREACH (const CTransaction& tx, txConflicted) {
        SyncWithWallets(tx, NULL);
    }
    // ... and about transactions that got confirmed:
    BOOST_FOREACH (const CTransaction& tx, pblock->vtx) {
        SyncWithWallets(tx, pblock);
    }

    int64_t nTime6 = GetTimeMicros();
    nTimePostConnect += nTime6 - nTime5;
    nTimeTotal += nTime6 - nTime1;
    LogPrint("bench", "  - Connect postprocess: %.2fms [%.2fs]\n", (nTime6 - nTime5) * 0.001, nTimePostConnect * 0.000001);
    LogPrint("bench", "- Connect block: %.2fms [%.2fs]\n", (nTime6 - nTime1) * 0.001, nTimeTotal * 0.000001);
    return true;
}

bool DisconnectBlocksAndReprocess(int blocks)
{
    LOCK(cs_main);

    CValidationState state;

    LogPrintf("DisconnectBlocksAndReprocess: Got command to replay %d blocks\n", blocks);
    for (int i = 0; i <= blocks; i++)
        DisconnectTip(state);

    return true;
}

/*
    DisconnectBlockAndInputs

    Remove conflicting blocks for successful SwiftTX transaction locks
    This should be very rare (Probably will never happen)
*/
// ***TODO*** clean up here
bool DisconnectBlockAndInputs(CValidationState& state, CTransaction txLock)
{
    // All modifications to the coin state will be done in this cache.
    // Only when all have succeeded, we push it to pcoinsTip.
    //    CCoinsViewCache view(*pcoinsTip, true);

    CBlockIndex* BlockReading = chainActive.Tip();
    CBlockIndex* pindexNew = NULL;

    bool foundConflictingTx = false;

    //remove anything conflicting in the memory pool
    list<CTransaction> txConflicted;
    mempool.removeConflicts(txLock, txConflicted);


    // List of what to disconnect (typically nothing)
    vector<CBlockIndex*> vDisconnect;

    for (unsigned int i = 1; BlockReading && BlockReading->nHeight > 0 && !foundConflictingTx && i < 6; i++) {
        vDisconnect.push_back(BlockReading);
        pindexNew = BlockReading->pprev; //new best block

        CBlock block;
        if (!ReadBlockFromDisk(block, BlockReading))
            return state.Abort(_("Failed to read block"));

        // Queue memory transactions to resurrect.
        // We only do this for blocks after the last checkpoint (reorganisation before that
        // point should only happen with -reindex/-loadblock, or a misbehaving peer.
        BOOST_FOREACH (const CTransaction& tx, block.vtx) {
            if (!tx.IsCoinBase()) {
                BOOST_FOREACH (const CTxIn& in1, txLock.vin) {
                    BOOST_FOREACH (const CTxIn& in2, tx.vin) {
                        if (in1.prevout == in2.prevout) foundConflictingTx = true;
                    }
                }
            }
        }

        if (BlockReading->pprev == NULL) {
            assert(BlockReading);
            break;
        }
        BlockReading = BlockReading->pprev;
    }

    if (!foundConflictingTx) {
        LogPrintf("DisconnectBlockAndInputs: Can't find a conflicting transaction to inputs\n");
        return false;
    }

    if (vDisconnect.size() > 0) {
        LogPrintf("REORGANIZE: Disconnect Conflicting Blocks %lli blocks; %s..\n", vDisconnect.size(), pindexNew->GetBlockHash().ToString());
        BOOST_FOREACH (CBlockIndex* pindex, vDisconnect) {
            LogPrintf(" -- disconnect %s\n", pindex->GetBlockHash().ToString());
            DisconnectTip(state);
        }
    }

    return true;
}


/**
 * Return the tip of the chain with the most work in it, that isn't
 * known to be invalid (it's however far from certain to be valid).
 */
static CBlockIndex* FindMostWorkChain()
{
    do {
        CBlockIndex* pindexNew = NULL;

        // Find the best candidate header.
        {
            std::set<CBlockIndex*, CBlockIndexWorkComparator>::reverse_iterator it = setBlockIndexCandidates.rbegin();
            if (it == setBlockIndexCandidates.rend())
                return NULL;
            pindexNew = *it;
        }

        // Check whether all blocks on the path between the currently active chain and the candidate are valid.
        // Just going until the active chain is an optimization, as we know all blocks in it are valid already.
        CBlockIndex* pindexTest = pindexNew;
        bool fInvalidAncestor = false;
        while (pindexTest && !chainActive.Contains(pindexTest)) {
            assert(pindexTest->nChainTx || pindexTest->nHeight == 0);

            // Pruned nodes may have entries in setBlockIndexCandidates for
            // which block files have been deleted.  Remove those as candidates
            // for the most work chain if we come across them; we can't switch
            // to a chain unless we have all the non-active-chain parent blocks.
            bool fFailedChain = pindexTest->nStatus & BLOCK_FAILED_MASK;
            bool fMissingData = !(pindexTest->nStatus & BLOCK_HAVE_DATA);
            if (fFailedChain || fMissingData) {
                // Candidate chain is not usable (either invalid or missing data)
                if (fFailedChain && (pindexBestInvalid == NULL || pindexNew->nChainWork > pindexBestInvalid->nChainWork))
                    pindexBestInvalid = pindexNew;
                CBlockIndex* pindexFailed = pindexNew;
                // Remove the entire chain from the set.
                while (pindexTest != pindexFailed) {
                    if (fFailedChain) {
                        pindexFailed->nStatus |= BLOCK_FAILED_CHILD;
                    } else if (fMissingData) {
                        // If we're missing data, then add back to mapBlocksUnlinked,
                        // so that if the block arrives in the future we can try adding
                        // to setBlockIndexCandidates again.
                        mapBlocksUnlinked.insert(std::make_pair(pindexFailed->pprev, pindexFailed));
                    }
                    setBlockIndexCandidates.erase(pindexFailed);
                    pindexFailed = pindexFailed->pprev;
                }
                setBlockIndexCandidates.erase(pindexTest);
                fInvalidAncestor = true;
                break;
            }
            pindexTest = pindexTest->pprev;
        }
        if (!fInvalidAncestor)
            return pindexNew;
    } while (true);
}

/** Delete all entries in setBlockIndexCandidates that are worse than the current tip. */
static void PruneBlockIndexCandidates()
{
    // Note that we can't delete the current block itself, as we may need to return to it later in case a
    // reorganization to a better block fails.
    std::set<CBlockIndex*, CBlockIndexWorkComparator>::iterator it = setBlockIndexCandidates.begin();
    while (it != setBlockIndexCandidates.end() && setBlockIndexCandidates.value_comp()(*it, chainActive.Tip())) {
        setBlockIndexCandidates.erase(it++);
    }
    // Either the current tip or a successor of it we're working towards is left in setBlockIndexCandidates.
    assert(!setBlockIndexCandidates.empty());
}

/**
 * Try to make some progress towards making pindexMostWork the active block.
 * pblock is either NULL or a pointer to a CBlock corresponding to pindexMostWork.
 */
static bool ActivateBestChainStep(CValidationState& state, CBlockIndex* pindexMostWork, CBlock* pblock)
{
    AssertLockHeld(cs_main);
    bool fInvalidFound = false;
    const CBlockIndex* pindexOldTip = chainActive.Tip();
    const CBlockIndex* pindexFork = chainActive.FindFork(pindexMostWork);

    // Disconnect active blocks which are no longer in the best chain.
    while (chainActive.Tip() && chainActive.Tip() != pindexFork) {
        if (!DisconnectTip(state))
            return false;
    }

    // Build list of new blocks to connect.
    std::vector<CBlockIndex*> vpindexToConnect;
    bool fContinue = true;
    int nHeight = pindexFork ? pindexFork->nHeight : -1;
    while (fContinue && nHeight != pindexMostWork->nHeight) {
        // Don't iterate the entire list of potential improvements toward the best tip, as we likely only need
        // a few blocks along the way.
        int nTargetHeight = std::min(nHeight + 32, pindexMostWork->nHeight);
        vpindexToConnect.clear();
        vpindexToConnect.reserve(nTargetHeight - nHeight);
        CBlockIndex* pindexIter = pindexMostWork->GetAncestor(nTargetHeight);
        while (pindexIter && pindexIter->nHeight != nHeight) {
            vpindexToConnect.push_back(pindexIter);
            pindexIter = pindexIter->pprev;
        }
        nHeight = nTargetHeight;

        // Connect new blocks.
        BOOST_REVERSE_FOREACH (CBlockIndex* pindexConnect, vpindexToConnect) {
            if (!ConnectTip(state, pindexConnect, pindexConnect == pindexMostWork ? pblock : NULL)) {
                if (state.IsInvalid()) {
                    // The block violates a consensus rule.
                    if (!state.CorruptionPossible())
                        InvalidChainFound(vpindexToConnect.back());
                    state = CValidationState();
                    fInvalidFound = true;
                    fContinue = false;
                    break;
                } else {
                    // A system error occurred (disk space, database error, ...).
                    return false;
                }
            } else {
                PruneBlockIndexCandidates();
                if (!pindexOldTip || chainActive.Tip()->nChainWork > pindexOldTip->nChainWork) {
                    // We're in a better position than we were. Return temporarily to release the lock.
                    fContinue = false;
                    break;
                }
            }
        }
    }

    // Callbacks/notifications for a new best chain.
    if (fInvalidFound)
        CheckForkWarningConditionsOnNewFork(vpindexToConnect.back());
    else
        CheckForkWarningConditions();

    return true;
}

/**
 * Make the best chain active, in multiple steps. The result is either failure
 * or an activated best chain. pblock is either NULL or a pointer to a block
 * that is already loaded (to avoid loading it again from disk).
 */
bool ActivateBestChain(CValidationState& state, CBlock* pblock)
{
    CBlockIndex* pindexNewTip = NULL;
    CBlockIndex* pindexMostWork = NULL;
    do {
        boost::this_thread::interruption_point();

        bool fInitialDownload;
        while (true) {
            TRY_LOCK(cs_main, lockMain);
            if (!lockMain) {
                MilliSleep(50);
                continue;
            }

            pindexMostWork = FindMostWorkChain();

            // Whether we have anything to do at all.
            if (pindexMostWork == NULL || pindexMostWork == chainActive.Tip())
                return true;

            if (!ActivateBestChainStep(state, pindexMostWork, pblock && pblock->GetHash() == pindexMostWork->GetBlockHash() ? pblock : NULL))
                return false;

            pindexNewTip = chainActive.Tip();
            fInitialDownload = IsInitialBlockDownload();
            break;
        }
        // When we reach this point, we switched to a new tip (stored in pindexNewTip).

        // Notifications/callbacks that can run without cs_main
        if (!fInitialDownload) {
            uint256 hashNewTip = pindexNewTip->GetBlockHash();
            // Relay inventory, but don't relay old inventory during initial block download.
            int nBlockEstimate = Checkpoints::GetTotalBlocksEstimate();
            {
                LOCK(cs_vNodes);
                BOOST_FOREACH (CNode* pnode, vNodes)
                    if (chainActive.Height() > (pnode->nStartingHeight != -1 ? pnode->nStartingHeight - 2000 : nBlockEstimate))
                        pnode->PushInventory(CInv(MSG_BLOCK, hashNewTip));
            }
            // Notify external listeners about the new tip.
            uiInterface.NotifyBlockTip(hashNewTip);
        }
    } while (pindexMostWork != chainActive.Tip());
    CheckBlockIndex();

    // Write changes periodically to disk, after relay.
    if (!FlushStateToDisk(state, FLUSH_STATE_PERIODIC)) {
        return false;
    }

    return true;
}

bool InvalidateBlock(CValidationState& state, CBlockIndex* pindex)
{
    AssertLockHeld(cs_main);

    // Mark the block itself as invalid.
    pindex->nStatus |= BLOCK_FAILED_VALID;
    setDirtyBlockIndex.insert(pindex);
    setBlockIndexCandidates.erase(pindex);

    while (chainActive.Contains(pindex)) {
        CBlockIndex* pindexWalk = chainActive.Tip();
        pindexWalk->nStatus |= BLOCK_FAILED_CHILD;
        setDirtyBlockIndex.insert(pindexWalk);
        setBlockIndexCandidates.erase(pindexWalk);
        // ActivateBestChain considers blocks already in chainActive
        // unconditionally valid already, so force disconnect away from it.
        if (!DisconnectTip(state)) {
            return false;
        }
    }

    // The resulting new best tip may not be in setBlockIndexCandidates anymore, so
    // add them again.
    BlockMap::iterator it = mapBlockIndex.begin();
    while (it != mapBlockIndex.end()) {
        if (it->second->IsValid(BLOCK_VALID_TRANSACTIONS) && it->second->nChainTx && !setBlockIndexCandidates.value_comp()(it->second, chainActive.Tip())) {
            setBlockIndexCandidates.insert(it->second);
        }
        it++;
    }

    InvalidChainFound(pindex);
    return true;
}

bool ReconsiderBlock(CValidationState& state, CBlockIndex* pindex)
{
    AssertLockHeld(cs_main);

    int nHeight = pindex->nHeight;

    // Remove the invalidity flag from this block and all its descendants.
    BlockMap::iterator it = mapBlockIndex.begin();
    while (it != mapBlockIndex.end()) {
        if (!it->second->IsValid() && it->second->GetAncestor(nHeight) == pindex) {
            it->second->nStatus &= ~BLOCK_FAILED_MASK;
            setDirtyBlockIndex.insert(it->second);
            if (it->second->IsValid(BLOCK_VALID_TRANSACTIONS) && it->second->nChainTx && setBlockIndexCandidates.value_comp()(chainActive.Tip(), it->second)) {
                setBlockIndexCandidates.insert(it->second);
            }
            if (it->second == pindexBestInvalid) {
                // Reset invalid block marker if it was pointing to one of those.
                pindexBestInvalid = NULL;
            }
        }
        it++;
    }

    // Remove the invalidity flag from all ancestors too.
    while (pindex != NULL) {
        if (pindex->nStatus & BLOCK_FAILED_MASK) {
            pindex->nStatus &= ~BLOCK_FAILED_MASK;
            setDirtyBlockIndex.insert(pindex);
        }
        pindex = pindex->pprev;
    }
    return true;
}

CBlockIndex* AddToBlockIndex(const CBlock& block)
{
    // Check for duplicate
    uint256 hash = block.GetHash();
    BlockMap::iterator it = mapBlockIndex.find(hash);
    if (it != mapBlockIndex.end())
        return it->second;

    // Construct new block index object
    CBlockIndex* pindexNew = new CBlockIndex(block);
    assert(pindexNew);
    // We assign the sequence id to blocks only when the full data is available,
    // to avoid miners withholding blocks but broadcasting headers, to get a
    // competitive advantage.
    pindexNew->nSequenceId = 0;
    BlockMap::iterator mi = mapBlockIndex.insert(make_pair(hash, pindexNew)).first;

    //mark as PoS seen
    if (pindexNew->IsProofOfStake())
        setStakeSeen.insert(make_pair(pindexNew->prevoutStake, pindexNew->nStakeTime));

    pindexNew->phashBlock = &((*mi).first);
    BlockMap::iterator miPrev = mapBlockIndex.find(block.hashPrevBlock);
    if (miPrev != mapBlockIndex.end()) {
        pindexNew->pprev = (*miPrev).second;
        pindexNew->nHeight = pindexNew->pprev->nHeight + 1;
        pindexNew->BuildSkip();

        //update previous block pointer
        pindexNew->pprev->pnext = pindexNew;

        // ppcoin: compute chain trust score
        pindexNew->bnChainTrust = (pindexNew->pprev ? pindexNew->pprev->bnChainTrust : 0) + pindexNew->GetBlockTrust();

        // ppcoin: compute stake entropy bit for stake modifier
        if (!pindexNew->SetStakeEntropyBit(pindexNew->GetStakeEntropyBit()))
            LogPrintf("AddToBlockIndex() : SetStakeEntropyBit() failed \n");

        // ppcoin: record proof-of-stake hash value
        if (pindexNew->IsProofOfStake()) {
            if (!mapProofOfStake.count(hash))
                LogPrintf("AddToBlockIndex() : hashProofOfStake not found in map \n");
            pindexNew->hashProofOfStake = mapProofOfStake[hash];
        }

        // ppcoin: compute stake modifier
        uint64_t nStakeModifier = 0;
        bool fGeneratedStakeModifier = false;
        if (!ComputeNextStakeModifier(pindexNew->pprev, nStakeModifier, fGeneratedStakeModifier))
            LogPrintf("AddToBlockIndex() : ComputeNextStakeModifier() failed \n");
        pindexNew->SetStakeModifier(nStakeModifier, fGeneratedStakeModifier);
        pindexNew->nStakeModifierChecksum = GetStakeModifierChecksum(pindexNew);
        if (!CheckStakeModifierCheckpoints(pindexNew->nHeight, pindexNew->nStakeModifierChecksum))
            LogPrintf("AddToBlockIndex() : Rejected by stake modifier checkpoint height=%d, modifier=%s \n", pindexNew->nHeight, boost::lexical_cast<std::string>(nStakeModifier));
    }
    pindexNew->nChainWork = (pindexNew->pprev ? pindexNew->pprev->nChainWork : 0) + GetBlockProof(*pindexNew);
    pindexNew->RaiseValidity(BLOCK_VALID_TREE);
    if (pindexBestHeader == NULL || pindexBestHeader->nChainWork < pindexNew->nChainWork)
        pindexBestHeader = pindexNew;

    //update previous block pointer
    if (pindexNew->nHeight)
        pindexNew->pprev->pnext = pindexNew;

    setDirtyBlockIndex.insert(pindexNew);

    return pindexNew;
}

/** Mark a block as having its data received and checked (up to BLOCK_VALID_TRANSACTIONS). */
bool ReceivedBlockTransactions(const CBlock& block, CValidationState& state, CBlockIndex* pindexNew, const CDiskBlockPos& pos)
{
    if (block.IsProofOfStake())
        pindexNew->SetProofOfStake();
    pindexNew->nTx = block.vtx.size();
    pindexNew->nChainTx = 0;
    pindexNew->nFile = pos.nFile;
    pindexNew->nDataPos = pos.nPos;
    pindexNew->nUndoPos = 0;
    pindexNew->nStatus |= BLOCK_HAVE_DATA;
    pindexNew->RaiseValidity(BLOCK_VALID_TRANSACTIONS);
    setDirtyBlockIndex.insert(pindexNew);

    if (pindexNew->pprev == NULL || pindexNew->pprev->nChainTx) {
        // If pindexNew is the genesis block or all parents are BLOCK_VALID_TRANSACTIONS.
        deque<CBlockIndex*> queue;
        queue.push_back(pindexNew);

        // Recursively process any descendant blocks that now may be eligible to be connected.
        while (!queue.empty()) {
            CBlockIndex* pindex = queue.front();
            queue.pop_front();
            pindex->nChainTx = (pindex->pprev ? pindex->pprev->nChainTx : 0) + pindex->nTx;
            {
                LOCK(cs_nBlockSequenceId);
                pindex->nSequenceId = nBlockSequenceId++;
            }
            if (chainActive.Tip() == NULL || !setBlockIndexCandidates.value_comp()(pindex, chainActive.Tip())) {
                setBlockIndexCandidates.insert(pindex);
            }
            std::pair<std::multimap<CBlockIndex*, CBlockIndex*>::iterator, std::multimap<CBlockIndex*, CBlockIndex*>::iterator> range = mapBlocksUnlinked.equal_range(pindex);
            while (range.first != range.second) {
                std::multimap<CBlockIndex*, CBlockIndex*>::iterator it = range.first;
                queue.push_back(it->second);
                range.first++;
                mapBlocksUnlinked.erase(it);
            }
        }
    } else {
        if (pindexNew->pprev && pindexNew->pprev->IsValid(BLOCK_VALID_TREE)) {
            mapBlocksUnlinked.insert(std::make_pair(pindexNew->pprev, pindexNew));
        }
    }

    return true;
}

bool FindBlockPos(CValidationState& state, CDiskBlockPos& pos, unsigned int nAddSize, unsigned int nHeight, uint64_t nTime, bool fKnown = false)
{
    LOCK(cs_LastBlockFile);

    unsigned int nFile = fKnown ? pos.nFile : nLastBlockFile;
    if (vinfoBlockFile.size() <= nFile) {
        vinfoBlockFile.resize(nFile + 1);
    }

    if (!fKnown) {
        while (vinfoBlockFile[nFile].nSize + nAddSize >= MAX_BLOCKFILE_SIZE) {
            LogPrintf("Leaving block file %i: %s\n", nFile, vinfoBlockFile[nFile].ToString());
            FlushBlockFile(true);
            nFile++;
            if (vinfoBlockFile.size() <= nFile) {
                vinfoBlockFile.resize(nFile + 1);
            }
        }
        pos.nFile = nFile;
        pos.nPos = vinfoBlockFile[nFile].nSize;
    }

    nLastBlockFile = nFile;
    vinfoBlockFile[nFile].AddBlock(nHeight, nTime);
    if (fKnown)
        vinfoBlockFile[nFile].nSize = std::max(pos.nPos + nAddSize, vinfoBlockFile[nFile].nSize);
    else
        vinfoBlockFile[nFile].nSize += nAddSize;

    if (!fKnown) {
        unsigned int nOldChunks = (pos.nPos + BLOCKFILE_CHUNK_SIZE - 1) / BLOCKFILE_CHUNK_SIZE;
        unsigned int nNewChunks = (vinfoBlockFile[nFile].nSize + BLOCKFILE_CHUNK_SIZE - 1) / BLOCKFILE_CHUNK_SIZE;
        if (nNewChunks > nOldChunks) {
            if (CheckDiskSpace(nNewChunks * BLOCKFILE_CHUNK_SIZE - pos.nPos)) {
                FILE* file = OpenBlockFile(pos);
                if (file) {
                    LogPrintf("Pre-allocating up to position 0x%x in blk%05u.dat\n", nNewChunks * BLOCKFILE_CHUNK_SIZE, pos.nFile);
                    AllocateFileRange(file, pos.nPos, nNewChunks * BLOCKFILE_CHUNK_SIZE - pos.nPos);
                    fclose(file);
                }
            } else
                return state.Error("out of disk space");
        }
    }

    setDirtyFileInfo.insert(nFile);
    return true;
}

bool FindUndoPos(CValidationState& state, int nFile, CDiskBlockPos& pos, unsigned int nAddSize)
{
    pos.nFile = nFile;

    LOCK(cs_LastBlockFile);

    unsigned int nNewSize;
    pos.nPos = vinfoBlockFile[nFile].nUndoSize;
    nNewSize = vinfoBlockFile[nFile].nUndoSize += nAddSize;
    setDirtyFileInfo.insert(nFile);

    unsigned int nOldChunks = (pos.nPos + UNDOFILE_CHUNK_SIZE - 1) / UNDOFILE_CHUNK_SIZE;
    unsigned int nNewChunks = (nNewSize + UNDOFILE_CHUNK_SIZE - 1) / UNDOFILE_CHUNK_SIZE;
    if (nNewChunks > nOldChunks) {
        if (CheckDiskSpace(nNewChunks * UNDOFILE_CHUNK_SIZE - pos.nPos)) {
            FILE* file = OpenUndoFile(pos);
            if (file) {
                LogPrintf("Pre-allocating up to position 0x%x in rev%05u.dat\n", nNewChunks * UNDOFILE_CHUNK_SIZE, pos.nFile);
                AllocateFileRange(file, pos.nPos, nNewChunks * UNDOFILE_CHUNK_SIZE - pos.nPos);
                fclose(file);
            }
        } else
            return state.Error("out of disk space");
    }

    return true;
}

bool CheckBlockHeader(const CBlockHeader& block, CValidationState& state, bool fCheckPOW)
{
    // Check proof of work matches claimed amount
    if (fCheckPOW && !CheckProofOfWork(block.GetHash(), block.nBits))
        return state.DoS(50, error("CheckBlockHeader() : proof of work failed"),
            REJECT_INVALID, "high-hash");

    return true;
}

bool CheckBlock(const CBlock& block, CValidationState& state, bool fCheckPOW, bool fCheckMerkleRoot, bool fCheckSig)
{
    // These are checks that are independent of context.

    // Check that the header is valid (particularly PoW).  This is mostly
    // redundant with the call in AcceptBlockHeader.
    if (block.IsProofOfWork() && !CheckBlockHeader(block, state, fCheckPOW))
        return state.DoS(100, error("CheckBlock() : CheckBlockHeader failed"),
            REJECT_INVALID, "bad-header", true);

    // Check timestamp
    LogPrint("debug", "%s: block=%s  is proof of stake=%d\n", __func__, block.GetHash().ToString().c_str(), block.IsProofOfStake());
    if (block.GetBlockTime() > GetAdjustedTime() + (block.IsProofOfStake() ? 180 : 7200)) // 3 minute future drift for PoS
        return state.Invalid(error("CheckBlock() : block timestamp too far in the future"),
            REJECT_INVALID, "time-too-new");


    // Check the merkle root.
    if (fCheckMerkleRoot) {
        bool mutated;
        uint256 hashMerkleRoot2 = block.BuildMerkleTree(&mutated);
        if (block.hashMerkleRoot != hashMerkleRoot2)
            return state.DoS(100, error("CheckBlock() : hashMerkleRoot mismatch"),
                REJECT_INVALID, "bad-txnmrklroot", true);

        // Check for merkle tree malleability (CVE-2012-2459): repeating sequences
        // of transactions in a block without affecting the merkle root of a block,
        // while still invalidating it.
        if (mutated)
            return state.DoS(100, error("CheckBlock() : duplicate transaction"),
                REJECT_INVALID, "bad-txns-duplicate", true);
    }

    // All potential-corruption validation must be done before we do any
    // transaction validation, as otherwise we may mark the header as invalid
    // because we receive the wrong transactions for it.

    // Size limits
    if (block.vtx.empty() || block.vtx.size() > MAX_BLOCK_SIZE || ::GetSerializeSize(block, SER_NETWORK, PROTOCOL_VERSION) > MAX_BLOCK_SIZE)
        return state.DoS(100, error("CheckBlock() : size limits failed"),
            REJECT_INVALID, "bad-blk-length");

    // First transaction must be coinbase, the rest must not be
    if (block.vtx.empty() || !block.vtx[0].IsCoinBase())
        return state.DoS(100, error("CheckBlock() : first tx is not coinbase"),
            REJECT_INVALID, "bad-cb-missing");
    for (unsigned int i = 1; i < block.vtx.size(); i++)
        if (block.vtx[i].IsCoinBase())
            return state.DoS(100, error("CheckBlock() : more than one coinbase"),
                REJECT_INVALID, "bad-cb-multiple");

    if (block.IsProofOfStake()) {
        // Coinbase output should be empty if proof-of-stake block
        if (block.vtx[0].vout.size() != 1 || !block.vtx[0].vout[0].IsEmpty())
            return state.DoS(100, error("CheckBlock() : coinbase output not empty for proof-of-stake block"));

        // Second transaction must be coinstake, the rest must not be
        if (block.vtx.empty() || !block.vtx[1].IsCoinStake())
            return state.DoS(100, error("CheckBlock() : second tx is not coinstake"));
        for (unsigned int i = 2; i < block.vtx.size(); i++)
            if (block.vtx[i].IsCoinStake())
                return state.DoS(100, error("CheckBlock() : more than one coinstake"));
    }

    // ----------- swiftTX transaction scanning -----------

    if (IsSporkActive(SPORK_3_SWIFTTX_BLOCK_FILTERING)) {
        BOOST_FOREACH (const CTransaction& tx, block.vtx) {
            if (!tx.IsCoinBase()) {
                //only reject blocks when it's based on complete consensus
                BOOST_FOREACH (const CTxIn& in, tx.vin) {
                    if (mapLockedInputs.count(in.prevout)) {
                        if (mapLockedInputs[in.prevout] != tx.GetHash()) {
                            mapRejectedBlocks.insert(make_pair(block.GetHash(), GetTime()));
                            LogPrintf("CheckBlock() : found conflicting transaction with transaction lock %s %s\n", mapLockedInputs[in.prevout].ToString(), tx.GetHash().ToString());
                            return state.DoS(0, error("CheckBlock() : found conflicting transaction with transaction lock"),
                                REJECT_INVALID, "conflicting-tx-ix");
                        }
                    }
                }
            }
        }
    } else {
        LogPrintf("CheckBlock() : skipping transaction locking checks\n");
    }


    // ----------- masternode payments / budgets -----------

    CBlockIndex* pindexPrev = chainActive.Tip();
    if (pindexPrev != NULL) {
        int nHeight = 0;
        if (pindexPrev->GetBlockHash() == block.hashPrevBlock) {
            nHeight = pindexPrev->nHeight + 1;
        } else { //out of order
            BlockMap::iterator mi = mapBlockIndex.find(block.hashPrevBlock);
            if (mi != mapBlockIndex.end() && (*mi).second)
                nHeight = (*mi).second->nHeight + 1;
        }

        if (nHeight != 0 && !IsInitialBlockDownload()) {
            if (!IsBlockPayeeValid(block, nHeight)) {
                mapRejectedBlocks.insert(make_pair(block.GetHash(), GetTime()));
                return state.DoS(0, error("CheckBlock() : Couldn't find masternode/budget payment"),
			REJECT_INVALID, "bad-cb-payee");
            }
        } else {
            if (fDebug)
                LogPrintf("CheckBlock(): Masternode payment check skipped on sync - skipping IsBlockPayeeValid()\n");
        }
    }

    // -------------------------------------------

    // Check transactions
    BOOST_FOREACH (const CTransaction& tx, block.vtx)
        if (!CheckTransaction(tx, state))
            return error("CheckBlock() : CheckTransaction failed");

    unsigned int nSigOps = 0;
    BOOST_FOREACH (const CTransaction& tx, block.vtx) {
        nSigOps += GetLegacySigOpCount(tx);
    }
    if (nSigOps > MAX_BLOCK_SIGOPS)
        return state.DoS(100, error("CheckBlock() : out-of-bounds SigOpCount"),
            REJECT_INVALID, "bad-blk-sigops", true);

    return true;
}

bool CheckWork(const CBlock block, CBlockIndex* const pindexPrev)
{
    if (pindexPrev == NULL)
        return error("%s : null pindexPrev for block %s", __func__, block.GetHash().ToString().c_str());

    unsigned int nBitsRequired = GetNextWorkRequired(pindexPrev, &block);

    if (block.nBits != nBitsRequired)
        return error("%s : incorrect proof of work at %d", __func__, pindexPrev->nHeight + 1);

    if (block.IsProofOfStake()) {
        uint256 hashProofOfStake;
        uint256 hash = block.GetHash();

        if(!CheckProofOfStake(block, hashProofOfStake)) {
            LogPrintf("WARNING: ProcessBlock(): check proof-of-stake failed for block %s\n", hash.ToString().c_str());
            return false;
        }
        if(!mapProofOfStake.count(hash)) // add to mapProofOfStake
            mapProofOfStake.insert(make_pair(hash, hashProofOfStake));
    }

    return true;
}

bool ContextualCheckBlockHeader(const CBlockHeader& block, CValidationState& state, CBlockIndex* const pindexPrev)
{
    uint256 hash = block.GetHash();

    if (hash == Params().HashGenesisBlock())
        return true;

    assert(pindexPrev);

    int nHeight = pindexPrev->nHeight + 1;

    //If this is a reorg, check that it is not too depp
    if (chainActive.Height() - nHeight >= Params().MaxReorganizationDepth())
        return state.DoS(1, error("%s: forked chain older than max reorganization depth (height %d)", __func__, nHeight));

    // Check timestamp against prev
    if (block.GetBlockTime() <= pindexPrev->GetMedianTimePast()) {
        LogPrintf("Block time = %d , GetMedianTimePast = %d \n", block.GetBlockTime(), pindexPrev->GetMedianTimePast());
        return state.Invalid(error("%s : block's timestamp is too early", __func__),
            REJECT_INVALID, "time-too-old");
    }

    // Check that the block chain matches the known block chain up to a checkpoint
    if (!Checkpoints::CheckBlock(nHeight, hash))
        return state.DoS(100, error("%s : rejected by checkpoint lock-in at %d", __func__, nHeight),
            REJECT_CHECKPOINT, "checkpoint mismatch");

    // Don't accept any forks from the main chain prior to last checkpoint
    CBlockIndex* pcheckpoint = Checkpoints::GetLastCheckpoint();
    if (pcheckpoint && nHeight < pcheckpoint->nHeight)
        return state.DoS(0, error("%s : forked chain older than last checkpoint (height %d)", __func__, nHeight));

    // Reject block.nVersion=1 blocks when 95% (75% on testnet) of the network has upgraded:
    if (block.nVersion < 2 && CBlockIndex::IsSuperMajority(2, pindexPrev, Params().RejectBlockOutdatedMajority())) {
        return state.Invalid(error("%s : rejected nVersion=1 block", __func__),
            REJECT_OBSOLETE, "bad-version");
    }

    // Reject block.nVersion=2 blocks when 95% (75% on testnet) of the network has upgraded:
    if (block.nVersion < 3 && CBlockIndex::IsSuperMajority(3, pindexPrev, Params().RejectBlockOutdatedMajority())) {
        return state.Invalid(error("%s : rejected nVersion=2 block", __func__),
            REJECT_OBSOLETE, "bad-version");
    }

    return true;
}

bool ContextualCheckBlock(const CBlock& block, CValidationState& state, CBlockIndex* const pindexPrev)
{
    const int nHeight = pindexPrev == NULL ? 0 : pindexPrev->nHeight + 1;

    // Check that all transactions are finalized
    BOOST_FOREACH (const CTransaction& tx, block.vtx)
        if (!IsFinalTx(tx, nHeight, block.GetBlockTime())) {
            return state.DoS(10, error("%s : contains a non-final transaction", __func__), REJECT_INVALID, "bad-txns-nonfinal");
        }

    // Enforce block.nVersion=2 rule that the coinbase starts with serialized block height
    // if 750 of the last 1,000 blocks are version 2 or greater (51/100 if testnet):
    if (block.nVersion >= 2 &&
        CBlockIndex::IsSuperMajority(2, pindexPrev, Params().EnforceBlockUpgradeMajority())) {
        CScript expect = CScript() << nHeight;
        if (block.vtx[0].vin[0].scriptSig.size() < expect.size() ||
            !std::equal(expect.begin(), expect.end(), block.vtx[0].vin[0].scriptSig.begin())) {
            return state.DoS(100, error("%s : block height mismatch in coinbase", __func__), REJECT_INVALID, "bad-cb-height");
        }
    }

    return true;
}


bool AcceptBlockHeader(const CBlock& block, CValidationState& state, CBlockIndex** ppindex)
{
    AssertLockHeld(cs_main);
    // Check for duplicate
    uint256 hash = block.GetHash();
    BlockMap::iterator miSelf = mapBlockIndex.find(hash);
    CBlockIndex* pindex = NULL;

    // TODO : ENABLE BLOCK CACHE IN SPECIFIC CASES
    if (miSelf != mapBlockIndex.end()) {
        // Block header is already known.
        pindex = miSelf->second;
        if (ppindex)
            *ppindex = pindex;
        if (pindex->nStatus & BLOCK_FAILED_MASK)
            return state.Invalid(error("%s : block is marked invalid", __func__), 0, "duplicate");
        return true;
    }

    if (!CheckBlockHeader(block, state, false)) {
        LogPrintf("AcceptBlockHeader(): CheckBlockHeader failed \n");
        return false;
    }

    // Get prev block index
    CBlockIndex* pindexPrev = NULL;
    if (hash != Params().HashGenesisBlock()) {
        BlockMap::iterator mi = mapBlockIndex.find(block.hashPrevBlock);
        if (mi == mapBlockIndex.end())
            return state.DoS(0, error("%s : prev block %s not found", __func__, block.hashPrevBlock.ToString().c_str()), 0, "bad-prevblk");
        pindexPrev = (*mi).second;
        if (pindexPrev->nStatus & BLOCK_FAILED_MASK)
            return state.DoS(100, error("%s : prev block invalid", __func__), REJECT_INVALID, "bad-prevblk");
    }

    if (!ContextualCheckBlockHeader(block, state, pindexPrev))
        return false;

    if (pindex == NULL)
        pindex = AddToBlockIndex(block);

    if (ppindex)
        *ppindex = pindex;

    return true;
}

bool AcceptBlock(CBlock& block, CValidationState& state, CBlockIndex** ppindex, CDiskBlockPos* dbp)
{
    AssertLockHeld(cs_main);

    CBlockIndex*& pindex = *ppindex;

    // Get prev block index
    CBlockIndex* pindexPrev = NULL;
    if (block.GetHash() != Params().HashGenesisBlock()) {
        BlockMap::iterator mi = mapBlockIndex.find(block.hashPrevBlock);
        if (mi == mapBlockIndex.end())
            return state.DoS(0, error("%s : prev block %s not found", __func__, block.hashPrevBlock.ToString().c_str()), 0, "bad-prevblk");
        pindexPrev = (*mi).second;
        if (pindexPrev->nStatus & BLOCK_FAILED_MASK)
            return state.DoS(100, error("%s : prev block invalid", __func__), REJECT_INVALID, "bad-prevblk");
    }

    if (block.GetHash() != Params().HashGenesisBlock() && !CheckWork(block, pindexPrev))
        return false;

    if (!AcceptBlockHeader(block, state, &pindex))
        return false;

    if (pindex->nStatus & BLOCK_HAVE_DATA) {
        // TODO: deal better with duplicate blocks.
        // return state.DoS(20, error("AcceptBlock() : already have block %d %s", pindex->nHeight, pindex->GetBlockHash().ToString()), REJECT_DUPLICATE, "duplicate");
        return true;
    }

    if ((!CheckBlock(block, state)) || !ContextualCheckBlock(block, state, pindex->pprev)) {
        if (state.IsInvalid() && !state.CorruptionPossible()) {
            pindex->nStatus |= BLOCK_FAILED_VALID;
            setDirtyBlockIndex.insert(pindex);
        }
        return false;
    }

    int nHeight = pindex->nHeight;

    // Write block to history file
    try {
        unsigned int nBlockSize = ::GetSerializeSize(block, SER_DISK, CLIENT_VERSION);
        CDiskBlockPos blockPos;
        if (dbp != NULL)
            blockPos = *dbp;
        if (!FindBlockPos(state, blockPos, nBlockSize + 8, nHeight, block.GetBlockTime(), dbp != NULL))
            return error("AcceptBlock() : FindBlockPos failed");
        if (dbp == NULL)
            if (!WriteBlockToDisk(block, blockPos))
                return state.Abort("Failed to write block");
        if (!ReceivedBlockTransactions(block, state, pindex, blockPos))
            return error("AcceptBlock() : ReceivedBlockTransactions failed");
    } catch (std::runtime_error& e) {
        return state.Abort(std::string("System error: ") + e.what());
    }

    return true;
}

bool CBlockIndex::IsSuperMajority(int minVersion, const CBlockIndex* pstart, unsigned int nRequired)
{
    unsigned int nToCheck = Params().ToCheckBlockUpgradeMajority();
    unsigned int nFound = 0;
    for (unsigned int i = 0; i < nToCheck && nFound < nRequired && pstart != NULL; i++) {
        if (pstart->nVersion >= minVersion)
            ++nFound;
        pstart = pstart->pprev;
    }
    return (nFound >= nRequired);
}

/** Turn the lowest '1' bit in the binary representation of a number into a '0'. */
int static inline InvertLowestOne(int n) { return n & (n - 1); }

/** Compute what height to jump back to with the CBlockIndex::pskip pointer. */
int static inline GetSkipHeight(int height)
{
    if (height < 2)
        return 0;

    // Determine which height to jump back to. Any number strictly lower than height is acceptable,
    // but the following expression seems to perform well in simulations (max 110 steps to go back
    // up to 2**18 blocks).
    return (height & 1) ? InvertLowestOne(InvertLowestOne(height - 1)) + 1 : InvertLowestOne(height);
}

CBlockIndex* CBlockIndex::GetAncestor(int height)
{
    if (height > nHeight || height < 0)
        return NULL;

    CBlockIndex* pindexWalk = this;
    int heightWalk = nHeight;
    while (heightWalk > height) {
        int heightSkip = GetSkipHeight(heightWalk);
        int heightSkipPrev = GetSkipHeight(heightWalk - 1);
        if (heightSkip == height ||
            (heightSkip > height && !(heightSkipPrev < heightSkip - 2 && heightSkipPrev >= height))) {
            // Only follow pskip if pprev->pskip isn't better than pskip->pprev.
            pindexWalk = pindexWalk->pskip;
            heightWalk = heightSkip;
        } else {
            pindexWalk = pindexWalk->pprev;
            heightWalk--;
        }
    }
    return pindexWalk;
}

const CBlockIndex* CBlockIndex::GetAncestor(int height) const
{
    return const_cast<CBlockIndex*>(this)->GetAncestor(height);
}

void CBlockIndex::BuildSkip()
{
    if (pprev)
        pskip = pprev->GetAncestor(GetSkipHeight(nHeight));
}

bool ProcessNewBlock(CValidationState& state, CNode* pfrom, CBlock* pblock, CDiskBlockPos* dbp)
{
    // Preliminary checks
    bool checked = CheckBlock(*pblock, state);

    // ppcoin: check proof-of-stake
    // Limited duplicity on stake: prevents block flood attack
    // Duplicate stake allowed only when there is orphan child block
    //if (pblock->IsProofOfStake() && setStakeSeen.count(pblock->GetProofOfStake())/* && !mapOrphanBlocksByPrev.count(hash)*/)
    //    return error("ProcessNewBlock() : duplicate proof-of-stake (%s, %d) for block %s", pblock->GetProofOfStake().first.ToString().c_str(), pblock->GetProofOfStake().second, pblock->GetHash().ToString().c_str());

    // NovaCoin: check proof-of-stake block signature
    if (!pblock->CheckBlockSignature())
        return error("ProcessNewBlock() : bad proof-of-stake block signature");

    if (pblock->GetHash() != Params().HashGenesisBlock() && pfrom != NULL) {
        //if we get this far, check if the prev block is our prev block, if not then request sync and return false
        BlockMap::iterator mi = mapBlockIndex.find(pblock->hashPrevBlock);
        if (mi == mapBlockIndex.end()) {
            pfrom->PushMessage("getblocks", chainActive.GetLocator(), uint256(0));
            return false;
        }
    }

    while (true) {
        TRY_LOCK(cs_main, lockMain);
        if (!lockMain) {
            MilliSleep(50);
            continue;
        }

        MarkBlockAsReceived(pblock->GetHash());
        if (!checked) {
            return error("%s : CheckBlock FAILED", __func__);
        }

        // Store to disk
        CBlockIndex* pindex = NULL;
        bool ret = AcceptBlock(*pblock, state, &pindex, dbp);
        if (pindex && pfrom) {
            mapBlockSource[pindex->GetBlockHash()] = pfrom->GetId();
        }
        CheckBlockIndex();
        if (!ret)
            return error("%s : AcceptBlock FAILED", __func__);
        break;
    }

    if (!ActivateBestChain(state, pblock))
        return error("%s : ActivateBestChain failed", __func__);

    if (!fLiteMode) {
        if (masternodeSync.RequestedMasternodeAssets > MASTERNODE_SYNC_LIST) {
            obfuScationPool.NewBlock();
            masternodePayments.ProcessBlock(GetHeight() + 10);
            budget.NewBlock();
        }
    }

    if (pwalletMain) {
        // If turned on MultiSend will send a transaction (or more) on the after maturity of a stake
        if (pwalletMain->isMultiSendEnabled())
            pwalletMain->MultiSend();

        //If turned on Auto Combine will scan wallet for dust to combine
        if (pwalletMain->fCombineDust)
            pwalletMain->AutoCombineDust();
    }

    LogPrintf("%s : ACCEPTED\n", __func__);

    return true;
}

bool TestBlockValidity(CValidationState& state, const CBlock& block, CBlockIndex* const pindexPrev, bool fCheckPOW, bool fCheckMerkleRoot)
{
    AssertLockHeld(cs_main);
    assert(pindexPrev == chainActive.Tip());

    CCoinsViewCache viewNew(pcoinsTip);
    CBlockIndex indexDummy(block);
    indexDummy.pprev = pindexPrev;
    indexDummy.nHeight = pindexPrev->nHeight + 1;

    // NOTE: CheckBlockHeader is called by CheckBlock
    if (!ContextualCheckBlockHeader(block, state, pindexPrev))
        return false;
    if (!CheckBlock(block, state, fCheckPOW, fCheckMerkleRoot))
        return false;
    if (!ContextualCheckBlock(block, state, pindexPrev))
	return false;
    if (!ConnectBlock(block, state, &indexDummy, viewNew, true))
        return false;
    assert(state.IsValid());

    return true;
}


bool AbortNode(const std::string& strMessage, const std::string& userMessage)
{
    strMiscWarning = strMessage;
    LogPrintf("*** %s\n", strMessage);
    uiInterface.ThreadSafeMessageBox(
        userMessage.empty() ? _("Error: A fatal internal error occured, see debug.log for details") : userMessage,
        "", CClientUIInterface::MSG_ERROR);
    StartShutdown();
    return false;
}

bool CheckDiskSpace(uint64_t nAdditionalBytes)
{
    uint64_t nFreeBytesAvailable = filesystem::space(GetDataDir()).available;

    // Check for nMinDiskSpace bytes (currently 50MB)
    if (nFreeBytesAvailable < nMinDiskSpace + nAdditionalBytes)
        return AbortNode("Disk space is low!", _("Error: Disk space is low!"));

    return true;
}

FILE* OpenDiskFile(const CDiskBlockPos& pos, const char* prefix, bool fReadOnly)
{
    if (pos.IsNull())
        return NULL;
    boost::filesystem::path path = GetBlockPosFilename(pos, prefix);
    boost::filesystem::create_directories(path.parent_path());
    FILE* file = fopen(path.string().c_str(), "rb+");
    if (!file && !fReadOnly)
        file = fopen(path.string().c_str(), "wb+");
    if (!file) {
        LogPrintf("Unable to open file %s\n", path.string());
        return NULL;
    }
    if (pos.nPos) {
        if (fseek(file, pos.nPos, SEEK_SET)) {
            LogPrintf("Unable to seek to position %u of %s\n", pos.nPos, path.string());
            fclose(file);
            return NULL;
        }
    }
    return file;
}

FILE* OpenBlockFile(const CDiskBlockPos& pos, bool fReadOnly)
{
    return OpenDiskFile(pos, "blk", fReadOnly);
}

FILE* OpenUndoFile(const CDiskBlockPos& pos, bool fReadOnly)
{
    return OpenDiskFile(pos, "rev", fReadOnly);
}

boost::filesystem::path GetBlockPosFilename(const CDiskBlockPos& pos, const char* prefix)
{
    return GetDataDir() / "blocks" / strprintf("%s%05u.dat", prefix, pos.nFile);
}

CBlockIndex* InsertBlockIndex(uint256 hash)
{
    if (hash == 0)
        return NULL;

    // Return existing
    BlockMap::iterator mi = mapBlockIndex.find(hash);
    if (mi != mapBlockIndex.end())
        return (*mi).second;

    // Create new
    CBlockIndex* pindexNew = new CBlockIndex();
    if (!pindexNew)
        throw runtime_error("LoadBlockIndex() : new CBlockIndex failed");
    mi = mapBlockIndex.insert(make_pair(hash, pindexNew)).first;

    //mark as PoS seen
    if (pindexNew->IsProofOfStake())
        setStakeSeen.insert(make_pair(pindexNew->prevoutStake, pindexNew->nStakeTime));

    pindexNew->phashBlock = &((*mi).first);

    return pindexNew;
}

bool static LoadBlockIndexDB()
{
    if (!pblocktree->LoadBlockIndexGuts())
        return false;

    boost::this_thread::interruption_point();

    // Calculate nChainWork
    vector<pair<int, CBlockIndex*> > vSortedByHeight;
    vSortedByHeight.reserve(mapBlockIndex.size());
    BOOST_FOREACH (const PAIRTYPE(uint256, CBlockIndex*) & item, mapBlockIndex) {
        CBlockIndex* pindex = item.second;
        vSortedByHeight.push_back(make_pair(pindex->nHeight, pindex));
    }
    sort(vSortedByHeight.begin(), vSortedByHeight.end());
    BOOST_FOREACH (const PAIRTYPE(int, CBlockIndex*) & item, vSortedByHeight) {
        CBlockIndex* pindex = item.second;
        pindex->nChainWork = (pindex->pprev ? pindex->pprev->nChainWork : 0) + GetBlockProof(*pindex);
        if (pindex->nStatus & BLOCK_HAVE_DATA) {
            if (pindex->pprev) {
                if (pindex->pprev->nChainTx) {
                    pindex->nChainTx = pindex->pprev->nChainTx + pindex->nTx;
                } else {
                    pindex->nChainTx = 0;
                    mapBlocksUnlinked.insert(std::make_pair(pindex->pprev, pindex));
                }
            } else {
                pindex->nChainTx = pindex->nTx;
            }
        }
        if (pindex->IsValid(BLOCK_VALID_TRANSACTIONS) && (pindex->nChainTx || pindex->pprev == NULL))
            setBlockIndexCandidates.insert(pindex);
        if (pindex->nStatus & BLOCK_FAILED_MASK && (!pindexBestInvalid || pindex->nChainWork > pindexBestInvalid->nChainWork))
            pindexBestInvalid = pindex;
        if (pindex->pprev)
            pindex->BuildSkip();
        if (pindex->IsValid(BLOCK_VALID_TREE) && (pindexBestHeader == NULL || CBlockIndexWorkComparator()(pindexBestHeader, pindex)))
            pindexBestHeader = pindex;
    }

    // Load block file info
    pblocktree->ReadLastBlockFile(nLastBlockFile);
    vinfoBlockFile.resize(nLastBlockFile + 1);
    LogPrintf("%s: last block file = %i\n", __func__, nLastBlockFile);
    for (int nFile = 0; nFile <= nLastBlockFile; nFile++) {
        pblocktree->ReadBlockFileInfo(nFile, vinfoBlockFile[nFile]);
    }
    LogPrintf("%s: last block file info: %s\n", __func__, vinfoBlockFile[nLastBlockFile].ToString());
    for (int nFile = nLastBlockFile + 1; true; nFile++) {
        CBlockFileInfo info;
        if (pblocktree->ReadBlockFileInfo(nFile, info)) {
            vinfoBlockFile.push_back(info);
        } else {
            break;
        }
    }

    // Check presence of blk files
    LogPrintf("Checking all blk files are present...\n");
    set<int> setBlkDataFiles;
    BOOST_FOREACH (const PAIRTYPE(uint256, CBlockIndex*) & item, mapBlockIndex) {
        CBlockIndex* pindex = item.second;
        if (pindex->nStatus & BLOCK_HAVE_DATA) {
            setBlkDataFiles.insert(pindex->nFile);
        }
    }
    for (std::set<int>::iterator it = setBlkDataFiles.begin(); it != setBlkDataFiles.end(); it++) {
        CDiskBlockPos pos(*it, 0);
        if (CAutoFile(OpenBlockFile(pos, true), SER_DISK, CLIENT_VERSION).IsNull()) {
            return false;
        }
    }

    //Check if the shutdown procedure was followed on last client exit
    bool fLastShutdownWasPrepared = true;
    pblocktree->ReadFlag("shutdown", fLastShutdownWasPrepared);
    LogPrintf("%s: Last shutdown was prepared: %s\n", __func__, fLastShutdownWasPrepared);

    //Check for inconsistency with block file info and internal state
    if (!fLastShutdownWasPrepared && !GetBoolArg("-forcestart", false) && !GetBoolArg("-reindex", false) && (vSortedByHeight.size() != vinfoBlockFile[nLastBlockFile].nHeightLast + 1) && (vinfoBlockFile[nLastBlockFile].nHeightLast != 0)) {
        //The database is in a state where a block has been accepted and written to disk, but not
        //all of the block has perculated through the code. The block and the index should both be
        //intact (although assertions are added if they are not), and the block will be reprocessed
        //to ensure all data will be accounted for.
        LogPrintf("%s: Inconsistent State Detected mapBlockIndex.size()=%d blockFileBlocks=%d\n", __func__, vSortedByHeight.size(), vinfoBlockFile[nLastBlockFile].nHeightLast + 1);
        LogPrintf("%s: lastIndexPos=%d blockFileSize=%d\n", __func__, vSortedByHeight[vSortedByHeight.size() - 1].second->GetBlockPos().nPos,
            vinfoBlockFile[nLastBlockFile].nSize);

        //try reading the block from the last index we have
        bool isFixed = true;
        string strError = "";
        LogPrintf("%s: Attempting to re-add last block that was recorded to disk\n", __func__);

        //get the last block that was properly recorded to the block info file
        CBlockIndex* pindexLastMeta = vSortedByHeight[vinfoBlockFile[nLastBlockFile].nHeightLast + 1].second;

        //fix Assertion `hashPrevBlock == view.GetBestBlock()' failed. By adjusting height to the last recorded by coinsview
        CBlockIndex* pindexCoinsView = mapBlockIndex[pcoinsTip->GetBestBlock()];
        for(unsigned int i = vinfoBlockFile[nLastBlockFile].nHeightLast + 1; i < vSortedByHeight.size(); i++)
        {
            pindexLastMeta = vSortedByHeight[i].second;
            if(pindexLastMeta->nHeight > pindexCoinsView->nHeight)
                break;
        }

        LogPrintf("%s: Last block properly recorded: #%d %s\n", __func__, pindexLastMeta->nHeight, pindexLastMeta->GetBlockHash().ToString().c_str());

        CBlock lastMetaBlock;
        if (!ReadBlockFromDisk(lastMetaBlock, pindexLastMeta)) {
            isFixed = false;
            strError = strprintf("failed to read block %d from disk", pindexLastMeta->nHeight);
        }

        //set the chain to the block before lastMeta so that the meta block will be seen as new
        chainActive.SetTip(pindexLastMeta->pprev);

        //Process the lastMetaBlock again, using the known location on disk
        CDiskBlockPos blockPos = pindexLastMeta->GetBlockPos();
        CValidationState state;
        ProcessNewBlock(state, NULL, &lastMetaBlock, &blockPos);

        //ensure that everything is as it should be
        if (pcoinsTip->GetBestBlock() != vSortedByHeight[vSortedByHeight.size() - 1].second->GetBlockHash()) {
            isFixed = false;
            strError = "pcoinsTip best block is not correct";
        }

        //properly account for all of the blocks that were not in the meta data. If this is not done the file
        //positioning will be wrong and blocks will be overwritten and later cause serialization errors
        CBlockIndex *pindexLast = vSortedByHeight[vSortedByHeight.size() - 1].second;
        CBlock lastBlock;
        if (!ReadBlockFromDisk(lastBlock, pindexLast)) {
            isFixed = false;
            strError = strprintf("failed to read block %d from disk", pindexLast->nHeight);
        }
        vinfoBlockFile[nLastBlockFile].nHeightLast = pindexLast->nHeight;
        vinfoBlockFile[nLastBlockFile].nSize = pindexLast->GetBlockPos().nPos + ::GetSerializeSize(lastBlock, SER_DISK, CLIENT_VERSION);;
        setDirtyFileInfo.insert(nLastBlockFile);
        FlushStateToDisk(state, FLUSH_STATE_ALWAYS);

        //Print out file info again
        pblocktree->ReadLastBlockFile(nLastBlockFile);
        vinfoBlockFile.resize(nLastBlockFile + 1);
        LogPrintf("%s: last block file = %i\n", __func__, nLastBlockFile);
        for (int nFile = 0; nFile <= nLastBlockFile; nFile++) {
            pblocktree->ReadBlockFileInfo(nFile, vinfoBlockFile[nFile]);
        }
        LogPrintf("%s: last block file info: %s\n", __func__, vinfoBlockFile[nLastBlockFile].ToString());

        if (!isFixed) {
            strError = "Failed reading from database. " + strError + ". The block database is in an inconsistent state and may cause issues in the future."
                                                                     "To force start use -forcestart";
            uiInterface.ThreadSafeMessageBox(strError, "", CClientUIInterface::MSG_ERROR);
            abort();
        }
        LogPrintf("Passed corruption fix\n");
    }

    // Check whether we need to continue reindexing
    bool fReindexing = false;
    pblocktree->ReadReindexing(fReindexing);
    fReindex |= fReindexing;

    // Check whether we have a transaction index
    pblocktree->ReadFlag("txindex", fTxIndex);
    LogPrintf("LoadBlockIndexDB(): transaction index %s\n", fTxIndex ? "enabled" : "disabled");

    // If this is written true before the next client init, then we know the shutdown process failed
    pblocktree->WriteFlag("shutdown", false);

    // Load pointer to end of best chain
    BlockMap::iterator it = mapBlockIndex.find(pcoinsTip->GetBestBlock());
    if (it == mapBlockIndex.end())
        return true;
    chainActive.SetTip(it->second);

    PruneBlockIndexCandidates();

    LogPrintf("LoadBlockIndexDB(): hashBestChain=%s height=%d date=%s progress=%f\n",
        chainActive.Tip()->GetBlockHash().ToString(), chainActive.Height(),
        DateTimeStrFormat("%Y-%m-%d %H:%M:%S", chainActive.Tip()->GetBlockTime()),
        Checkpoints::GuessVerificationProgress(chainActive.Tip()));

    return true;
}

CVerifyDB::CVerifyDB()
{
    uiInterface.ShowProgress(_("Verifying blocks..."), 0);
}

CVerifyDB::~CVerifyDB()
{
    uiInterface.ShowProgress("", 100);
}

bool CVerifyDB::VerifyDB(CCoinsView* coinsview, int nCheckLevel, int nCheckDepth)
{
    LOCK(cs_main);
    if (chainActive.Tip() == NULL || chainActive.Tip()->pprev == NULL)
        return true;

    // Verify blocks in the best chain
    if (nCheckDepth <= 0)
        nCheckDepth = 1000000000; // suffices until the year 19000
    if (nCheckDepth > chainActive.Height())
        nCheckDepth = chainActive.Height();
    nCheckLevel = std::max(0, std::min(4, nCheckLevel));
    LogPrintf("Verifying last %i blocks at level %i\n", nCheckDepth, nCheckLevel);
    CCoinsViewCache coins(coinsview);
    CBlockIndex* pindexState = chainActive.Tip();
    CBlockIndex* pindexFailure = NULL;
    int nGoodTransactions = 0;
    CValidationState state;
    for (CBlockIndex* pindex = chainActive.Tip(); pindex && pindex->pprev; pindex = pindex->pprev) {
        boost::this_thread::interruption_point();
        uiInterface.ShowProgress(_("Verifying blocks..."), std::max(1, std::min(99, (int)(((double)(chainActive.Height() - pindex->nHeight)) / (double)nCheckDepth * (nCheckLevel >= 4 ? 50 : 100)))));
        if (pindex->nHeight < chainActive.Height() - nCheckDepth)
            break;
        CBlock block;
        // check level 0: read from disk
        if (!ReadBlockFromDisk(block, pindex))
            return error("VerifyDB() : *** ReadBlockFromDisk failed at %d, hash=%s", pindex->nHeight, pindex->GetBlockHash().ToString());
        // check level 1: verify block validity
        if (nCheckLevel >= 1 && !CheckBlock(block, state))
            return error("VerifyDB() : *** found bad block at %d, hash=%s\n", pindex->nHeight, pindex->GetBlockHash().ToString());
        // check level 2: verify undo validity
        if (nCheckLevel >= 2 && pindex) {
            CBlockUndo undo;
            CDiskBlockPos pos = pindex->GetUndoPos();
            if (!pos.IsNull()) {
                if (!undo.ReadFromDisk(pos, pindex->pprev->GetBlockHash()))
                    return error("VerifyDB() : *** found bad undo data at %d, hash=%s\n", pindex->nHeight, pindex->GetBlockHash().ToString());
            }
        }
        // check level 3: check for inconsistencies during memory-only disconnect of tip blocks
        if (nCheckLevel >= 3 && pindex == pindexState && (coins.GetCacheSize() + pcoinsTip->GetCacheSize()) <= nCoinCacheSize) {
            bool fClean = true;
            if (!DisconnectBlock(block, state, pindex, coins, &fClean))
                return error("VerifyDB() : *** irrecoverable inconsistency in block data at %d, hash=%s", pindex->nHeight, pindex->GetBlockHash().ToString());
            pindexState = pindex->pprev;
            if (!fClean) {
                nGoodTransactions = 0;
                pindexFailure = pindex;
            } else
                nGoodTransactions += block.vtx.size();
        }
        if (ShutdownRequested())
            return true;
    }
    if (pindexFailure)
        return error("VerifyDB() : *** coin database inconsistencies found (last %i blocks, %i good transactions before that)\n", chainActive.Height() - pindexFailure->nHeight + 1, nGoodTransactions);

    // check level 4: try reconnecting blocks
    if (nCheckLevel >= 4) {
        CBlockIndex* pindex = pindexState;
        while (pindex != chainActive.Tip()) {
            boost::this_thread::interruption_point();
            uiInterface.ShowProgress(_("Verifying blocks..."), std::max(1, std::min(99, 100 - (int)(((double)(chainActive.Height() - pindex->nHeight)) / (double)nCheckDepth * 50))));
            pindex = chainActive.Next(pindex);
            CBlock block;
            if (!ReadBlockFromDisk(block, pindex))
                return error("VerifyDB() : *** ReadBlockFromDisk failed at %d, hash=%s", pindex->nHeight, pindex->GetBlockHash().ToString());
            if (!ConnectBlock(block, state, pindex, coins))
                return error("VerifyDB() : *** found unconnectable block at %d, hash=%s", pindex->nHeight, pindex->GetBlockHash().ToString());
        }
    }

    LogPrintf("No coin database inconsistencies in last %i blocks (%i transactions)\n", chainActive.Height() - pindexState->nHeight, nGoodTransactions);

    return true;
}

void UnloadBlockIndex()
{
    mapBlockIndex.clear();
    setBlockIndexCandidates.clear();
    chainActive.SetTip(NULL);
    pindexBestInvalid = NULL;
}

bool LoadBlockIndex()
{
    // Load block index from databases
    if (!fReindex && !LoadBlockIndexDB())
        return false;
    return true;
}


bool InitBlockIndex()
{
    LOCK(cs_main);
    // Check whether we're already initialized
    if (chainActive.Genesis() != NULL)
        return true;

    // Use the provided setting for -txindex in the new database
    fTxIndex = GetBoolArg("-txindex", true);
    pblocktree->WriteFlag("txindex", fTxIndex);
    LogPrintf("Initializing databases...\n");

    // Only add the genesis block if not reindexing (in which case we reuse the one already on disk)
    if (!fReindex) {
        try {
            CBlock& block = const_cast<CBlock&>(Params().GenesisBlock());
            // Start new block file
            unsigned int nBlockSize = ::GetSerializeSize(block, SER_DISK, CLIENT_VERSION);
            CDiskBlockPos blockPos;
            CValidationState state;
            if (!FindBlockPos(state, blockPos, nBlockSize + 8, 0, block.GetBlockTime()))
                return error("LoadBlockIndex() : FindBlockPos failed");
            if (!WriteBlockToDisk(block, blockPos))
                return error("LoadBlockIndex() : writing genesis block to disk failed");
            CBlockIndex* pindex = AddToBlockIndex(block);
            if (!ReceivedBlockTransactions(block, state, pindex, blockPos))
                return error("LoadBlockIndex() : genesis block not accepted");
            if (!ActivateBestChain(state, &block))
                return error("LoadBlockIndex() : genesis block cannot be activated");
            // Force a chainstate write so that when we VerifyDB in a moment, it doesnt check stale data
            return FlushStateToDisk(state, FLUSH_STATE_ALWAYS);
        } catch (std::runtime_error& e) {
            return error("LoadBlockIndex() : failed to initialize block database: %s", e.what());
        }
    }

    return true;
}


bool LoadExternalBlockFile(FILE* fileIn, CDiskBlockPos* dbp)
{
    // Map of disk positions for blocks with unknown parent (only used for reindex)
    static std::multimap<uint256, CDiskBlockPos> mapBlocksUnknownParent;
    int64_t nStart = GetTimeMillis();

    int nLoaded = 0;
    try {
        // This takes over fileIn and calls fclose() on it in the CBufferedFile destructor
        CBufferedFile blkdat(fileIn, 2 * MAX_BLOCK_SIZE, MAX_BLOCK_SIZE + 8, SER_DISK, CLIENT_VERSION);
        uint64_t nRewind = blkdat.GetPos();
        while (!blkdat.eof()) {
            boost::this_thread::interruption_point();

            blkdat.SetPos(nRewind);
            nRewind++;         // start one byte further next time, in case of failure
            blkdat.SetLimit(); // remove former limit
            unsigned int nSize = 0;
            try {
                // locate a header
                unsigned char buf[MESSAGE_START_SIZE];
                blkdat.FindByte(Params().MessageStart()[0]);
                nRewind = blkdat.GetPos() + 1;
                blkdat >> FLATDATA(buf);
                if (memcmp(buf, Params().MessageStart(), MESSAGE_START_SIZE))
                    continue;
                // read size
                blkdat >> nSize;
                if (nSize < 80 || nSize > MAX_BLOCK_SIZE)
                    continue;
            } catch (const std::exception&) {
                // no valid block header found; don't complain
                break;
            }
            try {
                // read block
                uint64_t nBlockPos = blkdat.GetPos();
                if (dbp)
                    dbp->nPos = nBlockPos;
                blkdat.SetLimit(nBlockPos + nSize);
                blkdat.SetPos(nBlockPos);
                CBlock block;
                blkdat >> block;
                nRewind = blkdat.GetPos();

                // detect out of order blocks, and store them for later
                uint256 hash = block.GetHash();
                if (hash != Params().HashGenesisBlock() && mapBlockIndex.find(block.hashPrevBlock) == mapBlockIndex.end()) {
                    LogPrint("reindex", "%s: Out of order block %s, parent %s not known\n", __func__, hash.ToString(),
                        block.hashPrevBlock.ToString());
                    if (dbp)
                        mapBlocksUnknownParent.insert(std::make_pair(block.hashPrevBlock, *dbp));
                    continue;
                }

                // process in case the block isn't known yet
                if (mapBlockIndex.count(hash) == 0 || (mapBlockIndex[hash]->nStatus & BLOCK_HAVE_DATA) == 0) {
                    CValidationState state;
                    if (ProcessNewBlock(state, NULL, &block, dbp))
                        nLoaded++;
                    if (state.IsError())
                        break;
                } else if (hash != Params().HashGenesisBlock() && mapBlockIndex[hash]->nHeight % 1000 == 0) {
                    LogPrintf("Block Import: already had block %s at height %d\n", hash.ToString(), mapBlockIndex[hash]->nHeight);
                }

                // Recursively process earlier encountered successors of this block
                deque<uint256> queue;
                queue.push_back(hash);
                while (!queue.empty()) {
                    uint256 head = queue.front();
                    queue.pop_front();
                    std::pair<std::multimap<uint256, CDiskBlockPos>::iterator, std::multimap<uint256, CDiskBlockPos>::iterator> range = mapBlocksUnknownParent.equal_range(head);
                    while (range.first != range.second) {
                        std::multimap<uint256, CDiskBlockPos>::iterator it = range.first;
                        if (ReadBlockFromDisk(block, it->second)) {
                            LogPrintf("%s: Processing out of order child %s of %s\n", __func__, block.GetHash().ToString(),
                                head.ToString());
                            CValidationState dummy;
                            if (ProcessNewBlock(dummy, NULL, &block, &it->second)) {
                                nLoaded++;
                                queue.push_back(block.GetHash());
                            }
                        }
                        range.first++;
                        mapBlocksUnknownParent.erase(it);
                    }
                }
            } catch (std::exception& e) {
                LogPrintf("%s : Deserialize or I/O error - %s", __func__, e.what());
            }
        }
    } catch (std::runtime_error& e) {
        AbortNode(std::string("System error: ") + e.what());
    }
    if (nLoaded > 0)
        LogPrintf("Loaded %i blocks from external file in %dms\n", nLoaded, GetTimeMillis() - nStart);
    return nLoaded > 0;
}

void static CheckBlockIndex()
{
    if (!fCheckBlockIndex) {
        return;
    }

    LOCK(cs_main);

    // During a reindex, we read the genesis block and call CheckBlockIndex before ActivateBestChain,
    // so we have the genesis block in mapBlockIndex but no active chain.  (A few of the tests when
    // iterating the block tree require that chainActive has been initialized.)
    if (chainActive.Height() < 0) {
        assert(mapBlockIndex.size() <= 1);
        return;
    }

    // Build forward-pointing map of the entire block tree.
    std::multimap<CBlockIndex*, CBlockIndex*> forward;
    for (BlockMap::iterator it = mapBlockIndex.begin(); it != mapBlockIndex.end(); it++) {
        forward.insert(std::make_pair(it->second->pprev, it->second));
    }

    assert(forward.size() == mapBlockIndex.size());

    std::pair<std::multimap<CBlockIndex*, CBlockIndex*>::iterator, std::multimap<CBlockIndex*, CBlockIndex*>::iterator> rangeGenesis = forward.equal_range(NULL);
    CBlockIndex* pindex = rangeGenesis.first->second;
    rangeGenesis.first++;
    assert(rangeGenesis.first == rangeGenesis.second); // There is only one index entry with parent NULL.

    // Iterate over the entire block tree, using depth-first search.
    // Along the way, remember whether there are blocks on the path from genesis
    // block being explored which are the first to have certain properties.
    size_t nNodes = 0;
    int nHeight = 0;
    CBlockIndex* pindexFirstInvalid = NULL;         // Oldest ancestor of pindex which is invalid.
    CBlockIndex* pindexFirstMissing = NULL;         // Oldest ancestor of pindex which does not have BLOCK_HAVE_DATA.
    CBlockIndex* pindexFirstNotTreeValid = NULL;    // Oldest ancestor of pindex which does not have BLOCK_VALID_TREE (regardless of being valid or not).
    CBlockIndex* pindexFirstNotChainValid = NULL;   // Oldest ancestor of pindex which does not have BLOCK_VALID_CHAIN (regardless of being valid or not).
    CBlockIndex* pindexFirstNotScriptsValid = NULL; // Oldest ancestor of pindex which does not have BLOCK_VALID_SCRIPTS (regardless of being valid or not).
    while (pindex != NULL) {
        nNodes++;
        if (pindexFirstInvalid == NULL && pindex->nStatus & BLOCK_FAILED_VALID) pindexFirstInvalid = pindex;
        if (pindexFirstMissing == NULL && !(pindex->nStatus & BLOCK_HAVE_DATA)) pindexFirstMissing = pindex;
        if (pindex->pprev != NULL && pindexFirstNotTreeValid == NULL && (pindex->nStatus & BLOCK_VALID_MASK) < BLOCK_VALID_TREE) pindexFirstNotTreeValid = pindex;
        if (pindex->pprev != NULL && pindexFirstNotChainValid == NULL && (pindex->nStatus & BLOCK_VALID_MASK) < BLOCK_VALID_CHAIN) pindexFirstNotChainValid = pindex;
        if (pindex->pprev != NULL && pindexFirstNotScriptsValid == NULL && (pindex->nStatus & BLOCK_VALID_MASK) < BLOCK_VALID_SCRIPTS) pindexFirstNotScriptsValid = pindex;

        // Begin: actual consistency checks.
        if (pindex->pprev == NULL) {
            // Genesis block checks.
            assert(pindex->GetBlockHash() == Params().HashGenesisBlock()); // Genesis block's hash must match.
            assert(pindex == chainActive.Genesis());                       // The current active chain's genesis block must be this block.
        }
        // HAVE_DATA is equivalent to VALID_TRANSACTIONS and equivalent to nTx > 0 (we stored the number of transactions in the block)
        assert(!(pindex->nStatus & BLOCK_HAVE_DATA) == (pindex->nTx == 0));
        assert(((pindex->nStatus & BLOCK_VALID_MASK) >= BLOCK_VALID_TRANSACTIONS) == (pindex->nTx > 0));
        if (pindex->nChainTx == 0) assert(pindex->nSequenceId == 0); // nSequenceId can't be set for blocks that aren't linked
        // All parents having data is equivalent to all parents being VALID_TRANSACTIONS, which is equivalent to nChainTx being set.
        assert((pindexFirstMissing != NULL) == (pindex->nChainTx == 0));                                             // nChainTx == 0 is used to signal that all parent block's transaction data is available.
        assert(pindex->nHeight == nHeight);                                                                          // nHeight must be consistent.
        assert(pindex->pprev == NULL || pindex->nChainWork >= pindex->pprev->nChainWork);                            // For every block except the genesis block, the chainwork must be larger than the parent's.
        assert(nHeight < 2 || (pindex->pskip && (pindex->pskip->nHeight < nHeight)));                                // The pskip pointer must point back for all but the first 2 blocks.
        assert(pindexFirstNotTreeValid == NULL);                                                                     // All mapBlockIndex entries must at least be TREE valid
        if ((pindex->nStatus & BLOCK_VALID_MASK) >= BLOCK_VALID_TREE) assert(pindexFirstNotTreeValid == NULL);       // TREE valid implies all parents are TREE valid
        if ((pindex->nStatus & BLOCK_VALID_MASK) >= BLOCK_VALID_CHAIN) assert(pindexFirstNotChainValid == NULL);     // CHAIN valid implies all parents are CHAIN valid
        if ((pindex->nStatus & BLOCK_VALID_MASK) >= BLOCK_VALID_SCRIPTS) assert(pindexFirstNotScriptsValid == NULL); // SCRIPTS valid implies all parents are SCRIPTS valid
        if (pindexFirstInvalid == NULL) {
            // Checks for not-invalid blocks.
            assert((pindex->nStatus & BLOCK_FAILED_MASK) == 0); // The failed mask cannot be set for blocks without invalid parents.
        }
        if (!CBlockIndexWorkComparator()(pindex, chainActive.Tip()) && pindexFirstMissing == NULL) {
            if (pindexFirstInvalid == NULL) { // If this block sorts at least as good as the current tip and is valid, it must be in setBlockIndexCandidates.
                assert(setBlockIndexCandidates.count(pindex));
            }
        } else { // If this block sorts worse than the current tip, it cannot be in setBlockIndexCandidates.
            assert(setBlockIndexCandidates.count(pindex) == 0);
        }
        // Check whether this block is in mapBlocksUnlinked.
        std::pair<std::multimap<CBlockIndex*, CBlockIndex*>::iterator, std::multimap<CBlockIndex*, CBlockIndex*>::iterator> rangeUnlinked = mapBlocksUnlinked.equal_range(pindex->pprev);
        bool foundInUnlinked = false;
        while (rangeUnlinked.first != rangeUnlinked.second) {
            assert(rangeUnlinked.first->first == pindex->pprev);
            if (rangeUnlinked.first->second == pindex) {
                foundInUnlinked = true;
                break;
            }
            rangeUnlinked.first++;
        }
        if (pindex->pprev && pindex->nStatus & BLOCK_HAVE_DATA && pindexFirstMissing != NULL) {
            if (pindexFirstInvalid == NULL) { // If this block has block data available, some parent doesn't, and has no invalid parents, it must be in mapBlocksUnlinked.
                assert(foundInUnlinked);
            }
        } else { // If this block does not have block data available, or all parents do, it cannot be in mapBlocksUnlinked.
            assert(!foundInUnlinked);
        }
        // assert(pindex->GetBlockHash() == pindex->GetBlockHeader().GetHash()); // Perhaps too slow
        // End: actual consistency checks.

        // Try descending into the first subnode.
        std::pair<std::multimap<CBlockIndex*, CBlockIndex*>::iterator, std::multimap<CBlockIndex*, CBlockIndex*>::iterator> range = forward.equal_range(pindex);
        if (range.first != range.second) {
            // A subnode was found.
            pindex = range.first->second;
            nHeight++;
            continue;
        }
        // This is a leaf node.
        // Move upwards until we reach a node of which we have not yet visited the last child.
        while (pindex) {
            // We are going to either move to a parent or a sibling of pindex.
            // If pindex was the first with a certain property, unset the corresponding variable.
            if (pindex == pindexFirstInvalid) pindexFirstInvalid = NULL;
            if (pindex == pindexFirstMissing) pindexFirstMissing = NULL;
            if (pindex == pindexFirstNotTreeValid) pindexFirstNotTreeValid = NULL;
            if (pindex == pindexFirstNotChainValid) pindexFirstNotChainValid = NULL;
            if (pindex == pindexFirstNotScriptsValid) pindexFirstNotScriptsValid = NULL;
            // Find our parent.
            CBlockIndex* pindexPar = pindex->pprev;
            // Find which child we just visited.
            std::pair<std::multimap<CBlockIndex*, CBlockIndex*>::iterator, std::multimap<CBlockIndex*, CBlockIndex*>::iterator> rangePar = forward.equal_range(pindexPar);
            while (rangePar.first->second != pindex) {
                assert(rangePar.first != rangePar.second); // Our parent must have at least the node we're coming from as child.
                rangePar.first++;
            }
            // Proceed to the next one.
            rangePar.first++;
            if (rangePar.first != rangePar.second) {
                // Move to the sibling.
                pindex = rangePar.first->second;
                break;
            } else {
                // Move up further.
                pindex = pindexPar;
                nHeight--;
                continue;
            }
        }
    }

    // Check that we actually traversed the entire map.
    assert(nNodes == forward.size());
}

//////////////////////////////////////////////////////////////////////////////
//
// CAlert
//

string GetWarnings(string strFor)
{
    int nPriority = 0;
    string strStatusBar;
    string strRPC;

    if (!CLIENT_VERSION_IS_RELEASE)
        strStatusBar = _("This is a pre-release test build - use at your own risk - do not use for mining or merchant applications");

    if (GetBoolArg("-testsafemode", false))
        strStatusBar = strRPC = "testsafemode enabled";

    // Misc warnings like out of disk space and clock is wrong
    if (strMiscWarning != "") {
        nPriority = 1000;
        strStatusBar = strMiscWarning;
    }

    if (fLargeWorkForkFound) {
        nPriority = 2000;
        strStatusBar = strRPC = _("Warning: The network does not appear to fully agree! Some miners appear to be experiencing issues.");
    } else if (fLargeWorkInvalidChainFound) {
        nPriority = 2000;
        strStatusBar = strRPC = _("Warning: We do not appear to fully agree with our peers! You may need to upgrade, or other nodes may need to upgrade.");
    }

    // Alerts
    {
        LOCK(cs_mapAlerts);
        BOOST_FOREACH (PAIRTYPE(const uint256, CAlert) & item, mapAlerts) {
            const CAlert& alert = item.second;
            if (alert.AppliesToMe() && alert.nPriority > nPriority) {
                nPriority = alert.nPriority;
                strStatusBar = alert.strStatusBar;
            }
        }
    }

    if (strFor == "statusbar")
        return strStatusBar;
    else if (strFor == "rpc")
        return strRPC;
    assert(!"GetWarnings() : invalid parameter");
    return "error";
}


//////////////////////////////////////////////////////////////////////////////
//
// Messages
//


bool static AlreadyHave(const CInv& inv)
{
    switch (inv.type) {
    case MSG_TX: {
        bool txInMap = false;
        txInMap = mempool.exists(inv.hash);
        return txInMap || mapOrphanTransactions.count(inv.hash) ||
               pcoinsTip->HaveCoins(inv.hash);
    }
    case MSG_DSTX:
        return mapObfuscationBroadcastTxes.count(inv.hash);
    case MSG_BLOCK:
        return mapBlockIndex.count(inv.hash);
    case MSG_TXLOCK_REQUEST:
        return mapTxLockReq.count(inv.hash) ||
               mapTxLockReqRejected.count(inv.hash);
    case MSG_TXLOCK_VOTE:
        return mapTxLockVote.count(inv.hash);
    case MSG_SPORK:
        return mapSporks.count(inv.hash);
    case MSG_MASTERNODE_WINNER:
        if (masternodePayments.mapMasternodePayeeVotes.count(inv.hash)) {
            masternodeSync.AddedMasternodeWinner(inv.hash);
            return true;
        }
        return false;
    case MSG_BUDGET_VOTE:
        if (budget.mapSeenMasternodeBudgetVotes.count(inv.hash)) {
            masternodeSync.AddedBudgetItem(inv.hash);
            return true;
        }
        return false;
    case MSG_BUDGET_PROPOSAL:
        if (budget.mapSeenMasternodeBudgetProposals.count(inv.hash)) {
            masternodeSync.AddedBudgetItem(inv.hash);
            return true;
        }
        return false;
    case MSG_BUDGET_FINALIZED_VOTE:
        if (budget.mapSeenFinalizedBudgetVotes.count(inv.hash)) {
            masternodeSync.AddedBudgetItem(inv.hash);
            return true;
        }
        return false;
    case MSG_BUDGET_FINALIZED:
        if (budget.mapSeenFinalizedBudgets.count(inv.hash)) {
            masternodeSync.AddedBudgetItem(inv.hash);
            return true;
        }
        return false;
    case MSG_MASTERNODE_ANNOUNCE:
        if (mnodeman.mapSeenMasternodeBroadcast.count(inv.hash)) {
            masternodeSync.AddedMasternodeList(inv.hash);
            return true;
        }
        return false;
    case MSG_MASTERNODE_PING:
        return mnodeman.mapSeenMasternodePing.count(inv.hash);
    }
    // Don't know what it is, just say we already got one
    return true;
}


void static ProcessGetData(CNode* pfrom)
{
    std::deque<CInv>::iterator it = pfrom->vRecvGetData.begin();

    vector<CInv> vNotFound;

    LOCK(cs_main);

    while (it != pfrom->vRecvGetData.end()) {
        // Don't bother if send buffer is too full to respond anyway
        if (pfrom->nSendSize >= SendBufferSize())
            break;

        const CInv& inv = *it;
        {
            boost::this_thread::interruption_point();
            it++;

            if (inv.type == MSG_BLOCK || inv.type == MSG_FILTERED_BLOCK) {
                bool send = false;
                BlockMap::iterator mi = mapBlockIndex.find(inv.hash);
                if (mi != mapBlockIndex.end()) {
                    if (chainActive.Contains(mi->second)) {
                        send = true;
                    } else {
                        // To prevent fingerprinting attacks, only send blocks outside of the active
                        // chain if they are valid, and no more than a max reorg depth than the best header
                        // chain we know about.
                        send = mi->second->IsValid(BLOCK_VALID_SCRIPTS) && (pindexBestHeader != NULL) &&
                               (chainActive.Height() - mi->second->nHeight < Params().MaxReorganizationDepth());
                        if (!send) {
                            LogPrintf("ProcessGetData(): ignoring request from peer=%i for old block that isn't in the main chain\n", pfrom->GetId());
                        }
                    }
                }
                if (send) {
                    // Send block from disk
                    CBlock block;
                    if (!ReadBlockFromDisk(block, (*mi).second))
                        assert(!"cannot load block from disk");
                    if (inv.type == MSG_BLOCK)
                        pfrom->PushMessage("block", block);
                    else // MSG_FILTERED_BLOCK)
                    {
                        LOCK(pfrom->cs_filter);
                        if (pfrom->pfilter) {
                            CMerkleBlock merkleBlock(block, *pfrom->pfilter);
                            pfrom->PushMessage("merkleblock", merkleBlock);
                            // CMerkleBlock just contains hashes, so also push any transactions in the block the client did not see
                            // This avoids hurting performance by pointlessly requiring a round-trip
                            // Note that there is currently no way for a node to request any single transactions we didnt send here -
                            // they must either disconnect and retry or request the full block.
                            // Thus, the protocol spec specified allows for us to provide duplicate txn here,
                            // however we MUST always provide at least what the remote peer needs
                            typedef std::pair<unsigned int, uint256> PairType;
                            BOOST_FOREACH (PairType& pair, merkleBlock.vMatchedTxn)
                                if (!pfrom->setInventoryKnown.count(CInv(MSG_TX, pair.second)))
                                    pfrom->PushMessage("tx", block.vtx[pair.first]);
                        }
                        // else
                        // no response
                    }

                    // Trigger them to send a getblocks request for the next batch of inventory
                    if (inv.hash == pfrom->hashContinue) {
                        // Bypass PushInventory, this must send even if redundant,
                        // and we want it right after the last block so they don't
                        // wait for other stuff first.
                        vector<CInv> vInv;
                        vInv.push_back(CInv(MSG_BLOCK, chainActive.Tip()->GetBlockHash()));
                        pfrom->PushMessage("inv", vInv);
                        pfrom->hashContinue = 0;
                    }
                }
            } else if (inv.IsKnownType()) {
                // Send stream from relay memory
                bool pushed = false;
                {
                    LOCK(cs_mapRelay);
                    map<CInv, CDataStream>::iterator mi = mapRelay.find(inv);
                    if (mi != mapRelay.end()) {
                        pfrom->PushMessage(inv.GetCommand(), (*mi).second);
                        pushed = true;
                    }
                }

                if (!pushed && inv.type == MSG_TX) {
                    CTransaction tx;
                    if (mempool.lookup(inv.hash, tx)) {
                        CDataStream ss(SER_NETWORK, PROTOCOL_VERSION);
                        ss.reserve(1000);
                        ss << tx;
                        pfrom->PushMessage("tx", ss);
                        pushed = true;
                    }
                }
                if (!pushed && inv.type == MSG_TXLOCK_VOTE) {
                    if (mapTxLockVote.count(inv.hash)) {
                        CDataStream ss(SER_NETWORK, PROTOCOL_VERSION);
                        ss.reserve(1000);
                        ss << mapTxLockVote[inv.hash];
                        pfrom->PushMessage("txlvote", ss);
                        pushed = true;
                    }
                }
                if (!pushed && inv.type == MSG_TXLOCK_REQUEST) {
                    if (mapTxLockReq.count(inv.hash)) {
                        CDataStream ss(SER_NETWORK, PROTOCOL_VERSION);
                        ss.reserve(1000);
                        ss << mapTxLockReq[inv.hash];
                        pfrom->PushMessage("ix", ss);
                        pushed = true;
                    }
                }
                if (!pushed && inv.type == MSG_SPORK) {
                    if (mapSporks.count(inv.hash)) {
                        CDataStream ss(SER_NETWORK, PROTOCOL_VERSION);
                        ss.reserve(1000);
                        ss << mapSporks[inv.hash];
                        pfrom->PushMessage("spork", ss);
                        pushed = true;
                    }
                }
                if (!pushed && inv.type == MSG_MASTERNODE_WINNER) {
                    if (masternodePayments.mapMasternodePayeeVotes.count(inv.hash)) {
                        CDataStream ss(SER_NETWORK, PROTOCOL_VERSION);
                        ss.reserve(1000);
                        ss << masternodePayments.mapMasternodePayeeVotes[inv.hash];
                        pfrom->PushMessage("mnw", ss);
                        pushed = true;
                    }
                }
                if (!pushed && inv.type == MSG_BUDGET_VOTE) {
                    if (budget.mapSeenMasternodeBudgetVotes.count(inv.hash)) {
                        CDataStream ss(SER_NETWORK, PROTOCOL_VERSION);
                        ss.reserve(1000);
                        ss << budget.mapSeenMasternodeBudgetVotes[inv.hash];
                        pfrom->PushMessage("mvote", ss);
                        pushed = true;
                    }
                }

                if (!pushed && inv.type == MSG_BUDGET_PROPOSAL) {
                    if (budget.mapSeenMasternodeBudgetProposals.count(inv.hash)) {
                        CDataStream ss(SER_NETWORK, PROTOCOL_VERSION);
                        ss.reserve(1000);
                        ss << budget.mapSeenMasternodeBudgetProposals[inv.hash];
                        pfrom->PushMessage("mprop", ss);
                        pushed = true;
                    }
                }

                if (!pushed && inv.type == MSG_BUDGET_FINALIZED_VOTE) {
                    if (budget.mapSeenFinalizedBudgetVotes.count(inv.hash)) {
                        CDataStream ss(SER_NETWORK, PROTOCOL_VERSION);
                        ss.reserve(1000);
                        ss << budget.mapSeenFinalizedBudgetVotes[inv.hash];
                        pfrom->PushMessage("fbvote", ss);
                        pushed = true;
                    }
                }

                if (!pushed && inv.type == MSG_BUDGET_FINALIZED) {
                    if (budget.mapSeenFinalizedBudgets.count(inv.hash)) {
                        CDataStream ss(SER_NETWORK, PROTOCOL_VERSION);
                        ss.reserve(1000);
                        ss << budget.mapSeenFinalizedBudgets[inv.hash];
                        pfrom->PushMessage("fbs", ss);
                        pushed = true;
                    }
                }

                if (!pushed && inv.type == MSG_MASTERNODE_ANNOUNCE) {
                    if (mnodeman.mapSeenMasternodeBroadcast.count(inv.hash)) {
                        CDataStream ss(SER_NETWORK, PROTOCOL_VERSION);
                        ss.reserve(1000);
                        ss << mnodeman.mapSeenMasternodeBroadcast[inv.hash];
                        pfrom->PushMessage("mnb", ss);
                        pushed = true;
                    }
                }

                if (!pushed && inv.type == MSG_MASTERNODE_PING) {
                    if (mnodeman.mapSeenMasternodePing.count(inv.hash)) {
                        CDataStream ss(SER_NETWORK, PROTOCOL_VERSION);
                        ss.reserve(1000);
                        ss << mnodeman.mapSeenMasternodePing[inv.hash];
                        pfrom->PushMessage("mnp", ss);
                        pushed = true;
                    }
                }

                if (!pushed && inv.type == MSG_DSTX) {
                    if (mapObfuscationBroadcastTxes.count(inv.hash)) {
                        CDataStream ss(SER_NETWORK, PROTOCOL_VERSION);
                        ss.reserve(1000);
                        ss << mapObfuscationBroadcastTxes[inv.hash].tx << mapObfuscationBroadcastTxes[inv.hash].vin << mapObfuscationBroadcastTxes[inv.hash].vchSig << mapObfuscationBroadcastTxes[inv.hash].sigTime;

                        pfrom->PushMessage("dstx", ss);
                        pushed = true;
                    }
                }


                if (!pushed) {
                    vNotFound.push_back(inv);
                }
            }

            // Track requests for our stuff.
            g_signals.Inventory(inv.hash);

            if (inv.type == MSG_BLOCK || inv.type == MSG_FILTERED_BLOCK)
                break;
        }
    }

    pfrom->vRecvGetData.erase(pfrom->vRecvGetData.begin(), it);

    if (!vNotFound.empty()) {
        // Let the peer know that we didn't find what it asked for, so it doesn't
        // have to wait around forever. Currently only SPV clients actually care
        // about this message: it's needed when they are recursively walking the
        // dependencies of relevant unconfirmed transactions. SPV clients want to
        // do that because they want to know about (and store and rebroadcast and
        // risk analyze) the dependencies of transactions relevant to them, without
        // having to download the entire memory pool.
        pfrom->PushMessage("notfound", vNotFound);
    }
}

bool static ProcessMessage(CNode* pfrom, string strCommand, CDataStream& vRecv, int64_t nTimeReceived)
{
    RandAddSeedPerfmon();
    if (fDebug)
        LogPrintf("received: %s (%u bytes) peer=%d\n", SanitizeString(strCommand), vRecv.size(), pfrom->id);
    if (mapArgs.count("-dropmessagestest") && GetRand(atoi(mapArgs["-dropmessagestest"])) == 0) {
        LogPrintf("dropmessagestest DROPPING RECV MESSAGE\n");
        return true;
    }

    if (strCommand == "version") {
        // Each connection can only send one version message
        if (pfrom->nVersion != 0) {
            pfrom->PushMessage("reject", strCommand, REJECT_DUPLICATE, string("Duplicate version message"));
            Misbehaving(pfrom->GetId(), 1);
            return false;
        }

        int64_t nTime;
        CAddress addrMe;
        CAddress addrFrom;
        uint64_t nNonce = 1;
        vRecv >> pfrom->nVersion >> pfrom->nServices >> nTime >> addrMe;
	if (pfrom->DisconnectOldProtocol(ActiveProtocol(), strCommand))
		return false;

        if (pfrom->nVersion == 10300)
            pfrom->nVersion = 300;
        if (!vRecv.empty())
            vRecv >> addrFrom >> nNonce;
        if (!vRecv.empty()) {
            vRecv >> LIMITED_STRING(pfrom->strSubVer, 256);
            pfrom->cleanSubVer = SanitizeString(pfrom->strSubVer);
        }
        if (!vRecv.empty())
            vRecv >> pfrom->nStartingHeight;
        if (!vRecv.empty())
            vRecv >> pfrom->fRelayTxes; // set to true after we get the first filter* message
        else
            pfrom->fRelayTxes = true;

        // Disconnect if we connected to ourself
        if (nNonce == nLocalHostNonce && nNonce > 1) {
            LogPrintf("connected to self at %s, disconnecting\n", pfrom->addr.ToString());
            pfrom->fDisconnect = true;
            return true;
        }

        pfrom->addrLocal = addrMe;
        if (pfrom->fInbound && addrMe.IsRoutable()) {
            SeenLocal(addrMe);
        }

        // Be shy and don't send version until we hear
        if (pfrom->fInbound)
            pfrom->PushVersion();

        pfrom->fClient = !(pfrom->nServices & NODE_NETWORK);

        // Potentially mark this peer as a preferred download peer.
        UpdatePreferredDownload(pfrom, State(pfrom->GetId()));

        // Change version
        pfrom->PushMessage("verack");
        pfrom->ssSend.SetVersion(min(pfrom->nVersion, PROTOCOL_VERSION));

        if (!pfrom->fInbound) {
            // Advertise our address
            if (fListen && !IsInitialBlockDownload()) {
                CAddress addr = GetLocalAddress(&pfrom->addr);
                if (addr.IsRoutable()) {
                    pfrom->PushAddress(addr);
                } else if (IsPeerAddrLocalGood(pfrom)) {
                    addr.SetIP(pfrom->addrLocal);
                    pfrom->PushAddress(addr);
                }
            }

            // Get recent addresses
            if (pfrom->fOneShot || pfrom->nVersion >= CADDR_TIME_VERSION || addrman.size() < 1000) {
                pfrom->PushMessage("getaddr");
                pfrom->fGetAddr = true;
            }
            addrman.Good(pfrom->addr);
        } else {
            if (((CNetAddr)pfrom->addr) == (CNetAddr)addrFrom) {
                addrman.Add(addrFrom, addrFrom);
                addrman.Good(addrFrom);
            }
        }

        // Relay alerts
        {
            LOCK(cs_mapAlerts);
            BOOST_FOREACH (PAIRTYPE(const uint256, CAlert) & item, mapAlerts)
                item.second.RelayTo(pfrom);
        }

        pfrom->fSuccessfullyConnected = true;

        string remoteAddr;
        if (fLogIPs)
            remoteAddr = ", peeraddr=" + pfrom->addr.ToString();

        LogPrintf("receive version message: %s: version %d, blocks=%d, us=%s, peer=%d%s\n",
            pfrom->cleanSubVer, pfrom->nVersion,
            pfrom->nStartingHeight, addrMe.ToString(), pfrom->id,
            remoteAddr);

        AddTimeData(pfrom->addr, nTime);
    }


    else if (pfrom->nVersion == 0) {
        // Must have a version message before anything else
        Misbehaving(pfrom->GetId(), 1);
        return false;
    }


    else if (strCommand == "verack") {
        pfrom->SetRecvVersion(min(pfrom->nVersion, PROTOCOL_VERSION));

        // Mark this node as currently connected, so we update its timestamp later.
        if (pfrom->fNetworkNode) {
            LOCK(cs_main);
            State(pfrom->GetId())->fCurrentlyConnected = true;
        }
    }


    else if (strCommand == "addr") {
        vector<CAddress> vAddr;
        vRecv >> vAddr;

        // Don't want addr from older versions unless seeding
        if (pfrom->nVersion < CADDR_TIME_VERSION && addrman.size() > 1000)
            return true;
        if (vAddr.size() > 1000) {
            Misbehaving(pfrom->GetId(), 20);
            return error("message addr size() = %u", vAddr.size());
        }

        // Store the new addresses
        vector<CAddress> vAddrOk;
        int64_t nNow = GetAdjustedTime();
        int64_t nSince = nNow - 10 * 60;
        BOOST_FOREACH (CAddress& addr, vAddr) {
            boost::this_thread::interruption_point();

            if (addr.nTime <= 100000000 || addr.nTime > nNow + 10 * 60)
                addr.nTime = nNow - 5 * 24 * 60 * 60;
            pfrom->AddAddressKnown(addr);
            bool fReachable = IsReachable(addr);
            if (addr.nTime > nSince && !pfrom->fGetAddr && vAddr.size() <= 10 && addr.IsRoutable()) {
                // Relay to a limited number of other nodes
                {
                    LOCK(cs_vNodes);
                    // Use deterministic randomness to send to the same nodes for 24 hours
                    // at a time so the setAddrKnowns of the chosen nodes prevent repeats
                    static uint256 hashSalt;
                    if (hashSalt == 0)
                        hashSalt = GetRandHash();
                    uint64_t hashAddr = addr.GetHash();
                    uint256 hashRand = hashSalt ^ (hashAddr << 32) ^ ((GetTime() + hashAddr) / (24 * 60 * 60));
                    hashRand = Hash(BEGIN(hashRand), END(hashRand));
                    multimap<uint256, CNode*> mapMix;
                    BOOST_FOREACH (CNode* pnode, vNodes) {
                        if (pnode->nVersion < CADDR_TIME_VERSION)
                            continue;
                        unsigned int nPointer;
                        memcpy(&nPointer, &pnode, sizeof(nPointer));
                        uint256 hashKey = hashRand ^ nPointer;
                        hashKey = Hash(BEGIN(hashKey), END(hashKey));
                        mapMix.insert(make_pair(hashKey, pnode));
                    }
                    int nRelayNodes = fReachable ? 2 : 1; // limited relaying of addresses outside our network(s)
                    for (multimap<uint256, CNode*>::iterator mi = mapMix.begin(); mi != mapMix.end() && nRelayNodes-- > 0; ++mi)
                        ((*mi).second)->PushAddress(addr);
                }
            }
            // Do not store addresses outside our network
            if (fReachable)
                vAddrOk.push_back(addr);
        }
        addrman.Add(vAddrOk, pfrom->addr, 2 * 60 * 60);
        if (vAddr.size() < 1000)
            pfrom->fGetAddr = false;
        if (pfrom->fOneShot)
            pfrom->fDisconnect = true;
    }


    else if (strCommand == "inv") {
        vector<CInv> vInv;
        vRecv >> vInv;
        if (vInv.size() > MAX_INV_SZ) {
            Misbehaving(pfrom->GetId(), 20);
            return error("message inv size() = %u", vInv.size());
        }

        LOCK(cs_main);

        std::vector<CInv> vToFetch;

        for (unsigned int nInv = 0; nInv < vInv.size(); nInv++) {
            const CInv& inv = vInv[nInv];

            boost::this_thread::interruption_point();
            pfrom->AddInventoryKnown(inv);

            bool fAlreadyHave = AlreadyHave(inv);
            LogPrint("net", "got inv: %s  %s peer=%d\n", inv.ToString(), fAlreadyHave ? "have" : "new", pfrom->id);

            if (!fAlreadyHave && !fImporting && !fReindex && inv.type != MSG_BLOCK)
                pfrom->AskFor(inv);


            if (inv.type == MSG_BLOCK) {
                UpdateBlockAvailability(pfrom->GetId(), inv.hash);
                if (!fAlreadyHave && !fImporting && !fReindex && !mapBlocksInFlight.count(inv.hash)) {
                    // Add this to the list of blocks to request
                    vToFetch.push_back(inv);
                    LogPrint("net", "getblocks (%d) %s to peer=%d\n", pindexBestHeader->nHeight, inv.hash.ToString(), pfrom->id);
                }
            }

            // Track requests for our stuff
            g_signals.Inventory(inv.hash);

            if (pfrom->nSendSize > (SendBufferSize() * 2)) {
                Misbehaving(pfrom->GetId(), 50);
                return error("send buffer size() = %u", pfrom->nSendSize);
            }
        }

        if (!vToFetch.empty())
            pfrom->PushMessage("getdata", vToFetch);
    }


    else if (strCommand == "getdata") {
        vector<CInv> vInv;
        vRecv >> vInv;
        if (vInv.size() > MAX_INV_SZ) {
            Misbehaving(pfrom->GetId(), 20);
            return error("message getdata size() = %u", vInv.size());
        }

        if (fDebug || (vInv.size() != 1))
            LogPrint("net", "received getdata (%u invsz) peer=%d\n", vInv.size(), pfrom->id);

        if ((fDebug && vInv.size() > 0) || (vInv.size() == 1))
            LogPrint("net", "received getdata for: %s peer=%d\n", vInv[0].ToString(), pfrom->id);

        pfrom->vRecvGetData.insert(pfrom->vRecvGetData.end(), vInv.begin(), vInv.end());
        ProcessGetData(pfrom);
    }


    else if (strCommand == "getblocks" || strCommand == "getheaders") {
        CBlockLocator locator;
        uint256 hashStop;
        vRecv >> locator >> hashStop;

        LOCK(cs_main);

        // Find the last block the caller has in the main chain
        CBlockIndex* pindex = FindForkInGlobalIndex(chainActive, locator);

        // Send the rest of the chain
        if (pindex)
            pindex = chainActive.Next(pindex);
        int nLimit = 500;
        LogPrintf("getblocks %d to %s limit %d from peer=%d\n", (pindex ? pindex->nHeight : -1), hashStop == uint256(0) ? "end" : hashStop.ToString(), nLimit, pfrom->id);
        for (; pindex; pindex = chainActive.Next(pindex)) {
            if (pindex->GetBlockHash() == hashStop) {
                LogPrint("net", "  getblocks stopping at %d %s\n", pindex->nHeight, pindex->GetBlockHash().ToString());
                break;
            }
            pfrom->PushInventory(CInv(MSG_BLOCK, pindex->GetBlockHash()));
            if (--nLimit <= 0) {
                // When this block is requested, we'll send an inv that'll make them
                // getblocks the next batch of inventory.
                LogPrint("net", "  getblocks stopping at limit %d %s\n", pindex->nHeight, pindex->GetBlockHash().ToString());
                pfrom->hashContinue = pindex->GetBlockHash();
                break;
            }
        }
    }


    else if (strCommand == "headers" && Params().HeadersFirstSyncingActive()) {
        CBlockLocator locator;
        uint256 hashStop;
        vRecv >> locator >> hashStop;

        LOCK(cs_main);

        if (IsInitialBlockDownload())
            return true;

        CBlockIndex* pindex = NULL;
        if (locator.IsNull()) {
            // If locator is null, return the hashStop block
            BlockMap::iterator mi = mapBlockIndex.find(hashStop);
            if (mi == mapBlockIndex.end())
                return true;
            pindex = (*mi).second;
        } else {
            // Find the last block the caller has in the main chain
            pindex = FindForkInGlobalIndex(chainActive, locator);
            if (pindex)
                pindex = chainActive.Next(pindex);
        }

        // we must use CBlocks, as CBlockHeaders won't include the 0x00 nTx count at the end
        vector<CBlock> vHeaders;
        int nLimit = MAX_HEADERS_RESULTS;
        if (fDebug)
            LogPrintf("getheaders %d to %s from peer=%d\n", (pindex ? pindex->nHeight : -1), hashStop.ToString(), pfrom->id);
        for (; pindex; pindex = chainActive.Next(pindex)) {
            vHeaders.push_back(pindex->GetBlockHeader());
            if (--nLimit <= 0 || pindex->GetBlockHash() == hashStop)
                break;
        }
        pfrom->PushMessage("headers", vHeaders);
    }


    else if (strCommand == "tx" || strCommand == "dstx") {
        vector<uint256> vWorkQueue;
        vector<uint256> vEraseQueue;
        CTransaction tx;

        //masternode signed transaction
        bool ignoreFees = false;
        CTxIn vin;
        vector<unsigned char> vchSig;
        int64_t sigTime;

        if (strCommand == "tx") {
            vRecv >> tx;
        } else if (strCommand == "dstx") {
            //these allow masternodes to publish a limited amount of free transactions
            vRecv >> tx >> vin >> vchSig >> sigTime;

            CMasternode* pmn = mnodeman.Find(vin);
            if (pmn != NULL) {
                if (!pmn->allowFreeTx) {
                    //multiple peers can send us a valid masternode transaction
                    if (fDebug) LogPrintf("dstx: Masternode sending too many transactions %s\n", tx.GetHash().ToString());
                    return true;
                }

                std::string strMessage = tx.GetHash().ToString() + boost::lexical_cast<std::string>(sigTime);

                std::string errorMessage = "";
                if (!obfuScationSigner.VerifyMessage(pmn->pubKeyMasternode, vchSig, strMessage, errorMessage)) {
                    LogPrintf("dstx: Got bad masternode address signature %s \n", vin.ToString());
                    //pfrom->Misbehaving(20);
                    return false;
                }

                LogPrintf("dstx: Got Masternode transaction %s\n", tx.GetHash().ToString());

                ignoreFees = true;
                pmn->allowFreeTx = false;

                if (!mapObfuscationBroadcastTxes.count(tx.GetHash())) {
                    CObfuscationBroadcastTx dstx;
                    dstx.tx = tx;
                    dstx.vin = vin;
                    dstx.vchSig = vchSig;
                    dstx.sigTime = sigTime;

                    mapObfuscationBroadcastTxes.insert(make_pair(tx.GetHash(), dstx));
                }
            }
        }

        CInv inv(MSG_TX, tx.GetHash());
        pfrom->AddInventoryKnown(inv);

        LOCK(cs_main);

        bool fMissingInputs = false;
        CValidationState state;

        mapAlreadyAskedFor.erase(inv);

        if (AcceptToMemoryPool(mempool, state, tx, true, &fMissingInputs, false, ignoreFees)) {
            mempool.check(pcoinsTip);
            RelayTransaction(tx);
            vWorkQueue.push_back(inv.hash);

            LogPrint("mempool", "AcceptToMemoryPool: peer=%d %s : accepted %s (poolsz %u)\n",
                pfrom->id, pfrom->cleanSubVer,
                tx.GetHash().ToString(),
                mempool.mapTx.size());

            // Recursively process any orphan transactions that depended on this one
            set<NodeId> setMisbehaving;
            for (unsigned int i = 0; i < vWorkQueue.size(); i++) {
                map<uint256, set<uint256> >::iterator itByPrev = mapOrphanTransactionsByPrev.find(vWorkQueue[i]);
                if (itByPrev == mapOrphanTransactionsByPrev.end())
                    continue;
                for (set<uint256>::iterator mi = itByPrev->second.begin();
                     mi != itByPrev->second.end();
                     ++mi) {
                    const uint256& orphanHash = *mi;
                    const CTransaction& orphanTx = mapOrphanTransactions[orphanHash].tx;
                    NodeId fromPeer = mapOrphanTransactions[orphanHash].fromPeer;
                    bool fMissingInputs2 = false;
                    // Use a dummy CValidationState so someone can't setup nodes to counter-DoS based on orphan
                    // resolution (that is, feeding people an invalid transaction based on LegitTxX in order to get
                    // anyone relaying LegitTxX banned)
                    CValidationState stateDummy;


                    if (setMisbehaving.count(fromPeer))
                        continue;
                    if (AcceptToMemoryPool(mempool, stateDummy, orphanTx, true, &fMissingInputs2)) {
                        LogPrint("mempool", "   accepted orphan tx %s\n", orphanHash.ToString());
                        RelayTransaction(orphanTx);
                        vWorkQueue.push_back(orphanHash);
                        vEraseQueue.push_back(orphanHash);
                    } else if (!fMissingInputs2) {
                        int nDos = 0;
                        if (stateDummy.IsInvalid(nDos) && nDos > 0) {
                            // Punish peer that gave us an invalid orphan tx
                            Misbehaving(fromPeer, nDos);
                            setMisbehaving.insert(fromPeer);
                            LogPrint("mempool", "   invalid orphan tx %s\n", orphanHash.ToString());
                        }
                        // Has inputs but not accepted to mempool
                        // Probably non-standard or insufficient fee/priority
                        LogPrint("mempool", "   removed orphan tx %s\n", orphanHash.ToString());
                        vEraseQueue.push_back(orphanHash);
                    }
                    mempool.check(pcoinsTip);
                }
            }

            BOOST_FOREACH (uint256 hash, vEraseQueue)
                EraseOrphanTx(hash);
        } else if (fMissingInputs) {
            AddOrphanTx(tx, pfrom->GetId());

            // DoS prevention: do not allow mapOrphanTransactions to grow unbounded
            unsigned int nMaxOrphanTx = (unsigned int)std::max((int64_t)0, GetArg("-maxorphantx", DEFAULT_MAX_ORPHAN_TRANSACTIONS));
            unsigned int nEvicted = LimitOrphanTxSize(nMaxOrphanTx);
            if (nEvicted > 0)
                LogPrint("mempool", "mapOrphan overflow, removed %u tx\n", nEvicted);
        } else if (pfrom->fWhitelisted) {
            // Always relay transactions received from whitelisted peers, even
            // if they are already in the mempool (allowing the node to function
            // as a gateway for nodes hidden behind it).

            RelayTransaction(tx);
        }

        if (strCommand == "dstx") {
            CInv inv(MSG_DSTX, tx.GetHash());
            RelayInv(inv);
        }

        int nDoS = 0;
        if (state.IsInvalid(nDoS)) {
            LogPrint("mempool", "%s from peer=%d %s was not accepted into the memory pool: %s\n", tx.GetHash().ToString(),
                pfrom->id, pfrom->cleanSubVer,
                state.GetRejectReason());
            pfrom->PushMessage("reject", strCommand, state.GetRejectCode(),
                state.GetRejectReason().substr(0, MAX_REJECT_MESSAGE_LENGTH), inv.hash);
            if (nDoS > 0)
                Misbehaving(pfrom->GetId(), nDoS);
        }
    }


    else if (strCommand == "headers" && Params().HeadersFirstSyncingActive() && !fImporting && !fReindex) // Ignore headers received while importing
    {
        std::vector<CBlockHeader> headers;

        // Bypass the normal CBlock deserialization, as we don't want to risk deserializing 2000 full blocks.
        unsigned int nCount = ReadCompactSize(vRecv);
        if (nCount > MAX_HEADERS_RESULTS) {
            Misbehaving(pfrom->GetId(), 20);
            return error("headers message size = %u", nCount);
        }
        headers.resize(nCount);
        for (unsigned int n = 0; n < nCount; n++) {
            vRecv >> headers[n];
            ReadCompactSize(vRecv); // ignore tx count; assume it is 0.
        }

        LOCK(cs_main);

        if (nCount == 0) {
            // Nothing interesting. Stop asking this peers for more headers.
            return true;
        }
        CBlockIndex* pindexLast = NULL;
        BOOST_FOREACH (const CBlockHeader& header, headers) {
            CValidationState state;
            if (pindexLast != NULL && header.hashPrevBlock != pindexLast->GetBlockHash()) {
                Misbehaving(pfrom->GetId(), 20);
                return error("non-continuous headers sequence");
            }

            /*TODO: this has a CBlock cast on it so that it will compile. There should be a solution for this
             * before headers are reimplemented on mainnet
             */
            if (!AcceptBlockHeader((CBlock)header, state, &pindexLast)) {
                int nDoS;
                if (state.IsInvalid(nDoS)) {
                    if (nDoS > 0)
                        Misbehaving(pfrom->GetId(), nDoS);
                    std::string strError = "invalid header received " + header.GetHash().ToString();
                    return error(strError.c_str());
                }
            }
        }

        if (pindexLast)
            UpdateBlockAvailability(pfrom->GetId(), pindexLast->GetBlockHash());

        if (nCount == MAX_HEADERS_RESULTS && pindexLast) {
            // Headers message had its maximum size; the peer may have more headers.
            // TODO: optimize: if pindexLast is an ancestor of chainActive.Tip or pindexBestHeader, continue
            // from there instead.
            LogPrintf("more getheaders (%d) to end to peer=%d (startheight:%d)\n", pindexLast->nHeight, pfrom->id, pfrom->nStartingHeight);
            pfrom->PushMessage("getheaders", chainActive.GetLocator(pindexLast), uint256(0));
        }

        CheckBlockIndex();
    }

    else if (strCommand == "block" && !fImporting && !fReindex) // Ignore blocks received while importing
    {
        CBlock block;
        vRecv >> block;
        uint256 hashBlock = block.GetHash();
        CInv inv(MSG_BLOCK, hashBlock);
        LogPrint("net", "received block %s peer=%d\n", inv.hash.ToString(), pfrom->id);

        //sometimes we will be sent their most recent block and its not the one we want, in that case tell where we are
        if (!mapBlockIndex.count(block.hashPrevBlock)) {
            if (find(pfrom->vBlockRequested.begin(), pfrom->vBlockRequested.end(), hashBlock) != pfrom->vBlockRequested.end()) {
                //we already asked for this block, so lets work backwards and ask for the previous block
                pfrom->PushMessage("getblocks", chainActive.GetLocator(), block.hashPrevBlock);
                pfrom->vBlockRequested.push_back(block.hashPrevBlock);
            } else {
                //ask to sync to this block
                pfrom->PushMessage("getblocks", chainActive.GetLocator(), hashBlock);
                pfrom->vBlockRequested.push_back(hashBlock);
            }
        } else {
            pfrom->AddInventoryKnown(inv);

            CValidationState state;
            ProcessNewBlock(state, pfrom, &block);
            int nDoS;
            if (state.IsInvalid(nDoS)) {
                pfrom->PushMessage("reject", strCommand, state.GetRejectCode(),
                    state.GetRejectReason().substr(0, MAX_REJECT_MESSAGE_LENGTH), inv.hash);
                if (nDoS > 0) {
                    TRY_LOCK(cs_main, lockMain);
                    if (lockMain) Misbehaving(pfrom->GetId(), nDoS);
                }
		pfrom->DisconnectOldProtocol(ActiveProtocol(), strCommand);
            }
        }

    }


    // This asymmetric behavior for inbound and outbound connections was introduced
    // to prevent a fingerprinting attack: an attacker can send specific fake addresses
    // to users' AddrMan and later request them by sending getaddr messages.
    // Making users (which are behind NAT and can only make outgoing connections) ignore
    // getaddr message mitigates the attack.
    else if ((strCommand == "getaddr") && (pfrom->fInbound)) {
        pfrom->vAddrToSend.clear();
        vector<CAddress> vAddr = addrman.GetAddr();
        BOOST_FOREACH (const CAddress& addr, vAddr)
            pfrom->PushAddress(addr);
    }


    else if (strCommand == "mempool") {
        LOCK2(cs_main, pfrom->cs_filter);

        std::vector<uint256> vtxid;
        mempool.queryHashes(vtxid);
        vector<CInv> vInv;
        BOOST_FOREACH (uint256& hash, vtxid) {
            CInv inv(MSG_TX, hash);
            CTransaction tx;
            bool fInMemPool = mempool.lookup(hash, tx);
            if (!fInMemPool) continue; // another thread removed since queryHashes, maybe...
            if ((pfrom->pfilter && pfrom->pfilter->IsRelevantAndUpdate(tx)) ||
                (!pfrom->pfilter))
                vInv.push_back(inv);
            if (vInv.size() == MAX_INV_SZ) {
                pfrom->PushMessage("inv", vInv);
                vInv.clear();
            }
        }
        if (vInv.size() > 0)
            pfrom->PushMessage("inv", vInv);
    }


    else if (strCommand == "ping") {
        if (pfrom->nVersion > BIP0031_VERSION) {
            uint64_t nonce = 0;
            vRecv >> nonce;
            // Echo the message back with the nonce. This allows for two useful features:
            //
            // 1) A remote node can quickly check if the connection is operational
            // 2) Remote nodes can measure the latency of the network thread. If this node
            //    is overloaded it won't respond to pings quickly and the remote node can
            //    avoid sending us more work, like chain download requests.
            //
            // The nonce stops the remote getting confused between different pings: without
            // it, if the remote node sends a ping once per second and this node takes 5
            // seconds to respond to each, the 5th ping the remote sends would appear to
            // return very quickly.
            pfrom->PushMessage("pong", nonce);
        }
    }


    else if (strCommand == "pong") {
        int64_t pingUsecEnd = nTimeReceived;
        uint64_t nonce = 0;
        size_t nAvail = vRecv.in_avail();
        bool bPingFinished = false;
        std::string sProblem;

        if (nAvail >= sizeof(nonce)) {
            vRecv >> nonce;

            // Only process pong message if there is an outstanding ping (old ping without nonce should never pong)
            if (pfrom->nPingNonceSent != 0) {
                if (nonce == pfrom->nPingNonceSent) {
                    // Matching pong received, this ping is no longer outstanding
                    bPingFinished = true;
                    int64_t pingUsecTime = pingUsecEnd - pfrom->nPingUsecStart;
                    if (pingUsecTime > 0) {
                        // Successful ping time measurement, replace previous
                        pfrom->nPingUsecTime = pingUsecTime;
                    } else {
                        // This should never happen
                        sProblem = "Timing mishap";
                    }
                } else {
                    // Nonce mismatches are normal when pings are overlapping
                    sProblem = "Nonce mismatch";
                    if (nonce == 0) {
                        // This is most likely a bug in another implementation somewhere, cancel this ping
                        bPingFinished = true;
                        sProblem = "Nonce zero";
                    }
                }
            } else {
                sProblem = "Unsolicited pong without ping";
            }
        } else {
            // This is most likely a bug in another implementation somewhere, cancel this ping
            bPingFinished = true;
            sProblem = "Short payload";
        }

        if (!(sProblem.empty())) {
            LogPrint("net", "pong peer=%d %s: %s, %x expected, %x received, %u bytes\n",
                pfrom->id,
                pfrom->cleanSubVer,
                sProblem,
                pfrom->nPingNonceSent,
                nonce,
                nAvail);
        }
        if (bPingFinished) {
            pfrom->nPingNonceSent = 0;
        }
    }


    else if (fAlerts && strCommand == "alert") {
        CAlert alert;
        vRecv >> alert;

        uint256 alertHash = alert.GetHash();
        if (pfrom->setKnown.count(alertHash) == 0) {
            if (alert.ProcessAlert()) {
                // Relay
                pfrom->setKnown.insert(alertHash);
                {
                    LOCK(cs_vNodes);
                    BOOST_FOREACH (CNode* pnode, vNodes)
                        alert.RelayTo(pnode);
                }
            } else {
                // Small DoS penalty so peers that send us lots of
                // duplicate/expired/invalid-signature/whatever alerts
                // eventually get banned.
                // This isn't a Misbehaving(100) (immediate ban) because the
                // peer might be an older or different implementation with
                // a different signature key, etc.
                Misbehaving(pfrom->GetId(), 10);
            }
        }
    }

    else if (!(nLocalServices & NODE_BLOOM) &&
             (strCommand == "filterload" ||
                 strCommand == "filteradd" ||
                 strCommand == "filterclear")) {
        LogPrintf("bloom message=%s\n", strCommand);
        Misbehaving(pfrom->GetId(), 100);
    }

    else if (strCommand == "filterload") {
        CBloomFilter filter;
        vRecv >> filter;

        if (!filter.IsWithinSizeConstraints())
            // There is no excuse for sending a too-large filter
            Misbehaving(pfrom->GetId(), 100);
        else {
            LOCK(pfrom->cs_filter);
            delete pfrom->pfilter;
            pfrom->pfilter = new CBloomFilter(filter);
            pfrom->pfilter->UpdateEmptyFull();
        }
        pfrom->fRelayTxes = true;
    }


    else if (strCommand == "filteradd") {
        vector<unsigned char> vData;
        vRecv >> vData;

        // Nodes must NEVER send a data item > 520 bytes (the max size for a script data object,
        // and thus, the maximum size any matched object can have) in a filteradd message
        if (vData.size() > MAX_SCRIPT_ELEMENT_SIZE) {
            Misbehaving(pfrom->GetId(), 100);
        } else {
            LOCK(pfrom->cs_filter);
            if (pfrom->pfilter)
                pfrom->pfilter->insert(vData);
            else
                Misbehaving(pfrom->GetId(), 100);
        }
    }


    else if (strCommand == "filterclear") {
        LOCK(pfrom->cs_filter);
        delete pfrom->pfilter;
        pfrom->pfilter = new CBloomFilter();
        pfrom->fRelayTxes = true;
    }


    else if (strCommand == "reject") {
        if (fDebug) {
            try {
                string strMsg;
                unsigned char ccode;
                string strReason;
                vRecv >> LIMITED_STRING(strMsg, CMessageHeader::COMMAND_SIZE) >> ccode >> LIMITED_STRING(strReason, MAX_REJECT_MESSAGE_LENGTH);

                ostringstream ss;
                ss << strMsg << " code " << itostr(ccode) << ": " << strReason;

                if (strMsg == "block" || strMsg == "tx") {
                    uint256 hash;
                    vRecv >> hash;
                    ss << ": hash " << hash.ToString();
                }
                LogPrint("net", "Reject %s\n", SanitizeString(ss.str()));
            } catch (std::ios_base::failure& e) {
                // Avoid feedback loops by preventing reject messages from triggering a new reject message.
                LogPrint("net", "Unparseable reject message received\n");
            }
        }
    } else {
        //probably one the extensions
        obfuScationPool.ProcessMessageObfuscation(pfrom, strCommand, vRecv);
        mnodeman.ProcessMessage(pfrom, strCommand, vRecv);
        budget.ProcessMessage(pfrom, strCommand, vRecv);
        masternodePayments.ProcessMessageMasternodePayments(pfrom, strCommand, vRecv);
        ProcessMessageSwiftTX(pfrom, strCommand, vRecv);
        ProcessSpork(pfrom, strCommand, vRecv);
        masternodeSync.ProcessMessage(pfrom, strCommand, vRecv);
    }


    return true;
}

// Note: whenever a protocol update is needed toggle between both implementations (comment out the formerly active one)
//       so we can leave the existing clients untouched (old SPORK will stay on so they don't see even older clients). 
//       Those old clients won't react to the changes of the other (new) SPORK because at the time of their implementation
//

int ActiveProtocol()
{
    if (IsSporkActive(SPORK_18_NEW_PROTOCOL_ENFORCEMENT_4))
        return MIN_PEER_PROTO_VERSION_AFTER_ENFORCEMENT18;
	
    if (IsSporkActive(SPORK_17_NEW_PROTOCOL_ENFORCEMENT_3))
        return MIN_PEER_PROTO_VERSION_AFTER_ENFORCEMENT17;
	
    if (IsSporkActive(SPORK_15_NEW_PROTOCOL_ENFORCEMENT_2))
    	return MIN_PEER_PROTO_VERSION_AFTER_ENFORCEMENT15;

    // Return the current protocol version if no spork is active.
    return MIN_PEER_PROTO_VERSION_BEFORE_ENFORCEMENT;
}

// requires LOCK(cs_vRecvMsg)
bool ProcessMessages(CNode* pfrom)
{
    //if (fDebug)
    //    LogPrintf("ProcessMessages(%u messages)\n", pfrom->vRecvMsg.size());

    //
    // Message format
    //  (4) message start
    //  (12) command
    //  (4) size
    //  (4) checksum
    //  (x) data
    //
    bool fOk = true;

    if (!pfrom->vRecvGetData.empty())
        ProcessGetData(pfrom);

    // this maintains the order of responses
    if (!pfrom->vRecvGetData.empty()) return fOk;

    std::deque<CNetMessage>::iterator it = pfrom->vRecvMsg.begin();
    while (!pfrom->fDisconnect && it != pfrom->vRecvMsg.end()) {
        // Don't bother if send buffer is too full to respond anyway
        if (pfrom->nSendSize >= SendBufferSize())
            break;

        // get next message
        CNetMessage& msg = *it;

        //if (fDebug)
        //    LogPrintf("ProcessMessages(message %u msgsz, %u bytes, complete:%s)\n",
        //            msg.hdr.nMessageSize, msg.vRecv.size(),
        //            msg.complete() ? "Y" : "N");

        // end, if an incomplete message is found
        if (!msg.complete())
            break;

        // at this point, any failure means we can delete the current message
        it++;

        // Scan for message start
        if (memcmp(msg.hdr.pchMessageStart, Params().MessageStart(), MESSAGE_START_SIZE) != 0) {
            LogPrintf("PROCESSMESSAGE: INVALID MESSAGESTART %s peer=%d\n", SanitizeString(msg.hdr.GetCommand()), pfrom->id);
            fOk = false;
            break;
        }

        // Read header
        CMessageHeader& hdr = msg.hdr;
        if (!hdr.IsValid()) {
            LogPrintf("PROCESSMESSAGE: ERRORS IN HEADER %s peer=%d\n", SanitizeString(hdr.GetCommand()), pfrom->id);
            continue;
        }
        string strCommand = hdr.GetCommand();

        // Message size
        unsigned int nMessageSize = hdr.nMessageSize;

        // Checksum
        CDataStream& vRecv = msg.vRecv;
        uint256 hash = Hash(vRecv.begin(), vRecv.begin() + nMessageSize);
        unsigned int nChecksum = 0;
        memcpy(&nChecksum, &hash, sizeof(nChecksum));
        if (nChecksum != hdr.nChecksum) {
            LogPrintf("ProcessMessages(%s, %u bytes): CHECKSUM ERROR nChecksum=%08x hdr.nChecksum=%08x\n",
                SanitizeString(strCommand), nMessageSize, nChecksum, hdr.nChecksum);
            continue;
        }

        // Process message
        bool fRet = false;
        try {
            fRet = ProcessMessage(pfrom, strCommand, vRecv, msg.nTime);
            boost::this_thread::interruption_point();
        } catch (std::ios_base::failure& e) {
            pfrom->PushMessage("reject", strCommand, REJECT_MALFORMED, string("error parsing message"));
            if (strstr(e.what(), "end of data")) {
                // Allow exceptions from under-length message on vRecv
                LogPrintf("ProcessMessages(%s, %u bytes): Exception '%s' caught, normally caused by a message being shorter than its stated length\n", SanitizeString(strCommand), nMessageSize, e.what());
            } else if (strstr(e.what(), "size too large")) {
                // Allow exceptions from over-long size
                LogPrintf("ProcessMessages(%s, %u bytes): Exception '%s' caught\n", SanitizeString(strCommand), nMessageSize, e.what());
            } else {
                PrintExceptionContinue(&e, "ProcessMessages()");
            }
        } catch (boost::thread_interrupted) {
            throw;
        } catch (std::exception& e) {
            PrintExceptionContinue(&e, "ProcessMessages()");
        } catch (...) {
            PrintExceptionContinue(NULL, "ProcessMessages()");
        }

        if (!fRet)
            LogPrintf("ProcessMessage(%s, %u bytes) FAILED peer=%d\n", SanitizeString(strCommand), nMessageSize, pfrom->id);

        break;
    }

    // In case the connection got shut down, its receive buffer was wiped
    if (!pfrom->fDisconnect)
        pfrom->vRecvMsg.erase(pfrom->vRecvMsg.begin(), it);

    return fOk;
}


bool SendMessages(CNode* pto, bool fSendTrickle)
{
    {
        // Don't send anything until we get their version message
        if (pto->nVersion == 0)
            return true;

        //
        // Message: ping
        //
        bool pingSend = false;
        if (pto->fPingQueued) {
            // RPC ping request by user
            pingSend = true;
        }
        if (pto->nPingNonceSent == 0 && pto->nPingUsecStart + PING_INTERVAL * 1000000 < GetTimeMicros()) {
            // Ping automatically sent as a latency probe & keepalive.
            pingSend = true;
        }
        if (pingSend) {
            uint64_t nonce = 0;
            while (nonce == 0) {
                GetRandBytes((unsigned char*)&nonce, sizeof(nonce));
            }
            pto->fPingQueued = false;
            pto->nPingUsecStart = GetTimeMicros();
            if (pto->nVersion > BIP0031_VERSION) {
                pto->nPingNonceSent = nonce;
                pto->PushMessage("ping", nonce);
            } else {
                // Peer is too old to support ping command with nonce, pong will never arrive.
                pto->nPingNonceSent = 0;
                pto->PushMessage("ping");
            }
        }

        TRY_LOCK(cs_main, lockMain); // Acquire cs_main for IsInitialBlockDownload() and CNodeState()
        if (!lockMain)
            return true;

        // Address refresh broadcast
        static int64_t nLastRebroadcast;
        if (!IsInitialBlockDownload() && (GetTime() - nLastRebroadcast > 24 * 60 * 60)) {
            LOCK(cs_vNodes);
            BOOST_FOREACH (CNode* pnode, vNodes) {
                // Periodically clear setAddrKnown to allow refresh broadcasts
                if (nLastRebroadcast)
                    pnode->setAddrKnown.clear();

                // Rebroadcast our address
                AdvertiseLocal(pnode);
            }
            if (!vNodes.empty())
                nLastRebroadcast = GetTime();
        }

        //
        // Message: addr
        //
        if (fSendTrickle) {
            vector<CAddress> vAddr;
            vAddr.reserve(pto->vAddrToSend.size());
            BOOST_FOREACH (const CAddress& addr, pto->vAddrToSend) {
                // returns true if wasn't already contained in the set
                if (pto->setAddrKnown.insert(addr).second) {
                    vAddr.push_back(addr);
                    // receiver rejects addr messages larger than 1000
                    if (vAddr.size() >= 1000) {
                        pto->PushMessage("addr", vAddr);
                        vAddr.clear();
                    }
                }
            }
            pto->vAddrToSend.clear();
            if (!vAddr.empty())
                pto->PushMessage("addr", vAddr);
        }

        CNodeState& state = *State(pto->GetId());
        if (state.fShouldBan) {
            if (pto->fWhitelisted)
                LogPrintf("Warning: not punishing whitelisted peer %s!\n", pto->addr.ToString());
            else {
                pto->fDisconnect = true;
                if (pto->addr.IsLocal())
                    LogPrintf("Warning: not banning local peer %s!\n", pto->addr.ToString());
                else {
                    CNode::Ban(pto->addr);
                }
            }
            state.fShouldBan = false;
        }

        BOOST_FOREACH (const CBlockReject& reject, state.rejects)
            pto->PushMessage("reject", (string) "block", reject.chRejectCode, reject.strRejectReason, reject.hashBlock);
        state.rejects.clear();

        // Start block sync
        if (pindexBestHeader == NULL)
            pindexBestHeader = chainActive.Tip();
        bool fFetch = state.fPreferredDownload || (nPreferredDownload == 0 && !pto->fClient && !pto->fOneShot); // Download if this is a nice peer, or we have no nice peers and this one might do.
        if (!state.fSyncStarted && !pto->fClient && fFetch /*&& !fImporting*/ && !fReindex) {
            // Only actively request headers from a single peer, unless we're close to end of initial download.
            if (nSyncStarted == 0 || pindexBestHeader->GetBlockTime() > GetAdjustedTime() - 6 * 60 * 60) { // NOTE: was "close to today" and 24h in Bitcoin
                state.fSyncStarted = true;
                nSyncStarted++;
                //CBlockIndex *pindexStart = pindexBestHeader->pprev ? pindexBestHeader->pprev : pindexBestHeader;
                //LogPrint("net", "initial getheaders (%d) to peer=%d (startheight:%d)\n", pindexStart->nHeight, pto->id, pto->nStartingHeight);
                //pto->PushMessage("getheaders", chainActive.GetLocator(pindexStart), uint256(0));
                pto->PushMessage("getblocks", chainActive.GetLocator(chainActive.Tip()), uint256(0));
            }
        }

        // Resend wallet transactions that haven't gotten in a block yet
        // Except during reindex, importing and IBD, when old wallet
        // transactions become unconfirmed and spams other nodes.
        if (!fReindex /*&& !fImporting && !IsInitialBlockDownload()*/) {
            g_signals.Broadcast();
        }

        //
        // Message: inventory
        //
        vector<CInv> vInv;
        vector<CInv> vInvWait;
        {
            LOCK(pto->cs_inventory);
            vInv.reserve(pto->vInventoryToSend.size());
            vInvWait.reserve(pto->vInventoryToSend.size());
            BOOST_FOREACH (const CInv& inv, pto->vInventoryToSend) {
                if (pto->setInventoryKnown.count(inv))
                    continue;

                // trickle out tx inv to protect privacy
                if (inv.type == MSG_TX && !fSendTrickle) {
                    // 1/4 of tx invs blast to all immediately
                    static uint256 hashSalt;
                    if (hashSalt == 0)
                        hashSalt = GetRandHash();
                    uint256 hashRand = inv.hash ^ hashSalt;
                    hashRand = Hash(BEGIN(hashRand), END(hashRand));
                    bool fTrickleWait = ((hashRand & 3) != 0);

                    if (fTrickleWait) {
                        vInvWait.push_back(inv);
                        continue;
                    }
                }

                // returns true if wasn't already contained in the set
                if (pto->setInventoryKnown.insert(inv).second) {
                    vInv.push_back(inv);
                    if (vInv.size() >= 1000) {
                        pto->PushMessage("inv", vInv);
                        vInv.clear();
                    }
                }
            }
            pto->vInventoryToSend = vInvWait;
        }
        if (!vInv.empty())
            pto->PushMessage("inv", vInv);

        // Detect whether we're stalling
        int64_t nNow = GetTimeMicros();
        if (!pto->fDisconnect && state.nStallingSince && state.nStallingSince < nNow - 1000000 * BLOCK_STALLING_TIMEOUT) {
            // Stalling only triggers when the block download window cannot move. During normal steady state,
            // the download window should be much larger than the to-be-downloaded set of blocks, so disconnection
            // should only happen during initial block download.
            LogPrintf("Peer=%d is stalling block download, disconnecting\n", pto->id);
            pto->fDisconnect = true;
        }
        // In case there is a block that has been in flight from this peer for (2 + 0.5 * N) times the block interval
        // (with N the number of validated blocks that were in flight at the time it was requested), disconnect due to
        // timeout. We compensate for in-flight blocks to prevent killing off peers due to our own downstream link
        // being saturated. We only count validated in-flight blocks so peers can't advertize nonexisting block hashes
        // to unreasonably increase our timeout.
        if (!pto->fDisconnect && state.vBlocksInFlight.size() > 0 && state.vBlocksInFlight.front().nTime < nNow - 500000 * Params().TargetSpacing() * (4 + state.vBlocksInFlight.front().nValidatedQueuedBefore)) {
            LogPrintf("Timeout downloading block %s from peer=%d, disconnecting\n", state.vBlocksInFlight.front().hash.ToString(), pto->id);
            pto->fDisconnect = true;
        }

        //
        // Message: getdata (blocks)
        //
        vector<CInv> vGetData;
        if (!pto->fDisconnect && !pto->fClient && fFetch && state.nBlocksInFlight < MAX_BLOCKS_IN_TRANSIT_PER_PEER) {
            vector<CBlockIndex*> vToDownload;
            NodeId staller = -1;
            FindNextBlocksToDownload(pto->GetId(), MAX_BLOCKS_IN_TRANSIT_PER_PEER - state.nBlocksInFlight, vToDownload, staller);
            BOOST_FOREACH (CBlockIndex* pindex, vToDownload) {
                vGetData.push_back(CInv(MSG_BLOCK, pindex->GetBlockHash()));
                MarkBlockAsInFlight(pto->GetId(), pindex->GetBlockHash(), pindex);
                LogPrintf("Requesting block %s (%d) peer=%d\n", pindex->GetBlockHash().ToString(),
                    pindex->nHeight, pto->id);
            }
            if (state.nBlocksInFlight == 0 && staller != -1) {
                if (State(staller)->nStallingSince == 0) {
                    State(staller)->nStallingSince = nNow;
                    LogPrint("net", "Stall started peer=%d\n", staller);
                }
            }
        }

        //
        // Message: getdata (non-blocks)
        //
        while (!pto->fDisconnect && !pto->mapAskFor.empty() && (*pto->mapAskFor.begin()).first <= nNow) {
            const CInv& inv = (*pto->mapAskFor.begin()).second;
            if (!AlreadyHave(inv)) {
                if (fDebug)
                    LogPrint("net", "Requesting %s peer=%d\n", inv.ToString(), pto->id);
                vGetData.push_back(inv);
                if (vGetData.size() >= 1000) {
                    pto->PushMessage("getdata", vGetData);
                    vGetData.clear();
                }
            }
            pto->mapAskFor.erase(pto->mapAskFor.begin());
        }
        if (!vGetData.empty())
            pto->PushMessage("getdata", vGetData);
    }
    return true;
}


bool CBlockUndo::WriteToDisk(CDiskBlockPos& pos, const uint256& hashBlock)
{
    // Open history file to append
    CAutoFile fileout(OpenUndoFile(pos), SER_DISK, CLIENT_VERSION);
    if (fileout.IsNull())
        return error("CBlockUndo::WriteToDisk : OpenUndoFile failed");

    // Write index header
    unsigned int nSize = fileout.GetSerializeSize(*this);
    fileout << FLATDATA(Params().MessageStart()) << nSize;

    // Write undo data
    long fileOutPos = ftell(fileout.Get());
    if (fileOutPos < 0)
        return error("CBlockUndo::WriteToDisk : ftell failed");
    pos.nPos = (unsigned int)fileOutPos;
    fileout << *this;

    // calculate & write checksum
    CHashWriter hasher(SER_GETHASH, PROTOCOL_VERSION);
    hasher << hashBlock;
    hasher << *this;
    fileout << hasher.GetHash();

    return true;
}

bool CBlockUndo::ReadFromDisk(const CDiskBlockPos& pos, const uint256& hashBlock)
{
    // Open history file to read
    CAutoFile filein(OpenUndoFile(pos, true), SER_DISK, CLIENT_VERSION);
    if (filein.IsNull())
        return error("CBlockUndo::ReadFromDisk : OpenBlockFile failed");

    // Read block
    uint256 hashChecksum;
    try {
        filein >> *this;
        filein >> hashChecksum;
    } catch (std::exception& e) {
        return error("%s : Deserialize or I/O error - %s", __func__, e.what());
    }

    // Verify checksum
    CHashWriter hasher(SER_GETHASH, PROTOCOL_VERSION);
    hasher << hashBlock;
    hasher << *this;
    if (hashChecksum != hasher.GetHash())
        return error("CBlockUndo::ReadFromDisk : Checksum mismatch");

    return true;
}

std::string CBlockFileInfo::ToString() const
{
    return strprintf("CBlockFileInfo(blocks=%u, size=%u, heights=%u...%u, time=%s...%s)", nBlocks, nSize, nHeightFirst, nHeightLast, DateTimeStrFormat("%Y-%m-%d", nTimeFirst), DateTimeStrFormat("%Y-%m-%d", nTimeLast));
}


class CMainCleanup
{
public:
    CMainCleanup() {}
    ~CMainCleanup()
    {
        // block headers
        BlockMap::iterator it1 = mapBlockIndex.begin();
        for (; it1 != mapBlockIndex.end(); it1++)
            delete (*it1).second;
        mapBlockIndex.clear();

        // orphan transactions
        mapOrphanTransactions.clear();
        mapOrphanTransactionsByPrev.clear();
    }
} instance_of_cmaincleanup;<|MERGE_RESOLUTION|>--- conflicted
+++ resolved
@@ -1641,20 +1641,9 @@
      * Since we didn't do masternode payments until after slow start, this caused PoW mining to jump down from a reward of 50 to 40.
      * If we had to do it all over again, this should be 40 rather than 50.
      */
-<<<<<<< HEAD
     int64_t nSubsidy = 0;
     CAmount nSlowSubsidy = 50 * COIN;
-
-=======
-
-    int64_t nSubsidy = 0;
-    CAmount nSlowSubsidy = 50 * COIN;
-
-    if (Params().NetworkID() == CBaseChainParams::TESTNET) {
-        return 500 * COIN;
-    }
-
->>>>>>> bdddd9b2
+  
     // POW Year 0
     if (nHeight == 0) {
         nSubsidy = 489720.00 * COIN;
@@ -1665,26 +1654,16 @@
         nSlowSubsidy /= Params().RAMP_TO_BLOCK();
         nSlowSubsidy *= nHeight;
     } else if (nHeight <= 86399 && nHeight >= Params().RAMP_TO_BLOCK()) {
-<<<<<<< HEAD
 	    nSubsidy = 50 * COIN;
     } else if (nHeight <= 172800 && nHeight >= 86400) { // Keep reward schedule.
         nSubsidy = 43.75 * COIN;
     } else if (nHeight <= 259199 && nHeight > 172800) {
-=======
-	nSubsidy = 50 * COIN;
-    } else if (nHeight <= Params().LAST_POW_BLOCK() && nHeight >= 86400) {
-        nSubsidy = 43.75 * COIN;
-    } else if (nHeight <= 259199 && nHeight > Params().LAST_POW_BLOCK()) {
->>>>>>> bdddd9b2
         nSubsidy = 37.5 * COIN;
     } else if (nHeight <= 345599 && nHeight >= 259200) {
         nSubsidy = 31.25 * COIN;
 
     // POS Year 1
-<<<<<<< HEAD
     // [stu] TODO: verify correct award schedule
-=======
->>>>>>> bdddd9b2
     } else if (nHeight <= 431999 && nHeight >= 345600) {
         nSubsidy = 25 * COIN;
     } else if (nHeight <= 518399 && nHeight >= 432000) {
@@ -1730,7 +1709,6 @@
     }
 
     return nSubsidy > 0 ? nSubsidy : nSlowSubsidy;
-<<<<<<< HEAD
 }
 
 int64_t GetSeeSawReward(int64_t blockValue, int64_t nMoneySupply, int64_t mNodeCoins) {
@@ -1919,8 +1897,6 @@
     int64_t ret = blockValue * 0.6;
 
     return ret;
-=======
->>>>>>> bdddd9b2
 }
 
 int64_t GetMasternodePayment(int nHeight, int64_t blockValue, int nMasternodeCount)
@@ -1933,7 +1909,6 @@
 
     // Testnet
     if (Params().NetworkID() == CBaseChainParams::TESTNET) {
-<<<<<<< HEAD
         if (nHeight > nLastPOWBlock) {
             // if a mn count is inserted into the function we are looking for a 
             // specific result for a masternode count.
@@ -1952,9 +1927,6 @@
             ret = blockValue / 2;
         }
         
-=======
-        ret = blockValue / 2;
->>>>>>> bdddd9b2
         return ret;
     }
 
