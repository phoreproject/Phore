--- conflicted
+++ resolved
@@ -5764,15 +5764,8 @@
             vRecv >> LIMITED_STRING(pfrom->strSubVer, 256);
             pfrom->cleanSubVer = SanitizeString(pfrom->strSubVer);
         }
-<<<<<<< HEAD
         // broken release with wrong protocol version
         if (pfrom->cleanSubVer == "/Curium Core:1.1.0/") {
-=======
-        // broken releases with wrong blockchain data
-        if (pfrom->cleanSubVer == "/Phore Core:1.1.0/" ||
-            pfrom->cleanSubVer == "/Phore Core:1.3.0/" ||
-            pfrom->cleanSubVer == "/Phore Core:1.3.1/") {
->>>>>>> 5dc746f7
             LOCK(cs_main);
             Misbehaving(pfrom->GetId(), 100); // instantly ban them because they have bad block data
             return false;
