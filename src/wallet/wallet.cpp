// Copyright (c) 2009-2010 Satoshi Nakamoto
// Copyright (c) 2009-2014 The Bitcoin developers
// Copyright (c) 2012-2013 The PPCoin developers
// Copyright (c) 2014-2015 The Dash developers
// Copyright (c) 2015-2018 The PHRX developers
// Distributed under the MIT software license, see the accompanying
// file COPYING or http://www.opensource.org/licenses/mit-license.php.

#include "wallet/wallet.h"

#include "accumulators.h"
#include "base58.h"
#include "checkpoints.h"
#include "wallet/coincontrol.h"
#include "kernel.h"
#include "masternode-budget.h"
#include "net.h"
#include "primitives/transaction.h"
#include "script/script.h"
#include "script/standard.h"
#include "script/sign.h"
#include "spork.h"
#include "swifttx.h"
#include "timedata.h"
#include "txdb.h"
#include "util.h"
#include "ui_interface.h"
#include "utilmoneystr.h"
#include "bip39.h"
#include <tuple>

#include "denomination_functions.h"
#include "libzerocoin/Denominations.h"
#include "zphrwallet.h"
#include "primitives/deterministicmint.h"
#include <assert.h>

#include <boost/algorithm/string/replace.hpp>
#include <boost/thread.hpp>
#include <boost/filesystem/operations.hpp>
#include <boost/date_time/posix_time/posix_time.hpp>

using namespace std;

/**
 * Settings
 */
CFeeRate payTxFee(DEFAULT_TRANSACTION_FEE);
CAmount maxTxFee = DEFAULT_TRANSACTION_MAXFEE;
unsigned int nTxConfirmTarget = 1;
bool bSpendZeroConfChange = true;
bool bdisableSystemnotifications = false; // Those bubbles can be annoying and slow down the UI when you get lots of trx
bool fSendFreeTransactions = false;
bool fPayAtLeastCustomFee = true;
int64_t nStartupTime = GetTime();
OutputType g_address_type = OUTPUT_TYPE_NONE;
OutputType g_change_type = OUTPUT_TYPE_NONE;

/**
 * Fees smaller than this (in uphr) are considered zero fee (for transaction creation)
 * We are ~100 times smaller then bitcoin now (2015-06-23), set minTxFee 10 times higher
 * so it's still 10 times lower comparing to bitcoin.
 * Override with -mintxfee
 */
CFeeRate CWallet::minTxFee = CFeeRate(10000);

/** @defgroup mapWallet
 *
 * @{
 */

struct CompareValueOnly {
    bool operator()(const pair<CAmount, pair<const CWalletTx*, unsigned int> >& t1,
        const pair<CAmount, pair<const CWalletTx*, unsigned int> >& t2) const
    {
        return t1.first < t2.first;
    }
};

enum class CWallet::CoinSelectStrategy
{
	random,
	descentByAmount,
};

std::string COutput::ToString() const
{
    return strprintf("COutput(%s, %d, %d) [%s]", tx->GetHash().ToString(), i, nDepth, FormatMoney(tx->vout[i].nValue));
}


const CWalletTx* CWallet::GetWalletTx(const uint256& hash) const
{
    LOCK(cs_wallet);
    std::map<uint256, CWalletTx>::const_iterator it = mapWallet.find(hash);
    if (it == mapWallet.end())
        return NULL;
    return &(it->second);
}

<<<<<<< HEAD
CPubKey CWallet::GenerateNewKey(uint32_t nAccountIndex, bool fInternal, CWalletDB * walletDB)
=======
std::vector<CWalletTx> CWallet::getWalletTxs()
{
    LOCK(cs_wallet);
    std::vector<CWalletTx> result;
    result.reserve(mapWallet.size());
    for (const auto& entry : mapWallet) {
        result.emplace_back(entry.second);
    }
    return result;
}

CPubKey CWallet::GenerateNewKey(uint32_t nAccountIndex, bool fInternal)
>>>>>>> 1807c6f6
{
    AssertLockHeld(cs_wallet);                                 // mapKeyMetadata
    bool fCompressed = CanSupportFeature(FEATURE_COMPRPUBKEY); // default to compressed public keys if we want 0.6.0 wallets

    CKey secret;


    // Create new metadata
    int64_t nCreationTime = GetTime();
    CKeyMetadata metadata(nCreationTime);

    CPubKey pubkey;
    // use HD key derivation if HD was enabled during wallet creation
    if (IsHDEnabled()) {
        DeriveNewChildKey(metadata, secret, nAccountIndex, fInternal, walletDB);
        pubkey = secret.GetPubKey();
    } else {
        secret.MakeNewKey(fCompressed);

        // Compressed public keys were introduced in version 0.6.0
        if (fCompressed)
            SetMinVersion(FEATURE_COMPRPUBKEY);

        pubkey = secret.GetPubKey();
        assert(secret.VerifyPubKey(pubkey));
        // Create new metadata
        mapKeyMetadata[pubkey.GetID()] = metadata;
        if (!nTimeFirstKey || nCreationTime < nTimeFirstKey)
            nTimeFirstKey = nCreationTime;

        if (!AddKeyPubKeyWithDB(secret, pubkey, walletDB))
            throw std::runtime_error(std::string(__func__) + ": AddKey failed");
    }
    return pubkey;
}

void CWallet::DeriveNewChildKey(const CKeyMetadata& metadata, CKey& secretRet, uint32_t nAccountIndex, bool fInternal, CWalletDB * walletDB)
{
    CHDChain hdChainTmp;
    if (!GetHDChain(hdChainTmp)) {
        throw std::runtime_error(std::string(__func__) + ": GetHDChain failed");
    }

    if (!DecryptHDChain(hdChainTmp))
        throw std::runtime_error(std::string(__func__) + ": DecryptHDChainSeed failed");
    // make sure seed matches this chain
    if (hdChainTmp.GetID() != hdChainTmp.GetSeedHash())
        throw std::runtime_error(std::string(__func__) + ": Wrong HD chain!");

    CHDAccount acc;
    if (!hdChainTmp.GetAccount(nAccountIndex, acc))
        throw std::runtime_error(std::string(__func__) + ": Wrong HD account!");

    // derive child key at next index, skip keys already known to the wallet
    CExtKey childKey;
    uint32_t nChildIndex = fInternal ? acc.nInternalChainCounter : acc.nExternalChainCounter;
    do {
        hdChainTmp.DeriveChildExtKey(nAccountIndex, fInternal, nChildIndex, childKey);
        // increment childkey index
        nChildIndex++;
    } while (HaveKey(childKey.key.GetPubKey().GetID()));
    secretRet = childKey.key;

    CPubKey pubkey = secretRet.GetPubKey();
    assert(secretRet.VerifyPubKey(pubkey));

    // store metadata
    mapKeyMetadata[pubkey.GetID()] = metadata;
    if (!nTimeFirstKey || metadata.nCreateTime < nTimeFirstKey)
        nTimeFirstKey = metadata.nCreateTime;

    // update the chain model in the database
    CHDChain hdChainCurrent;
    GetHDChain(hdChainCurrent);

    if (fInternal) {
        acc.nInternalChainCounter = nChildIndex;
    }
    else {
        acc.nExternalChainCounter = nChildIndex;
    }

    if (!hdChainCurrent.SetAccount(nAccountIndex, acc))
        throw std::runtime_error(std::string(__func__) + ": SetAccount failed");

    if (IsCrypted()) {
        if (!SetCryptedHDChain(hdChainCurrent, false))
            throw std::runtime_error(std::string(__func__) + ": SetCryptedHDChain failed");
    }
    else {
        if (!SetHDChain(hdChainCurrent, false, walletDB))
            throw std::runtime_error(std::string(__func__) + ": SetHDChain failed");
    }

    if (!AddHDPubKey(childKey.Neuter(), fInternal))
        throw std::runtime_error(std::string(__func__) + ": AddHDPubKey failed");
}

bool CWallet::GetPubKey(const CKeyID &address, CPubKey& vchPubKeyOut) const
{
    LOCK(cs_wallet);
    std::map<CKeyID, CHDPubKey>::const_iterator mi = mapHdPubKeys.find(address);
    if (mi != mapHdPubKeys.end())
    {
        const CHDPubKey &hdPubKey = (*mi).second;
        vchPubKeyOut = hdPubKey.extPubKey.pubkey;
        return true;
    }
    else
        return CCryptoKeyStore::GetPubKey(address, vchPubKeyOut);
}

bool CWallet::GetKey(const CKeyID &address, CKey& keyOut) const
{
    LOCK(cs_wallet);
    std::map<CKeyID, CHDPubKey>::const_iterator mi = mapHdPubKeys.find(address);
    if (mi != mapHdPubKeys.end())
    {
        // if the key has been found in mapHdPubKeys, derive it on the fly
        const CHDPubKey &hdPubKey = (*mi).second;
        CHDChain hdChainCurrent;
        if (!GetHDChain(hdChainCurrent))
            throw std::runtime_error(std::string(__func__) + ": GetHDChain failed");
        if (!DecryptHDChain(hdChainCurrent))
            throw std::runtime_error(std::string(__func__) + ": DecryptHDChainSeed failed");
        // make sure seed matches this chain
        if (hdChainCurrent.GetID() != hdChainCurrent.GetSeedHash())
            throw std::runtime_error(std::string(__func__) + ": Wrong HD chain!");

        CExtKey extkey;
        hdChainCurrent.DeriveChildExtKey(hdPubKey.nAccountIndex, hdPubKey.nChangeIndex != 0, hdPubKey.extPubKey.nChild, extkey);
        keyOut = extkey.key;

        return true;
    }
    else {
        return CCryptoKeyStore::GetKey(address, keyOut);
    }
}

bool CWallet::HaveKey(const CKeyID &address) const
{
    LOCK(cs_wallet);
    if (mapHdPubKeys.count(address) > 0)
        return true;
    return CCryptoKeyStore::HaveKey(address);
}

bool CWallet::LoadHDPubKey(const CHDPubKey &hdPubKey)
{
    AssertLockHeld(cs_wallet);

    mapHdPubKeys[hdPubKey.extPubKey.pubkey.GetID()] = hdPubKey;
    return true;
}

bool CWallet::AddHDPubKey(const CExtPubKey &extPubKey, bool fInternal)
{
    AssertLockHeld(cs_wallet);

    CHDChain hdChainCurrent;
    GetHDChain(hdChainCurrent);

    CHDPubKey hdPubKey;
    hdPubKey.extPubKey = extPubKey;
    hdPubKey.hdchainID = hdChainCurrent.GetID();
    hdPubKey.nChangeIndex = fInternal ? 1 : 0;
    mapHdPubKeys[extPubKey.pubkey.GetID()] = hdPubKey;

    // check if we need to remove from watch-only
    CScript script;
    script = GetScriptForDestination(extPubKey.pubkey.GetID());
    if (HaveWatchOnly(script))
        RemoveWatchOnly(script);
    script = GetScriptForRawPubKey(extPubKey.pubkey);
    if (HaveWatchOnly(script))
        RemoveWatchOnly(script);

    if (!fFileBacked)
        return true;

    return CWalletDB(strWalletFile).WriteHDPubKey(hdPubKey, mapKeyMetadata[extPubKey.pubkey.GetID()]);
}


bool CWallet::AddKeyPubKey(const CKey& key, const CPubKey& pubkey)
{
    return AddKeyPubKeyWithDB(key, pubkey, nullptr);
}

bool CWallet::AddKeyPubKeyWithDB(const CKey& key, const CPubKey &pubkey, CWalletDB * walletDB)
{
    AssertLockHeld(cs_wallet); // mapKeyMetadata
    if (!CCryptoKeyStore::AddKeyPubKey(key, pubkey))
        return false;

    // check if we need to remove from watch-only
    CScript script;
    script = GetScriptForDestination(pubkey.GetID());
    if (HaveWatchOnly(script))
        RemoveWatchOnly(script);

    if (!fFileBacked)
        return true;
    if (!IsCrypted()) {
        if(walletDB == nullptr) {
            return CWalletDB(strWalletFile).WriteKey(pubkey, key.GetPrivKey(), mapKeyMetadata[pubkey.GetID()]);
        }
        else {
            return walletDB->WriteKey(pubkey, key.GetPrivKey(), mapKeyMetadata[pubkey.GetID()]);
        }
    }
    return true;
}

bool CWallet::AddCryptedKey(const CPubKey& vchPubKey,
    const vector<unsigned char>& vchCryptedSecret)
{
    if (!CCryptoKeyStore::AddCryptedKey(vchPubKey, vchCryptedSecret))
        return false;
    if (!fFileBacked)
        return true;
    {
        LOCK(cs_wallet);
        if (pwalletdbEncryption)
            return pwalletdbEncryption->WriteCryptedKey(vchPubKey,
                vchCryptedSecret,
                mapKeyMetadata[vchPubKey.GetID()]);
        else
            return CWalletDB(strWalletFile).WriteCryptedKey(vchPubKey, vchCryptedSecret, mapKeyMetadata[vchPubKey.GetID()]);
    }
    return false;
}

bool CWallet::LoadKeyMetadata(const CPubKey& pubkey, const CKeyMetadata& meta)
{
    AssertLockHeld(cs_wallet); // mapKeyMetadata
    if (meta.nCreateTime && (!nTimeFirstKey || meta.nCreateTime < nTimeFirstKey))
        nTimeFirstKey = meta.nCreateTime;

    mapKeyMetadata[pubkey.GetID()] = meta;
    return true;
}

bool CWallet::LoadCryptedKey(const CPubKey& vchPubKey, const std::vector<unsigned char>& vchCryptedSecret)
{
    return CCryptoKeyStore::AddCryptedKey(vchPubKey, vchCryptedSecret);
}

bool CWallet::AddCScript(const CScript& redeemScript)
{
    if (!CCryptoKeyStore::AddCScript(redeemScript))
        return false;
    if (!fFileBacked)
        return true;
    return CWalletDB(strWalletFile).WriteCScript(Hash160(redeemScript), redeemScript);
}

bool CWallet::LoadCScript(const CScript& redeemScript)
{
    /* A sanity check was added in pull #3843 to avoid adding redeemScripts
     * that never can be redeemed. However, old wallets may still contain
     * these. Do not add them to the wallet and warn. */
    if (redeemScript.size() > MAX_SCRIPT_ELEMENT_SIZE) {
        std::string strAddr = EncodeDestination(CTxDestination(CScriptID(redeemScript)));
        LogPrintf("%s: Warning: This wallet contains a redeemScript of size %i which exceeds maximum size %i thus can never be redeemed. Do not use address %s.\n",
            __func__, redeemScript.size(), MAX_SCRIPT_ELEMENT_SIZE, strAddr);
        return true;
    }

    return CCryptoKeyStore::AddCScript(redeemScript);
}

bool CWallet::AddWatchOnly(const CScript& dest)
{
    if (!CCryptoKeyStore::AddWatchOnly(dest))
        return false;
    nTimeFirstKey = 1; // No birthday information for watch-only keys.
    NotifyWatchonlyChanged(true);
    if (!fFileBacked)
        return true;
    return CWalletDB(strWalletFile).WriteWatchOnly(dest);
}

bool CWallet::RemoveWatchOnly(const CScript& dest)
{
    AssertLockHeld(cs_wallet);
    if (!CCryptoKeyStore::RemoveWatchOnly(dest))
        return false;
    if (!HaveWatchOnly())
        NotifyWatchonlyChanged(false);
    if (fFileBacked)
        if (!CWalletDB(strWalletFile).EraseWatchOnly(dest))
            return false;

    return true;
}

bool CWallet::LoadWatchOnly(const CScript& dest)
{
    return CCryptoKeyStore::AddWatchOnly(dest);
}

bool CWallet::AddMultiSig(const CScript& dest)
{
    if (!CCryptoKeyStore::AddMultiSig(dest))
        return false;
    nTimeFirstKey = 1; // No birthday information
    NotifyMultiSigChanged(true);
    if (!fFileBacked)
        return true;
    return CWalletDB(strWalletFile).WriteMultiSig(dest);
}

bool CWallet::RemoveMultiSig(const CScript& dest)
{
    AssertLockHeld(cs_wallet);
    if (!CCryptoKeyStore::RemoveMultiSig(dest))
        return false;
    if (!HaveMultiSig())
        NotifyMultiSigChanged(false);
    if (fFileBacked)
        if (!CWalletDB(strWalletFile).EraseMultiSig(dest))
            return false;

    return true;
}

bool CWallet::LoadMultiSig(const CScript& dest)
{
    return CCryptoKeyStore::AddMultiSig(dest);
}

bool CWallet::Unlock(const SecureString& strWalletPassphrase, bool anonymizeOnly)
{
    SecureString strWalletPassphraseFinal;

    if (!IsLocked()) {
        fWalletUnlockAnonymizeOnly = anonymizeOnly;
        return true;
    }

    strWalletPassphraseFinal = strWalletPassphrase;


    CCrypter crypter;
    CKeyingMaterial vMasterKey;

    {
        LOCK(cs_wallet);
        BOOST_FOREACH (const MasterKeyMap::value_type& pMasterKey, mapMasterKeys) {
            if (!crypter.SetKeyFromPassphrase(strWalletPassphraseFinal, pMasterKey.second.vchSalt, pMasterKey.second.nDeriveIterations, pMasterKey.second.nDerivationMethod))
                return false;
            if (!crypter.Decrypt(pMasterKey.second.vchCryptedKey, vMasterKey))
                continue; // try another master key
            if (CCryptoKeyStore::Unlock(vMasterKey)) {
                fWalletUnlockAnonymizeOnly = anonymizeOnly;
                return true;
            }
        }
    }
    return false;
}

bool CWallet::ChangeWalletPassphrase(const SecureString& strOldWalletPassphrase, const SecureString& strNewWalletPassphrase)
{
    bool fWasLocked = IsLocked();
    SecureString strOldWalletPassphraseFinal = strOldWalletPassphrase;

    {
        LOCK(cs_wallet);
        Lock();

        CCrypter crypter;
        CKeyingMaterial vMasterKey;
        BOOST_FOREACH (MasterKeyMap::value_type& pMasterKey, mapMasterKeys) {
            if (!crypter.SetKeyFromPassphrase(strOldWalletPassphraseFinal, pMasterKey.second.vchSalt, pMasterKey.second.nDeriveIterations, pMasterKey.second.nDerivationMethod))
                return false;
            if (!crypter.Decrypt(pMasterKey.second.vchCryptedKey, vMasterKey))
                return false;
            if (CCryptoKeyStore::Unlock(vMasterKey)) {
                int64_t nStartTime = GetTimeMillis();
                crypter.SetKeyFromPassphrase(strNewWalletPassphrase, pMasterKey.second.vchSalt, pMasterKey.second.nDeriveIterations, pMasterKey.second.nDerivationMethod);
                pMasterKey.second.nDeriveIterations = pMasterKey.second.nDeriveIterations * (100 / ((double)(GetTimeMillis() - nStartTime)));

                nStartTime = GetTimeMillis();
                crypter.SetKeyFromPassphrase(strNewWalletPassphrase, pMasterKey.second.vchSalt, pMasterKey.second.nDeriveIterations, pMasterKey.second.nDerivationMethod);
                pMasterKey.second.nDeriveIterations = (pMasterKey.second.nDeriveIterations + pMasterKey.second.nDeriveIterations * 100 / ((double)(GetTimeMillis() - nStartTime))) / 2;

                if (pMasterKey.second.nDeriveIterations < 25000)
                    pMasterKey.second.nDeriveIterations = 25000;

                LogPrintf("Wallet passphrase changed to an nDeriveIterations of %i\n", pMasterKey.second.nDeriveIterations);

                if (!crypter.SetKeyFromPassphrase(strNewWalletPassphrase, pMasterKey.second.vchSalt, pMasterKey.second.nDeriveIterations, pMasterKey.second.nDerivationMethod))
                    return false;
                if (!crypter.Encrypt(vMasterKey, pMasterKey.second.vchCryptedKey))
                    return false;
                CWalletDB(strWalletFile).WriteMasterKey(pMasterKey.first, pMasterKey.second);
                if (fWasLocked)
                    Lock();

                return true;
            }
        }
    }

    return false;
}

void CWallet::SetBestChain(const CBlockLocator& loc)
{
    CWalletDB walletdb(strWalletFile);
    walletdb.WriteBestBlock(loc);
}

bool CWallet::SetMinVersion(enum WalletFeature nVersion, CWalletDB* pwalletdbIn, bool fExplicit)
{
    LOCK(cs_wallet); // nWalletVersion
    if (nWalletVersion >= nVersion)
        return true;

    // when doing an explicit upgrade, if we pass the max version permitted, upgrade all the way
    if (fExplicit && nVersion > nWalletMaxVersion)
        nVersion = FEATURE_LATEST;

    nWalletVersion = nVersion;

    if (nVersion > nWalletMaxVersion)
        nWalletMaxVersion = nVersion;

    if (fFileBacked) {
        CWalletDB* pwalletdb = pwalletdbIn ? pwalletdbIn : new CWalletDB(strWalletFile);
        if (nWalletVersion > 40000)
            pwalletdb->WriteMinVersion(nWalletVersion);
        if (!pwalletdbIn)
            delete pwalletdb;
    }

    return true;
}

bool CWallet::SetMaxVersion(int nVersion)
{
    LOCK(cs_wallet); // nWalletVersion, nWalletMaxVersion
    // cannot downgrade below current version
    if (nWalletVersion > nVersion)
        return false;

    nWalletMaxVersion = nVersion;

    return true;
}

set<uint256> CWallet::GetConflicts(const uint256& txid) const
{
    set<uint256> result;
    AssertLockHeld(cs_wallet);

    std::map<uint256, CWalletTx>::const_iterator it = mapWallet.find(txid);
    if (it == mapWallet.end())
        return result;
    const CWalletTx& wtx = it->second;

    std::pair<TxSpends::const_iterator, TxSpends::const_iterator> range;

    BOOST_FOREACH (const CTxIn& txin, wtx.vin) {
        if (mapTxSpends.count(txin.prevout) <= 1 || wtx.IsZerocoinSpend())
            continue; // No conflict if zero or one spends
        range = mapTxSpends.equal_range(txin.prevout);
        for (TxSpends::const_iterator it = range.first; it != range.second; ++it)
            result.insert(it->second);
    }
    return result;
}

void CWallet::SyncMetaData(pair<TxSpends::iterator, TxSpends::iterator> range)
{
    // We want all the wallet transactions in range to have the same metadata as
    // the oldest (smallest nOrderPos).
    // So: find smallest nOrderPos:

    int nMinOrderPos = std::numeric_limits<int>::max();
    const CWalletTx* copyFrom = NULL;
    for (TxSpends::iterator it = range.first; it != range.second; ++it) {
        const uint256& hash = it->second;
        int n = mapWallet[hash].nOrderPos;
        if (n < nMinOrderPos) {
            nMinOrderPos = n;
            copyFrom = &mapWallet[hash];
        }
    }
    // Now copy data from copyFrom to rest:
    for (TxSpends::iterator it = range.first; it != range.second; ++it) {
        const uint256& hash = it->second;
        CWalletTx* copyTo = &mapWallet[hash];
        if (copyFrom == copyTo) continue;
        copyTo->mapValue = copyFrom->mapValue;
        copyTo->vOrderForm = copyFrom->vOrderForm;
        // fTimeReceivedIsTxTime not copied on purpose
        // nTimeReceived not copied on purpose
        copyTo->nTimeSmart = copyFrom->nTimeSmart;
        copyTo->fFromMe = copyFrom->fFromMe;
        copyTo->strFromAccount = copyFrom->strFromAccount;
        // nOrderPos not copied on purpose
        // cached members not copied on purpose
    }
}

/**
 * Outpoint is spent if any non-conflicted transaction
 * spends it:
 */
bool CWallet::IsSpent(const uint256& hash, unsigned int n) const
{
    const COutPoint outpoint(hash, n);
    pair<TxSpends::const_iterator, TxSpends::const_iterator> range;
    range = mapTxSpends.equal_range(outpoint);
    for (TxSpends::const_iterator it = range.first; it != range.second; ++it) {
        const uint256& wtxid = it->second;
        std::map<uint256, CWalletTx>::const_iterator mit = mapWallet.find(wtxid);
        if (mit != mapWallet.end() && mit->second.GetDepthInMainChain() >= 0)
            return true; // Spent
    }
    return false;
}

void CWallet::AddToSpends(const COutPoint& outpoint, const uint256& wtxid)
{
    mapTxSpends.insert(make_pair(outpoint, wtxid));
    pair<TxSpends::iterator, TxSpends::iterator> range;
    range = mapTxSpends.equal_range(outpoint);
    SyncMetaData(range);
}


void CWallet::AddToSpends(const uint256& wtxid)
{
    assert(mapWallet.count(wtxid));
    CWalletTx& thisTx = mapWallet[wtxid];
    if (thisTx.IsCoinBase()) // Coinbases don't spend anything!
        return;

    BOOST_FOREACH (const CTxIn& txin, thisTx.vin)
        AddToSpends(txin.prevout, wtxid);
}

void CWallet::FinishEncryptWallet() {
    {
        LOCK(cs_wallet);
        pwalletdbEncryption->TxnCommit();
        Lock();
    }

}

bool CWallet::GetMasternodeVinAndKeys(CTxIn& txinRet, CPubKey& pubKeyRet, CKey& keyRet, std::string strTxHash, std::string strOutputIndex)
{
    // wait for reindex and/or import to finish
    if (fImporting || fReindex) return false;

    // Find possible candidates
    std::vector<COutput> vPossibleCoins;
    AvailableCoins(vPossibleCoins, true, NULL, false, ONLY_10000);
    if (vPossibleCoins.empty()) {
        LogPrintf("CWallet::GetMasternodeVinAndKeys -- Could not locate any valid masternode vin\n");
        return false;
    }

    if (strTxHash.empty()) // No output specified, select the first one
        return GetVinAndKeysFromOutput(vPossibleCoins[0], txinRet, pubKeyRet, keyRet);

    // Find specific vin
    uint256 txHash = uint256S(strTxHash);

    int nOutputIndex;
    try {
        nOutputIndex = std::stoi(strOutputIndex.c_str());
    } catch (const std::exception& e) {
        LogPrintf("%s: %s on strOutputIndex\n", __func__, e.what());
        return false;
    }

    BOOST_FOREACH (COutput& out, vPossibleCoins)
        if (out.tx->GetHash() == txHash && out.i == nOutputIndex) // found it!
            return GetVinAndKeysFromOutput(out, txinRet, pubKeyRet, keyRet);

    LogPrintf("CWallet::GetMasternodeVinAndKeys -- Could not locate specified masternode vin\n");
    return false;
}

bool CWallet::GetVinAndKeysFromOutput(COutput out, CTxIn& txinRet, CPubKey& pubKeyRet, CKey& keyRet)
{
    // wait for reindex and/or import to finish
    if (fImporting || fReindex) return false;

    CScript pubScript;

    txinRet = CTxIn(out.tx->GetHash(), out.i);
    pubScript = out.tx->vout[out.i].scriptPubKey; // the inputs PubKey

    CTxDestination address;
    ExtractDestination(pubScript, address);

    CKeyID *keyID = boost::get<CKeyID>(&address);
    if (!keyID) {
        LogPrintf("CWallet::GetVinAndKeysFromOutput -- Address does not refer to a key\n");
        return false;
    }

    if (!GetKey(*keyID, keyRet)) {
        LogPrintf("CWallet::GetVinAndKeysFromOutput -- Private key for address is not known\n");
        return false;
    }

    pubKeyRet = keyRet.GetPubKey();
    return true;
}

bool CWallet::EncryptWallet(const SecureString& strWalletPassphrase)
{
    if (IsCrypted())
        return false;

    CKeyingMaterial vMasterKey;

    vMasterKey.resize(WALLET_CRYPTO_KEY_SIZE);
    GetStrongRandBytes(&vMasterKey[0], WALLET_CRYPTO_KEY_SIZE);

    CMasterKey kMasterKey;

    kMasterKey.vchSalt.resize(WALLET_CRYPTO_SALT_SIZE);
    GetStrongRandBytes(&kMasterKey.vchSalt[0], WALLET_CRYPTO_SALT_SIZE);

    CCrypter crypter;
    int64_t nStartTime = GetTimeMillis();
    crypter.SetKeyFromPassphrase(strWalletPassphrase, kMasterKey.vchSalt, 25000, kMasterKey.nDerivationMethod);
    kMasterKey.nDeriveIterations = 2500000 / ((double)(GetTimeMillis() - nStartTime));

    nStartTime = GetTimeMillis();
    crypter.SetKeyFromPassphrase(strWalletPassphrase, kMasterKey.vchSalt, kMasterKey.nDeriveIterations, kMasterKey.nDerivationMethod);
    kMasterKey.nDeriveIterations = (kMasterKey.nDeriveIterations + kMasterKey.nDeriveIterations * 100 / ((double)(GetTimeMillis() - nStartTime))) / 2;

    if (kMasterKey.nDeriveIterations < 25000)
        kMasterKey.nDeriveIterations = 25000;

    LogPrintf("Encrypting Wallet with an nDeriveIterations of %i\n", kMasterKey.nDeriveIterations);

    if (!crypter.SetKeyFromPassphrase(strWalletPassphrase, kMasterKey.vchSalt, kMasterKey.nDeriveIterations, kMasterKey.nDerivationMethod))
        return false;
    if (!crypter.Encrypt(vMasterKey, kMasterKey.vchCryptedKey))
        return false;

    {
        LOCK(cs_wallet);
        mapMasterKeys[++nMasterKeyMaxID] = kMasterKey;
        if (fFileBacked) {
            assert(!pwalletdbEncryption);
            pwalletdbEncryption = new CWalletDB(strWalletFile);
            if (!pwalletdbEncryption->TxnBegin()) {
                delete pwalletdbEncryption;
                pwalletdbEncryption = NULL;
                return false;
            }
            pwalletdbEncryption->WriteMasterKey(nMasterKeyMaxID, kMasterKey);
        }

        // must get current HD chain before EncryptKeys
        CHDChain hdChainCurrent;
        GetHDChain(hdChainCurrent);

        if (!EncryptKeys(vMasterKey)) {
            if (fFileBacked) {
                pwalletdbEncryption->TxnAbort();
                delete pwalletdbEncryption;
            }
            // We now probably have half of our keys encrypted in memory, and half not...
            // die and let the user reload their unencrypted wallet.
            assert(false);
        }
        if (!hdChainCurrent.IsNull()) {
            assert(EncryptHDChain(vMasterKey));

            CHDChain hdChainCrypted;
            assert(GetHDChain(hdChainCrypted));


            LogPrintf("EncryptWallet -- current seed: '%s'\n", HexStr(hdChainCurrent.GetSeed()).c_str());
            LogPrintf("EncryptWallet -- crypted seed: '%s'\n", HexStr(hdChainCrypted.GetSeed()).c_str());


            // ids should match, seed hashes should not
            assert(hdChainCurrent.GetID() == hdChainCrypted.GetID());
            assert(hdChainCurrent.GetSeedHash() != hdChainCrypted.GetSeedHash());

            assert(SetCryptedHDChain(hdChainCrypted, false));
        }
        // Encryption was introduced in version 0.4.0
        SetMinVersion(FEATURE_WALLETCRYPT, pwalletdbEncryption, true);

        if (fFileBacked) {
            if (!pwalletdbEncryption->TxnCommit()) {
                delete pwalletdbEncryption;
                // We now have keys encrypted in memory, but not on disk...
                // die to avoid confusion and let the user reload their unencrypted wallet.
                assert(false);
            }

            delete pwalletdbEncryption;
            pwalletdbEncryption = NULL;
        }

        Lock();
        Unlock(strWalletPassphrase);
        // if we are not using HD, generate new keypool
        if(IsHDEnabled()) {
            TopUpKeyPool();
        }
        else {
            NewKeyPool();
        }
        Lock();

        // Need to completely rewrite the wallet file; if we don't, bdb might keep
        // bits of the unencrypted private key in slack space in the database file.
        CDB::Rewrite(strWalletFile);
    }
    NotifyStatusChanged(this);

    return true;
}

void CWallet::GenerateNewHDChain(const std::vector<std::string>& words)
{
    CHDChain newHdChain;

    std::string strSeed = GetArg("-hdseed", "not hex");

    if(mapArgs.count("-hdseed") && IsHex(strSeed)) {
        std::vector<unsigned char> vchSeed = ParseHex(strSeed);
        if (!newHdChain.SetSeed(SecureVector(vchSeed.begin(), vchSeed.end()), true))
            throw std::runtime_error(std::string(__func__) + ": SetSeed failed");
    }
    else {
        if (mapArgs.count("-hdseed") && !IsHex(strSeed))
            LogPrintf("CWallet::GenerateNewHDChain -- Incorrect seed, generating random one instead\n");

        // NOTE: empty mnemonic means "generate a new one for me"
        //std::string strMnemonic = GetArg("-mnemonic", "");
        std::string strMnemonic;
        if (words.size() !=0) {
            strMnemonic = join(words," ");
        } else {
            strMnemonic = GetArg("-mnemonic", "");
        }

        // NOTE: default mnemonic passphrase is an empty string
        std::string strMnemonicPassphrase = GetArg("-mnemonicpassphrase", "");

        SecureVector vchMnemonic(strMnemonic.begin(), strMnemonic.end());
        SecureVector vchMnemonicPassphrase(strMnemonicPassphrase.begin(), strMnemonicPassphrase.end());

        if (!newHdChain.SetMnemonic(vchMnemonic, vchMnemonicPassphrase, true))
            throw std::runtime_error(std::string(__func__) + ": SetMnemonic failed");
    }
    newHdChain.Debug(__func__);

    if (!SetHDChain(newHdChain, false))
        throw std::runtime_error(std::string(__func__) + ": SetHDChain failed");

    // clean up
    mapArgs.erase("-hdseed");
    mapArgs.erase("-mnemonic");
    mapArgs.erase("-mnemonicpassphrase");
}

bool CWallet::SetHDChain(const CHDChain& chain, bool memonly, CWalletDB * walletDB)
{
    LOCK(cs_wallet);

    if (!CCryptoKeyStore::SetHDChain(chain))
        return false;

    if (!memonly) {
        if(walletDB != nullptr && !walletDB->WriteHDChain(chain)) {
            throw std::runtime_error(std::string(__func__) + ": WriteHDChain failed");
        }
        else if(!CWalletDB(strWalletFile).WriteHDChain(chain)) {
            throw std::runtime_error(std::string(__func__) + ": WriteHDChain failed");
        }
    }

    return true;
}

bool CWallet::SetCryptedHDChain(const CHDChain& chain, bool memonly)
{
    LOCK(cs_wallet);

    if (!CCryptoKeyStore::SetCryptedHDChain(chain))
        return false;

    if (!memonly) {
        if (!fFileBacked)
            return false;
        if (pwalletdbEncryption) {
            if (!pwalletdbEncryption->WriteCryptedHDChain(chain))
                throw std::runtime_error(std::string(__func__) + ": WriteCryptedHDChain failed");
        } else {
            if (!CWalletDB(strWalletFile).WriteCryptedHDChain(chain))
                throw std::runtime_error(std::string(__func__) + ": WriteCryptedHDChain failed");
        }
    }

    return true;
}

bool CWallet::GetDecryptedHDChain(CHDChain& hdChainRet)
{
    LOCK(cs_wallet);

    CHDChain hdChainTmp;
    if (!GetHDChain(hdChainTmp)) {
        return false;
    }

    if (!DecryptHDChain(hdChainTmp))
        return false;

    // make sure seed matches this chain
    if (hdChainTmp.GetID() != hdChainTmp.GetSeedHash())
        return false;

    hdChainRet = hdChainTmp;

    return true;
}

bool CWallet::IsHDEnabled()
{
    CHDChain hdChainCurrent;
    return GetHDChain(hdChainCurrent);
}

int64_t CWallet::IncOrderPosNext(CWalletDB* pwalletdb)
{
    AssertLockHeld(cs_wallet); // nOrderPosNext
    int64_t nRet = nOrderPosNext++;
    if (pwalletdb) {
        pwalletdb->WriteOrderPosNext(nOrderPosNext);
    } else {
        CWalletDB(strWalletFile).WriteOrderPosNext(nOrderPosNext);
    }
    return nRet;
}

void CWallet::MarkDirty()
{
    {
        LOCK(cs_wallet);
        BOOST_FOREACH (PAIRTYPE(const uint256, CWalletTx) & item, mapWallet)
            item.second.MarkDirty();
    }
}

bool CWallet::AddToWallet(const CWalletTx& wtxIn, bool fFromLoadWallet)
{
    uint256 hash = wtxIn.GetHash();

    if (fFromLoadWallet) {
        mapWallet[hash] = wtxIn;
        CWalletTx& wtx = mapWallet[hash];
        wtx.BindWallet(this);
        wtxOrdered.insert(make_pair(wtx.nOrderPos, TxPair(&wtx, (CAccountingEntry*)0)));
        AddToSpends(hash);
    } else {
        LOCK(cs_wallet);
        // Inserts only if not already there, returns tx inserted or tx found
        pair<map<uint256, CWalletTx>::iterator, bool> ret = mapWallet.insert(make_pair(hash, wtxIn));
        CWalletTx& wtx = (*ret.first).second;
        wtx.BindWallet(this);
        bool fInsertedNew = ret.second;
        if (fInsertedNew) {
            if (!wtx.nTimeReceived)
                wtx.nTimeReceived = GetAdjustedTime();
            wtx.nOrderPos = IncOrderPosNext();
            wtx.nTimeSmart = ComputeTimeSmart(wtx);

            AddToSpends(hash);

            // wqking -- fix a bug that listtransactions doesn't return recent transactions.
            wtxOrdered.insert(make_pair(wtx.nOrderPos, TxPair(&wtx, (CAccountingEntry*)0)));
        }

        bool fUpdated = false;
        if (!fInsertedNew) {
            // Merge
            if (wtxIn.hashBlock != 0 && wtxIn.hashBlock != wtx.hashBlock) {
                wtx.hashBlock = wtxIn.hashBlock;
                fUpdated = true;
            }
            if (wtxIn.nIndex != -1 && (wtxIn.vMerkleBranch != wtx.vMerkleBranch || wtxIn.nIndex != wtx.nIndex)) {
                wtx.vMerkleBranch = wtxIn.vMerkleBranch;
                wtx.nIndex = wtxIn.nIndex;
                fUpdated = true;
            }
            if (wtxIn.fFromMe && wtxIn.fFromMe != wtx.fFromMe) {
                wtx.fFromMe = wtxIn.fFromMe;
                fUpdated = true;
            }
        }

        //// debug print
        LogPrintf("AddToWallet %s  %s%s\n", wtxIn.GetHash().ToString(), (fInsertedNew ? "new" : ""), (fUpdated ? "update" : ""));

        // Write to disk
        if (fInsertedNew || fUpdated)
            if (!wtx.WriteToDisk())
                return false;

        // Break debit/credit balance caches:
        wtx.MarkDirty();

        // Notify UI of new or updated transaction
        NotifyTransactionChanged(this, hash, fInsertedNew ? CT_NEW : CT_UPDATED);

        // notify an external script when a wallet transaction comes in or is updated
        std::string strCmd = GetArg("-walletnotify", "");

        if (!strCmd.empty()) {
            boost::replace_all(strCmd, "%s", wtxIn.GetHash().GetHex());
            boost::thread t(runCommand, strCmd); // thread runs free
        }
    }
    return true;
}

/**
 * Add a transaction to the wallet, or update it.
 * pblock is optional, but should be provided if the transaction is known to be in a block.
 * If fUpdate is true, existing transactions will be updated.
 */
bool CWallet::AddToWalletIfInvolvingMe(const CTransaction& tx, const CBlock* pblock, bool fUpdate)
{
    {
        AssertLockHeld(cs_wallet);
        bool fExisted = mapWallet.count(tx.GetHash()) != 0;
        if (fExisted && !fUpdate) return false;
        if (fExisted || IsMine(tx) || IsFromMe(tx)) {
            CWalletTx wtx(this, tx);
            // Get merkle branch if transaction was found in a block
            if (pblock)
                wtx.SetMerkleBranch(*pblock);
            return AddToWallet(wtx);
        }
    }
    return false;
}

void CWallet::SyncTransaction(const CTransaction& tx, const CBlock* pblock)
{
    LOCK2(cs_main, cs_wallet);
    if (!AddToWalletIfInvolvingMe(tx, pblock, true))
        return; // Not one of ours

    // If a transaction changes 'conflicted' state, that changes the balance
    // available of the outputs it spends. So force those to be
    // recomputed, also:
    BOOST_FOREACH (const CTxIn& txin, tx.vin) {
        if (!tx.IsZerocoinSpend() && mapWallet.count(txin.prevout.hash))
            mapWallet[txin.prevout.hash].MarkDirty();
    }
}

void CWallet::EraseFromWallet(const uint256& hash)
{
    if (!fFileBacked)
        return;
    {
        LOCK(cs_wallet);
        if (mapWallet.erase(hash))
            CWalletDB(strWalletFile).EraseTx(hash);
    }
    return;
}


isminetype CWallet::IsMine(const CTxIn& txin) const
{
    {
        LOCK(cs_wallet);
        map<uint256, CWalletTx>::const_iterator mi = mapWallet.find(txin.prevout.hash);
        if (mi != mapWallet.end()) {
            const CWalletTx& prev = (*mi).second;
            if (txin.prevout.n < prev.vout.size())
                return IsMine(prev.vout[txin.prevout.n]);
        }
    }
    return ISMINE_NO;
}

bool CWallet::IsMyZerocoinSpend(const CBigNum& bnSerial) const
{
    return zphrTracker->HasSerial(bnSerial);
}

CAmount CWallet::GetDebit(const CTxIn& txin, const isminefilter& filter) const
{
    {
        LOCK(cs_wallet);
        map<uint256, CWalletTx>::const_iterator mi = mapWallet.find(txin.prevout.hash);
        if (mi != mapWallet.end()) {
            const CWalletTx& prev = (*mi).second;
            if (txin.prevout.n < prev.vout.size())
                if (IsMine(prev.vout[txin.prevout.n]) & filter)
                    return prev.vout[txin.prevout.n].nValue;
        }
    }
    return 0;
}

// Recursively determine the rounds of a given input (How deep is the Obfuscation chain for a given input)
int CWallet::GetRealInputObfuscationRounds(CTxIn in, int rounds) const
{
    static std::map<uint256, CMutableTransaction> mDenomWtxes;

    if (rounds >= 16) return 15; // 16 rounds max

    uint256 hash = in.prevout.hash;
    unsigned int nout = in.prevout.n;

    const CWalletTx* wtx = GetWalletTx(hash);
    if (wtx != NULL) {
        std::map<uint256, CMutableTransaction>::const_iterator mdwi = mDenomWtxes.find(hash);
        // not known yet, let's add it
        if (mdwi == mDenomWtxes.end()) {
            LogPrint("obfuscation", "GetInputObfuscationRounds INSERTING %s\n", hash.ToString());
            mDenomWtxes[hash] = CMutableTransaction(*wtx);
        }
        // found and it's not an initial value, just return it
        else if (mDenomWtxes[hash].vout[nout].nRounds != -10) {
            return mDenomWtxes[hash].vout[nout].nRounds;
        }


        // bounds check
        if (nout >= wtx->vout.size()) {
            // should never actually hit this
            LogPrint("obfuscation", "GetInputObfuscationRounds UPDATED   %s %3d %3d\n", hash.ToString(), nout, -4);
            return -4;
        }

        if (pwalletMain->IsCollateralAmount(wtx->vout[nout].nValue)) {
            mDenomWtxes[hash].vout[nout].nRounds = -3;
            LogPrint("obfuscation", "GetInputObfuscationRounds UPDATED   %s %3d %3d\n", hash.ToString(), nout, mDenomWtxes[hash].vout[nout].nRounds);
            return mDenomWtxes[hash].vout[nout].nRounds;
        }

        //make sure the final output is non-denominate
        if (/*rounds == 0 && */ !IsDenominatedAmount(wtx->vout[nout].nValue)) //NOT DENOM
        {
            mDenomWtxes[hash].vout[nout].nRounds = -2;
            LogPrint("obfuscation", "GetInputObfuscationRounds UPDATED   %s %3d %3d\n", hash.ToString(), nout, mDenomWtxes[hash].vout[nout].nRounds);
            return mDenomWtxes[hash].vout[nout].nRounds;
        }

        bool fAllDenoms = true;
        BOOST_FOREACH (CTxOut out, wtx->vout) {
            fAllDenoms = fAllDenoms && IsDenominatedAmount(out.nValue);
        }
        // this one is denominated but there is another non-denominated output found in the same tx
        if (!fAllDenoms) {
            mDenomWtxes[hash].vout[nout].nRounds = 0;
            LogPrint("obfuscation", "GetInputObfuscationRounds UPDATED   %s %3d %3d\n", hash.ToString(), nout, mDenomWtxes[hash].vout[nout].nRounds);
            return mDenomWtxes[hash].vout[nout].nRounds;
        }

        int nShortest = -10; // an initial value, should be no way to get this by calculations
        bool fDenomFound = false;
        // only denoms here so let's look up
        BOOST_FOREACH (CTxIn in2, wtx->vin) {
            if (IsMine(in2)) {
                int n = GetRealInputObfuscationRounds(in2, rounds + 1);
                // denom found, find the shortest chain or initially assign nShortest with the first found value
                if (n >= 0 && (n < nShortest || nShortest == -10)) {
                    nShortest = n;
                    fDenomFound = true;
                }
            }
        }
        mDenomWtxes[hash].vout[nout].nRounds = fDenomFound ? (nShortest >= 15 ? 16 : nShortest + 1) // good, we a +1 to the shortest one but only 16 rounds max allowed
                                                             :
                                                             0; // too bad, we are the fist one in that chain
        LogPrint("obfuscation", "GetInputObfuscationRounds UPDATED   %s %3d %3d\n", hash.ToString(), nout, mDenomWtxes[hash].vout[nout].nRounds);
        return mDenomWtxes[hash].vout[nout].nRounds;
    }

    return rounds - 1;
}

// respect current settings
int CWallet::GetInputObfuscationRounds(CTxIn in) const
{
    LOCK(cs_wallet);
    int realObfuscationRounds = GetRealInputObfuscationRounds(in, 0);
    return realObfuscationRounds > nZeromintPercentage ? nZeromintPercentage : realObfuscationRounds;
}

bool CWallet::IsDenominated(const CTxIn& txin) const
{
    {
        LOCK(cs_wallet);
        map<uint256, CWalletTx>::const_iterator mi = mapWallet.find(txin.prevout.hash);
        if (mi != mapWallet.end()) {
            const CWalletTx& prev = (*mi).second;
            if (txin.prevout.n < prev.vout.size()) return IsDenominatedAmount(prev.vout[txin.prevout.n].nValue);
        }
    }
    return false;
}

bool CWallet::IsDenominated(const CTransaction& tx) const
{
    /*
        Return false if ANY inputs are non-denom
    */
    bool ret = true;
    BOOST_FOREACH (const CTxIn& txin, tx.vin) {
        if (!IsDenominated(txin)) {
            ret = false;
        }
    }
    return ret;
}


bool CWallet::IsDenominatedAmount(CAmount nInputAmount) const
{
    BOOST_FOREACH (CAmount d, obfuScationDenominations)
        if (nInputAmount == d)
            return true;
    return false;
}

bool CWallet::IsChange(const CTxOut& txout) const
{
    // TODO: fix handling of 'change' outputs. The assumption is that any
    // payment to a script that is ours, but is not in the address book
    // is change. That assumption is likely to break when we implement multisignature
    // wallets that return change back into a multi-signature-protected address;
    // a better way of identifying which outputs are 'the send' and which are
    // 'the change' will need to be implemented (maybe extend CWalletTx to remember
    // which output, if any, was change).
    if (::IsMine(*this, txout.scriptPubKey)) {
        CTxDestination address;
        if (!ExtractDestination(txout.scriptPubKey, address))
            return true;

        LOCK(cs_wallet);
        if (!mapAddressBook.count(address))
            return true;
    }
    return false;
}

int64_t CWalletTx::GetTxTime() const
{
    int64_t n = nTimeSmart;
    return n ? n : nTimeReceived;
}

int64_t CWalletTx::GetComputedTxTime() const
{
    LOCK(cs_main);
    if (IsZerocoinSpend() || IsZerocoinMint()) {
        if (IsInMainChain())
            return mapBlockIndex.at(hashBlock)->GetBlockTime();
        else
            return nTimeReceived;
    }
    return GetTxTime();
}

int CWalletTx::GetRequestCount() const
{
    // Returns -1 if it wasn't being tracked
    int nRequests = -1;
    {
        LOCK(pwallet->cs_wallet);
        if (IsCoinBase()) {
            // Generated block
            if (hashBlock != 0) {
                map<uint256, int>::const_iterator mi = pwallet->mapRequestCount.find(hashBlock);
                if (mi != pwallet->mapRequestCount.end())
                    nRequests = (*mi).second;
            }
        } else {
            // Did anyone request this transaction?
            map<uint256, int>::const_iterator mi = pwallet->mapRequestCount.find(GetHash());
            if (mi != pwallet->mapRequestCount.end()) {
                nRequests = (*mi).second;

                // How about the block it's in?
                if (nRequests == 0 && hashBlock != 0) {
                    map<uint256, int>::const_iterator mi = pwallet->mapRequestCount.find(hashBlock);
                    if (mi != pwallet->mapRequestCount.end())
                        nRequests = (*mi).second;
                    else
                        nRequests = 1; // If it's in someone else's block it must have got out
                }
            }
        }
    }
    return nRequests;
}

//! filter decides which addresses will count towards the debit
CAmount CWalletTx::GetDebit(const isminefilter& filter) const
{
    if (vin.empty())
        return 0;

    CAmount debit = 0;
    if (filter & ISMINE_SPENDABLE) {
        if (fDebitCached)
            debit += nDebitCached;
        else {
            nDebitCached = pwallet->GetDebit(*this, ISMINE_SPENDABLE);
            fDebitCached = true;
            debit += nDebitCached;
        }
    }
    if (filter & ISMINE_WATCH_ONLY) {
        if (fWatchDebitCached)
            debit += nWatchDebitCached;
        else {
            nWatchDebitCached = pwallet->GetDebit(*this, ISMINE_WATCH_ONLY);
            fWatchDebitCached = true;
            debit += nWatchDebitCached;
        }
    }
    return debit;
}

CAmount CWalletTx::GetCredit(const isminefilter& filter) const
{
    // Must wait until coinbase is safely deep enough in the chain before valuing it
    if (IsCoinBase() && GetBlocksToMaturity() > 0)
        return 0;

    CAmount credit = 0;
    if (filter & ISMINE_SPENDABLE) {
        // GetBalance can assume transactions in mapWallet won't change
        if (fCreditCached)
            credit += nCreditCached;
        else {
            nCreditCached = pwallet->GetCredit(*this, ISMINE_SPENDABLE);
            fCreditCached = true;
            credit += nCreditCached;
        }
    }
    if (filter & ISMINE_WATCH_ONLY) {
        if (fWatchCreditCached)
            credit += nWatchCreditCached;
        else {
            nWatchCreditCached = pwallet->GetCredit(*this, ISMINE_WATCH_ONLY);
            fWatchCreditCached = true;
            credit += nWatchCreditCached;
        }
    }
    return credit;
}

CAmount CWalletTx::GetImmatureCredit(bool fUseCache) const
{
    LOCK(cs_main);
    if ((IsCoinBase() || IsCoinStake()) && GetBlocksToMaturity() > 0 && IsInMainChain()) {
        if (fUseCache && fImmatureCreditCached)
            return nImmatureCreditCached;
        nImmatureCreditCached = pwallet->GetCredit(*this, ISMINE_SPENDABLE);
        fImmatureCreditCached = true;
        return nImmatureCreditCached;
    }

    return 0;
}

CAmount CWalletTx::GetAvailableCredit(bool fUseCache) const
{
    if (pwallet == 0)
        return 0;

    // Must wait until coinbase is safely deep enough in the chain before valuing it
    if (IsCoinBase() && GetBlocksToMaturity() > 0)
        return 0;

    if (fUseCache && fAvailableCreditCached)
        return nAvailableCreditCached;

    CAmount nCredit = 0;
    uint256 hashTx = GetHash();
    for (unsigned int i = 0; i < vout.size(); i++) {
        if (!pwallet->IsSpent(hashTx, i)) {
            const CTxOut& txout = vout[i];
            nCredit += pwallet->GetCredit(txout, ISMINE_SPENDABLE);
            if (!MoneyRange(nCredit))
                throw std::runtime_error("CWalletTx::GetAvailableCredit() : value out of range");
        }
    }

    nAvailableCreditCached = nCredit;
    fAvailableCreditCached = true;
    return nCredit;
}

CAmount CWalletTx::GetAnonymizableCredit(bool fUseCache) const
{
    if (pwallet == 0)
        return 0;

    // Must wait until coinbase is safely deep enough in the chain before valuing it
    if (IsCoinBase() && GetBlocksToMaturity() > 0)
        return 0;

    if (fUseCache && fAnonymizableCreditCached)
        return nAnonymizableCreditCached;

    CAmount nCredit = 0;
    uint256 hashTx = GetHash();
    for (unsigned int i = 0; i < vout.size(); i++) {
        const CTxOut& txout = vout[i];
        const CTxIn vin = CTxIn(hashTx, i);

        if (pwallet->IsSpent(hashTx, i) || pwallet->IsLockedCoin(hashTx, i)) continue;
        if (fMasterNode && vout[i].nValue == 10000 * COIN) continue; // do not count MN-like outputs

        const int rounds = pwallet->GetInputObfuscationRounds(vin);
        if (rounds >= -2 && rounds < nZeromintPercentage) {
            nCredit += pwallet->GetCredit(txout, ISMINE_SPENDABLE);
            if (!MoneyRange(nCredit))
                throw std::runtime_error("CWalletTx::GetAnonamizableCredit() : value out of range");
        }
    }

    nAnonymizableCreditCached = nCredit;
    fAnonymizableCreditCached = true;
    return nCredit;
}

CAmount CWalletTx::GetAnonymizedCredit(bool fUseCache) const
{
    if (pwallet == 0)
        return 0;

    // Must wait until coinbase is safely deep enough in the chain before valuing it
    if (IsCoinBase() && GetBlocksToMaturity() > 0)
        return 0;

    if (fUseCache && fAnonymizedCreditCached)
        return nAnonymizedCreditCached;

    CAmount nCredit = 0;
    uint256 hashTx = GetHash();
    for (unsigned int i = 0; i < vout.size(); i++) {
        const CTxOut& txout = vout[i];
        const CTxIn vin = CTxIn(hashTx, i);

        if (pwallet->IsSpent(hashTx, i) || !pwallet->IsDenominated(vin)) continue;

        const int rounds = pwallet->GetInputObfuscationRounds(vin);
        if (rounds >= nZeromintPercentage) {
            nCredit += pwallet->GetCredit(txout, ISMINE_SPENDABLE);
            if (!MoneyRange(nCredit))
                throw std::runtime_error("CWalletTx::GetAnonymizedCredit() : value out of range");
        }
    }

    nAnonymizedCreditCached = nCredit;
    fAnonymizedCreditCached = true;
    return nCredit;
}

// Return sum of unlocked coins
CAmount CWalletTx::GetUnlockedCredit() const
{
    if (pwallet == 0)
        return 0;

    // Must wait until coinbase is safely deep enough in the chain before valuing it
    if (IsCoinBase() && GetBlocksToMaturity() > 0)
        return 0;

    CAmount nCredit = 0;
    uint256 hashTx = GetHash();
    for (unsigned int i = 0; i < vout.size(); i++) {
        const CTxOut& txout = vout[i];

        if (pwallet->IsSpent(hashTx, i) || pwallet->IsLockedCoin(hashTx, i)) continue;
        if (fMasterNode && vout[i].nValue == 10000 * COIN) continue; // do not count MN-like outputs

        nCredit += pwallet->GetCredit(txout, ISMINE_SPENDABLE);
        if (!MoneyRange(nCredit))
            throw std::runtime_error("CWalletTx::GetUnlockedCredit() : value out of range");
    }

    return nCredit;
}

    // Return sum of unlocked coins
CAmount CWalletTx::GetLockedCredit() const
{
    if (pwallet == 0)
        return 0;

    // Must wait until coinbase is safely deep enough in the chain before valuing it
    if (IsCoinBase() && GetBlocksToMaturity() > 0)
        return 0;

    CAmount nCredit = 0;
    uint256 hashTx = GetHash();
    for (unsigned int i = 0; i < vout.size(); i++) {
        const CTxOut& txout = vout[i];

        // Skip spent coins
        if (pwallet->IsSpent(hashTx, i)) continue;

        // Add locked coins
        if (pwallet->IsLockedCoin(hashTx, i)) {
            nCredit += pwallet->GetCredit(txout, ISMINE_SPENDABLE);
        }

        // Add masternode collaterals which are handled likc locked coins
        if (fMasterNode && vout[i].nValue == 10000 * COIN) {
            nCredit += pwallet->GetCredit(txout, ISMINE_SPENDABLE);
        }

        if (!MoneyRange(nCredit))
            throw std::runtime_error("CWalletTx::GetLockedCredit() : value out of range");
    }

    return nCredit;
}

CAmount CWalletTx::GetDenominatedCredit(bool unconfirmed, bool fUseCache) const
{
    if (pwallet == 0)
        return 0;

    // Must wait until coinbase is safely deep enough in the chain before valuing it
    if (IsCoinBase() && GetBlocksToMaturity() > 0)
        return 0;

    int nDepth = GetDepthInMainChain(false);
    if (nDepth < 0) return 0;

    bool isUnconfirmed = !IsFinalTx(*this) || (!IsTrusted() && nDepth == 0);
    if (unconfirmed != isUnconfirmed) return 0;

    if (fUseCache) {
        if (unconfirmed && fDenomUnconfCreditCached)
            return nDenomUnconfCreditCached;
        else if (!unconfirmed && fDenomConfCreditCached)
            return nDenomConfCreditCached;
    }

    CAmount nCredit = 0;
    uint256 hashTx = GetHash();
    for (unsigned int i = 0; i < vout.size(); i++) {
        const CTxOut& txout = vout[i];

        if (pwallet->IsSpent(hashTx, i) || !pwallet->IsDenominatedAmount(vout[i].nValue)) continue;

        nCredit += pwallet->GetCredit(txout, ISMINE_SPENDABLE);
        if (!MoneyRange(nCredit))
            throw std::runtime_error("CWalletTx::GetDenominatedCredit() : value out of range");
    }

    if (unconfirmed) {
        nDenomUnconfCreditCached = nCredit;
        fDenomUnconfCreditCached = true;
    } else {
        nDenomConfCreditCached = nCredit;
        fDenomConfCreditCached = true;
    }
    return nCredit;
}

CAmount CWalletTx::GetImmatureWatchOnlyCredit(const bool& fUseCache) const
{
    LOCK(cs_main);
    if (IsCoinBase() && GetBlocksToMaturity() > 0 && IsInMainChain()) {
        if (fUseCache && fImmatureWatchCreditCached)
            return nImmatureWatchCreditCached;
        nImmatureWatchCreditCached = pwallet->GetCredit(*this, ISMINE_WATCH_ONLY);
        fImmatureWatchCreditCached = true;
        return nImmatureWatchCreditCached;
    }

    return 0;
}

CAmount CWalletTx::GetAvailableWatchOnlyCredit(const bool& fUseCache) const
{
    if (pwallet == 0)
        return 0;

    // Must wait until coinbase is safely deep enough in the chain before valuing it
    if (IsCoinBase() && GetBlocksToMaturity() > 0)
        return 0;

    if (fUseCache && fAvailableWatchCreditCached)
        return nAvailableWatchCreditCached;

    CAmount nCredit = 0;
    for (unsigned int i = 0; i < vout.size(); i++) {
        if (!pwallet->IsSpent(GetHash(), i)) {
            const CTxOut& txout = vout[i];
            nCredit += pwallet->GetCredit(txout, ISMINE_WATCH_ONLY);
            if (!MoneyRange(nCredit))
                throw std::runtime_error("CWalletTx::GetAvailableCredit() : value out of range");
        }
    }

    nAvailableWatchCreditCached = nCredit;
    fAvailableWatchCreditCached = true;
    return nCredit;
}

CAmount CWalletTx::GetLockedWatchOnlyCredit() const
{
    if (pwallet == 0)
        return 0;

    // Must wait until coinbase is safely deep enough in the chain before valuing it
    if (IsCoinBase() && GetBlocksToMaturity() > 0)
        return 0;

    CAmount nCredit = 0;
    uint256 hashTx = GetHash();
    for (unsigned int i = 0; i < vout.size(); i++) {
        const CTxOut& txout = vout[i];

        // Skip spent coins
        if (pwallet->IsSpent(hashTx, i)) continue;

        // Add locked coins
        if (pwallet->IsLockedCoin(hashTx, i)) {
            nCredit += pwallet->GetCredit(txout, ISMINE_WATCH_ONLY);
        }

        // Add masternode collaterals which are handled likc locked coins
        if (fMasterNode && vout[i].nValue == 10000 * COIN) {
            nCredit += pwallet->GetCredit(txout, ISMINE_WATCH_ONLY);
        }

        if (!MoneyRange(nCredit))
            throw std::runtime_error("CWalletTx::GetLockedCredit() : value out of range");
    }

    return nCredit;
}

void CWalletTx::GetAmounts(list<COutputEntry>& listReceived,
    list<COutputEntry>& listSent,
    CAmount& nFee,
    string& strSentAccount,
    const isminefilter& filter) const
{
    nFee = 0;
    listReceived.clear();
    listSent.clear();
    strSentAccount = strFromAccount;

    // Compute fee:
    CAmount nDebit = GetDebit(filter);
    if (nDebit > 0) // debit>0 means we signed/sent this transaction
    {
        CAmount nValueOut = GetValueOut();
        nFee = nDebit - nValueOut;
    }

    // Sent/received.
    for (unsigned int i = 0; i < vout.size(); ++i) {
        const CTxOut& txout = vout[i];
        isminetype fIsMine = pwallet->IsMine(txout);
        // Only need to handle txouts if AT LEAST one of these is true:
        //   1) they debit from us (sent)
        //   2) the output is to us (received)
        if (nDebit > 0) {
            // Don't report 'change' txouts
            if (pwallet->IsChange(txout))
                continue;
        } else if (!(fIsMine & filter) && !IsZerocoinSpend())
            continue;

        // In either case, we need to get the destination address
        CTxDestination address;
        if (txout.scriptPubKey.IsZerocoinMint()) {
            address = CNoDestination();
        } else if (!ExtractDestination(txout.scriptPubKey, address)) {
            if (!IsCoinStake() && !IsCoinBase()) {
                LogPrintf("CWalletTx::GetAmounts: Unknown transaction type found, txid %s\n", this->GetHash().ToString());
            }
            address = CNoDestination();
        }

        COutputEntry output = {address, txout.nValue, (int)i};

        // If we are debited by the transaction, add the output as a "sent" entry
        if (nDebit > 0)
            listSent.push_back(output);

        // If we are receiving the output, add it as a "received" entry
        if (fIsMine & filter)
            listReceived.push_back(output);
    }
}

void CWalletTx::GetAccountAmounts(const string& strAccount, CAmount& nReceived, CAmount& nSent, CAmount& nFee, const isminefilter& filter) const
{
    nReceived = nSent = nFee = 0;

    CAmount allFee;
    string strSentAccount;
    list<COutputEntry> listReceived;
    list<COutputEntry> listSent;
    GetAmounts(listReceived, listSent, allFee, strSentAccount, filter);

    if (strAccount == strSentAccount) {
        BOOST_FOREACH (const COutputEntry& s, listSent)
            nSent += s.amount;
        nFee = allFee;
    }
    {
        LOCK(pwallet->cs_wallet);
        BOOST_FOREACH (const COutputEntry& r, listReceived) {
            if (pwallet->mapAddressBook.count(r.destination)) {
                map<CTxDestination, CAddressBookData>::const_iterator mi = pwallet->mapAddressBook.find(r.destination);
                if (mi != pwallet->mapAddressBook.end() && (*mi).second.name == strAccount)
                    nReceived += r.amount;
            } else if (strAccount.empty()) {
                nReceived += r.amount;
            }
        }
    }
}


bool CWalletTx::WriteToDisk()
{
    return CWalletDB(pwallet->strWalletFile).WriteTx(GetHash(), *this);
}

/**
 * Scan the block chain (starting in pindexStart) for transactions
 * from or to us. If fUpdate is true, found transactions that already
 * exist in the wallet will be updated.
 */
int CWallet::ScanForWalletTransactions(CBlockIndex* pindexStart, bool fUpdate)
{
    int ret = 0;
    int64_t nNow = GetTime();

    bool fCheckZPHR = GetBoolArg("-zapwallettxes", false);
    if (fCheckZPHR)
        zphrTracker->Init();

    CBlockIndex* pindex = pindexStart;
    {
        LOCK2(cs_main, cs_wallet);

        // no need to read and scan block, if block was created before
        // our wallet birthday (as adjusted for block time variability)
        while (pindex && nTimeFirstKey && (pindex->GetBlockTime() < (nTimeFirstKey - 7200)) && pindex->nHeight <= Params().Zerocoin_StartHeight())
            pindex = chainActive.Next(pindex);

        ShowProgress(_("Rescanning..."), 0); // show rescan progress in GUI as dialog or on splashscreen, if -rescan on startup
        double dProgressStart = Checkpoints::GuessVerificationProgress(pindex, false);
        double dProgressTip = Checkpoints::GuessVerificationProgress(chainActive.Tip(), false);
        set<uint256> setAddedToWallet;
        while (pindex) {
            if (pindex->nHeight % 100 == 0 && dProgressTip - dProgressStart > 0.0)
                ShowProgress(_("Rescanning..."), std::max(1, std::min(99, (int)((Checkpoints::GuessVerificationProgress(pindex, false) - dProgressStart) / (dProgressTip - dProgressStart) * 100))));

            CBlock block;
            ReadBlockFromDisk(block, pindex);
            BOOST_FOREACH (CTransaction& tx, block.vtx) {
                if (AddToWalletIfInvolvingMe(tx, &block, fUpdate))
                    ret++;
            }

            //If this is a zapwallettx, need to readd zphr
            if (fCheckZPHR && pindex->nHeight >= Params().Zerocoin_StartHeight()) {
                list<CZerocoinMint> listMints;
                BlockToZerocoinMintList(block, listMints);

                for (auto& m : listMints) {
                    if (IsMyMint(m.GetValue())) {
                        LogPrint("zero", "%s: found mint\n", __func__);
                        pwalletMain->UpdateMint(m.GetValue(), pindex->nHeight, m.GetTxHash(), m.GetDenomination());

                        // Add the transaction to the wallet
                        for (auto& tx : block.vtx) {
                            uint256 txid = tx.GetHash();
                            if (setAddedToWallet.count(txid) || mapWallet.count(txid))
                                continue;
                            if (txid == m.GetTxHash()) {
                                CWalletTx wtx(pwalletMain, tx);
                                wtx.nTimeReceived = block.GetBlockTime();
                                wtx.SetMerkleBranch(block);
                                pwalletMain->AddToWallet(wtx);
                                setAddedToWallet.insert(txid);
                            }
                        }

                        //Check if the mint was ever spent
                        int nHeightSpend = 0;
                        uint256 txidSpend;
                        CTransaction txSpend;
                        if (IsSerialInBlockchain(GetSerialHash(m.GetSerialNumber()), nHeightSpend, txidSpend, txSpend)) {
                            if (setAddedToWallet.count(txidSpend) || mapWallet.count(txidSpend))
                                continue;

                            CWalletTx wtx(pwalletMain, txSpend);
                            CBlockIndex* pindexSpend = chainActive[nHeightSpend];
                            CBlock blockSpend;
                            if (ReadBlockFromDisk(blockSpend, pindexSpend))
                                wtx.SetMerkleBranch(blockSpend);

                            wtx.nTimeReceived = pindexSpend->nTime;
                            pwalletMain->AddToWallet(wtx);
                            setAddedToWallet.emplace(txidSpend);
                        }
                    }
                }
            }

            pindex = chainActive.Next(pindex);
            if (GetTime() >= nNow + 60) {
                nNow = GetTime();
                LogPrintf("Still rescanning. At block %d. Progress=%f\n", pindex->nHeight, Checkpoints::GuessVerificationProgress(pindex));
            }
        }
        ShowProgress(_("Rescanning..."), 100); // hide progress dialog in GUI
    }
    return ret;
}

void CWallet::ReacceptWalletTransactions()
{
    LOCK2(cs_main, cs_wallet);
    BOOST_FOREACH (PAIRTYPE(const uint256, CWalletTx) & item, mapWallet) {
        const uint256& wtxid = item.first;
        CWalletTx& wtx = item.second;
        assert(wtx.GetHash() == wtxid);

        int nDepth = wtx.GetDepthInMainChain();

        if (!wtx.IsCoinBase() && nDepth < 0 && !wtx.IsCoinStake()) {
            // Try to add to memory pool
            LOCK(mempool.cs);
            wtx.AcceptToMemoryPool(false);
        }
    }
}

bool CWalletTx::InMempool() const
{
    LOCK(mempool.cs);
    if (mempool.exists(GetHash())) {
        return true;
    }
    return false;
}

void CWalletTx::RelayWalletTransaction(std::string strCommand)
{
    LOCK(cs_main);
    if (!IsCoinBase()) {
        if (GetDepthInMainChain() == 0) {
            uint256 hash = GetHash();
            LogPrintf("Relaying wtx %s\n", hash.ToString());

            if (strCommand == NetMsgType::IX) {
                mapTxLockReq.insert(make_pair(hash, (CTransaction) * this));
                CreateNewLock(((CTransaction) * this));
                RelayTransactionLockReq((CTransaction) * this, true);
            } else {
                RelayTransaction((CTransaction) * this);
            }
        }
    }
}

set<uint256> CWalletTx::GetConflicts() const
{
    set<uint256> result;
    if (pwallet != NULL) {
        uint256 myHash = GetHash();
        result = pwallet->GetConflicts(myHash);
        result.erase(myHash);
    }
    return result;
}

void CWallet::ResendWalletTransactions()
{
    // Do this infrequently and randomly to avoid giving away
    // that these are our transactions.
    if (GetTime() < nNextResend)
        return;
    bool fFirst = (nNextResend == 0);
    nNextResend = GetTime() + GetRand(30 * 60);
    if (fFirst)
        return;

    // Only do it if there's been a new block since last time
    if (nTimeBestReceived < nLastResend)
        return;
    nLastResend = GetTime();

    // Rebroadcast any of our txes that aren't in a block yet
    LogPrintf("ResendWalletTransactions()\n");
    {
        LOCK(cs_wallet);
        // Sort them in chronological order
        multimap<unsigned int, CWalletTx*> mapSorted;
        BOOST_FOREACH (PAIRTYPE(const uint256, CWalletTx) & item, mapWallet) {
            CWalletTx& wtx = item.second;
            // Don't rebroadcast until it's had plenty of time that
            // it should have gotten in already by now.
            if (nTimeBestReceived - (int64_t)wtx.nTimeReceived > 5 * 60)
                mapSorted.insert(make_pair(wtx.nTimeReceived, &wtx));
        }
        BOOST_FOREACH (PAIRTYPE(const unsigned int, CWalletTx*) & item, mapSorted) {
            CWalletTx& wtx = *item.second;
            wtx.RelayWalletTransaction();
        }
    }
}

/** @} */ // end of mapWallet


/** @defgroup Actions
 *
 * @{
 */

CAmount CWallet::GetBalance() const
{
    CAmount nTotal = 0;
    {
        LOCK2(cs_main, cs_wallet);
        for (map<uint256, CWalletTx>::const_iterator it = mapWallet.begin(); it != mapWallet.end(); ++it) {
            const CWalletTx* pcoin = &(*it).second;
            if (pcoin->IsTrusted())
                nTotal += pcoin->GetAvailableCredit();
        }
    }

    return nTotal;
}

std::map<libzerocoin::CoinDenomination, int> mapMintMaturity;
int nLastMaturityCheck = 0;
CAmount CWallet::GetZerocoinBalance(bool fMatureOnly) const
{
    if (fMatureOnly) {
        if (chainActive.Height() > nLastMaturityCheck)
            mapMintMaturity = GetMintMaturityHeight();
        nLastMaturityCheck = chainActive.Height();
        CAmount nBalance = 0;
        vector<CMintMeta> vMints = zphrTracker->GetMints(true);
        for (auto meta : vMints) {
            if (meta.nHeight >= mapMintMaturity.at(meta.denom) || meta.nHeight >= chainActive.Height() || meta.nHeight == 0)
                continue;
            nBalance += libzerocoin::ZerocoinDenominationToAmount(meta.denom);
        }
        return nBalance;
    }
    return zphrTracker->GetBalance(false, false);
}

CAmount CWallet::GetImmatureZerocoinBalance() const
{
    return GetZerocoinBalance(false) - GetZerocoinBalance(true) - GetUnconfirmedZerocoinBalance();
}

CAmount CWallet::GetUnconfirmedZerocoinBalance() const
{
    return zphrTracker->GetUnconfirmedBalance();
}

CAmount CWallet::GetUnlockedCoins() const
{
    if (fLiteMode) return 0;

    CAmount nTotal = 0;
    {
        LOCK2(cs_main, cs_wallet);
        for (map<uint256, CWalletTx>::const_iterator it = mapWallet.begin(); it != mapWallet.end(); ++it) {
            const CWalletTx* pcoin = &(*it).second;

            if (pcoin->IsTrusted() && pcoin->GetDepthInMainChain() > 0)
                nTotal += pcoin->GetUnlockedCredit();
        }
    }

    return nTotal;
}

CAmount CWallet::GetLockedCoins() const
{
    if (fLiteMode) return 0;

    CAmount nTotal = 0;
    {
        LOCK2(cs_main, cs_wallet);
        for (map<uint256, CWalletTx>::const_iterator it = mapWallet.begin(); it != mapWallet.end(); ++it) {
            const CWalletTx* pcoin = &(*it).second;

            if (pcoin->IsTrusted() && pcoin->GetDepthInMainChain() > 0)
                nTotal += pcoin->GetLockedCredit();
        }
    }

    return nTotal;
}

// Get a Map pairing the Denominations with the amount of Zerocoin for each Denomination
std::map<libzerocoin::CoinDenomination, CAmount> CWallet::GetMyZerocoinDistribution() const
{
    std::map<libzerocoin::CoinDenomination, CAmount> spread;
    for (const auto& denom : libzerocoin::zerocoinDenomList)
        spread.insert(std::pair<libzerocoin::CoinDenomination, CAmount>(denom, 0));
    {
        LOCK(cs_wallet);
        set<CMintMeta> setMints = zphrTracker->ListMints(true, true, true);
        for (auto& mint : setMints)
            spread.at(mint.denom)++;
    }
    return spread;
}


CAmount CWallet::GetAnonymizableBalance() const
{
    if (fLiteMode) return 0;

    CAmount nTotal = 0;
    {
        LOCK2(cs_main, cs_wallet);
        for (map<uint256, CWalletTx>::const_iterator it = mapWallet.begin(); it != mapWallet.end(); ++it) {
            const CWalletTx* pcoin = &(*it).second;

            if (pcoin->IsTrusted())
                nTotal += pcoin->GetAnonymizableCredit();
        }
    }

    return nTotal;
}

CAmount CWallet::GetAnonymizedBalance() const
{
    if (fLiteMode) return 0;

    CAmount nTotal = 0;
    {
        LOCK2(cs_main, cs_wallet);
        for (map<uint256, CWalletTx>::const_iterator it = mapWallet.begin(); it != mapWallet.end(); ++it) {
            const CWalletTx* pcoin = &(*it).second;

            if (pcoin->IsTrusted())
                nTotal += pcoin->GetAnonymizedCredit();
        }
    }

    return nTotal;
}

// Note: calculated including unconfirmed,
// that's ok as long as we use it for informational purposes only
double CWallet::GetAverageAnonymizedRounds() const
{
    if (fLiteMode) return 0;

    double fTotal = 0;
    double fCount = 0;

    {
        LOCK2(cs_main, cs_wallet);
        for (map<uint256, CWalletTx>::const_iterator it = mapWallet.begin(); it != mapWallet.end(); ++it) {
            const CWalletTx* pcoin = &(*it).second;

            uint256 hash = (*it).first;

            for (unsigned int i = 0; i < pcoin->vout.size(); i++) {
                CTxIn vin = CTxIn(hash, i);

                if (IsSpent(hash, i) || IsMine(pcoin->vout[i]) != ISMINE_SPENDABLE || !IsDenominated(vin)) continue;

                int rounds = GetInputObfuscationRounds(vin);
                fTotal += (float)rounds;
                fCount += 1;
            }
        }
    }

    if (fCount == 0) return 0;

    return fTotal / fCount;
}

// Note: calculated including unconfirmed,
// that's ok as long as we use it for informational purposes only
CAmount CWallet::GetNormalizedAnonymizedBalance() const
{
    if (fLiteMode) return 0;

    CAmount nTotal = 0;

    {
        LOCK2(cs_main, cs_wallet);
        for (map<uint256, CWalletTx>::const_iterator it = mapWallet.begin(); it != mapWallet.end(); ++it) {
            const CWalletTx* pcoin = &(*it).second;

            uint256 hash = (*it).first;

            for (unsigned int i = 0; i < pcoin->vout.size(); i++) {
                CTxIn vin = CTxIn(hash, i);

                if (IsSpent(hash, i) || IsMine(pcoin->vout[i]) != ISMINE_SPENDABLE || !IsDenominated(vin)) continue;
                if (pcoin->GetDepthInMainChain() < 0) continue;

                int rounds = GetInputObfuscationRounds(vin);
                nTotal += pcoin->vout[i].nValue * rounds / nZeromintPercentage;
            }
        }
    }

    return nTotal;
}

CAmount CWallet::GetDenominatedBalance(bool unconfirmed) const
{
    if (fLiteMode) return 0;

    CAmount nTotal = 0;
    {
        LOCK2(cs_main, cs_wallet);
        for (map<uint256, CWalletTx>::const_iterator it = mapWallet.begin(); it != mapWallet.end(); ++it) {
            const CWalletTx* pcoin = &(*it).second;

            nTotal += pcoin->GetDenominatedCredit(unconfirmed);
        }
    }

    return nTotal;
}

CAmount CWallet::GetUnconfirmedBalance() const
{
    CAmount nTotal = 0;
    {
        LOCK2(cs_main, cs_wallet);
        for (map<uint256, CWalletTx>::const_iterator it = mapWallet.begin(); it != mapWallet.end(); ++it) {
            const CWalletTx* pcoin = &(*it).second;
            if (!IsFinalTx(*pcoin) || (!pcoin->IsTrusted() && pcoin->GetDepthInMainChain() == 0))
                nTotal += pcoin->GetAvailableCredit();
        }
    }
    return nTotal;
}

CAmount CWallet::GetImmatureBalance() const
{
    CAmount nTotal = 0;
    {
        LOCK2(cs_main, cs_wallet);
        for (map<uint256, CWalletTx>::const_iterator it = mapWallet.begin(); it != mapWallet.end(); ++it) {
            const CWalletTx* pcoin = &(*it).second;
            nTotal += pcoin->GetImmatureCredit();
        }
    }
    return nTotal;
}

CAmount CWallet::GetWatchOnlyBalance() const
{
    CAmount nTotal = 0;
    {
        LOCK2(cs_main, cs_wallet);
        for (map<uint256, CWalletTx>::const_iterator it = mapWallet.begin(); it != mapWallet.end(); ++it) {
            const CWalletTx* pcoin = &(*it).second;
            if (pcoin->IsTrusted())
                nTotal += pcoin->GetAvailableWatchOnlyCredit();
        }
    }

    return nTotal;
}

CAmount CWallet::GetUnconfirmedWatchOnlyBalance() const
{
    CAmount nTotal = 0;
    {
        LOCK2(cs_main, cs_wallet);
        for (map<uint256, CWalletTx>::const_iterator it = mapWallet.begin(); it != mapWallet.end(); ++it) {
            const CWalletTx* pcoin = &(*it).second;
            if (!IsFinalTx(*pcoin) || (!pcoin->IsTrusted() && pcoin->GetDepthInMainChain() == 0))
                nTotal += pcoin->GetAvailableWatchOnlyCredit();
        }
    }
    return nTotal;
}

CAmount CWallet::GetImmatureWatchOnlyBalance() const
{
    CAmount nTotal = 0;
    {
        LOCK2(cs_main, cs_wallet);
        for (map<uint256, CWalletTx>::const_iterator it = mapWallet.begin(); it != mapWallet.end(); ++it) {
            const CWalletTx* pcoin = &(*it).second;
            nTotal += pcoin->GetImmatureWatchOnlyCredit();
        }
    }
    return nTotal;
}

CAmount CWallet::GetLockedWatchOnlyBalance() const
{
    CAmount nTotal = 0;
    {
        LOCK2(cs_main, cs_wallet);
        for (map<uint256, CWalletTx>::const_iterator it = mapWallet.begin(); it != mapWallet.end(); ++it) {
            const CWalletTx* pcoin = &(*it).second;
            if (pcoin->IsTrusted() && pcoin->GetDepthInMainChain() > 0)
                nTotal += pcoin->GetLockedWatchOnlyCredit();
        }
    }
    return nTotal;
}

/**
 * populate vCoins with vector of available COutputs.
 */
void CWallet::AvailableCoins(vector<COutput>& vCoins, bool fOnlyConfirmed, const CCoinControl* coinControl, bool fIncludeZeroValue, AvailableCoinsType nCoinType, bool fUseIX, int nWatchonlyConfig) const
{
    vCoins.clear();

    {
        LOCK2(cs_main, cs_wallet);
        for (map<uint256, CWalletTx>::const_iterator it = mapWallet.begin(); it != mapWallet.end(); ++it) {
            const uint256& wtxid = it->first;
            const CWalletTx* pcoin = &(*it).second;

            if (!CheckFinalTx(*pcoin))
                continue;

            if (fOnlyConfirmed && !pcoin->IsTrusted())
                continue;

            if ((pcoin->IsCoinBase() || pcoin->IsCoinStake()) && pcoin->GetBlocksToMaturity() > 0)
                continue;

            int nDepth = pcoin->GetDepthInMainChain(false);
            // do not use IX for inputs that have less then 6 blockchain confirmations
            if (fUseIX && nDepth < 6)
                continue;

            // We should not consider coins which aren't at least in our mempool
            // It's possible for these to be conflicted via ancestors which we may never be able to detect
            if (nDepth == 0 && !pcoin->InMempool())
                continue;

            for (unsigned int i = 0; i < pcoin->vout.size(); i++) {
                bool found = false;
                if (nCoinType == ONLY_DENOMINATED) {
                    found = IsDenominatedAmount(pcoin->vout[i].nValue);
                } else if (nCoinType == ONLY_NOT10000IFMN) {
                    found = !(fMasterNode && pcoin->vout[i].nValue == 10000 * COIN);
                } else if (nCoinType == ONLY_NONDENOMINATED_NOT10000IFMN) {
                    if (IsCollateralAmount(pcoin->vout[i].nValue)) continue; // do not use collateral amounts
                    found = !IsDenominatedAmount(pcoin->vout[i].nValue);
                    if (found && fMasterNode) found = pcoin->vout[i].nValue != 10000 * COIN; // do not use Hot MN funds
                } else if (nCoinType == ONLY_10000) {
                    found = pcoin->vout[i].nValue == 10000 * COIN;
                } else {
                    found = true;
                }
                if (!found) continue;

                if (nCoinType == STAKABLE_COINS) {
                    if (pcoin->vout[i].IsZerocoinMint())
                        continue;
                }

                isminetype mine = IsMine(pcoin->vout[i]);
                if (IsSpent(wtxid, i))
                    continue;
                if (mine == ISMINE_NO)
                    continue;

                if (mine == ISMINE_SPENDABLE && nWatchonlyConfig == 2)
                    continue;

                if (mine == ISMINE_WATCH_ONLY && nWatchonlyConfig == 1)
                    continue;

                if (IsLockedCoin((*it).first, i) && nCoinType != ONLY_10000)
                    continue;
                if (pcoin->vout[i].nValue <= 0 && !fIncludeZeroValue)
                    continue;
                if (coinControl && coinControl->HasSelected() && !coinControl->fAllowOtherInputs && !coinControl->IsSelected((*it).first, i))
                    continue;

                bool fIsSpendable = false;
                if ((mine & ISMINE_SPENDABLE) != ISMINE_NO)
                    fIsSpendable = true;
                vCoins.emplace_back(COutput(pcoin, i, nDepth, fIsSpendable));
            }
        }
    }
}

map<CTxDestination, vector<COutput> > CWallet::AvailableCoinsByAddress(bool fConfirmed, CAmount maxCoinValue)
{
    vector<COutput> vCoins;
    AvailableCoins(vCoins, fConfirmed);

    map<CTxDestination, vector<COutput> > mapCoins;
    BOOST_FOREACH (COutput out, vCoins) {
        if (maxCoinValue > 0 && out.tx->vout[out.i].nValue > maxCoinValue)
            continue;

        CTxDestination address;
        if (!ExtractDestination(out.tx->vout[out.i].scriptPubKey, address))
            continue;

        mapCoins[address].push_back(out);
    }

    return mapCoins;
}

static void ApproximateBestSubset(vector<pair<CAmount, pair<const CWalletTx*, unsigned int> > > vValue, const CAmount& nTotalLower, const CAmount& nTargetValue, vector<char>& vfBest, CAmount& nBest, int iterations = 1000)
{
    vector<char> vfIncluded;

    vfBest.assign(vValue.size(), true);
    nBest = nTotalLower;

    seed_insecure_rand();

    for (int nRep = 0; nRep < iterations && nBest != nTargetValue; nRep++) {
        vfIncluded.assign(vValue.size(), false);
        CAmount nTotal = 0;
        bool fReachedTarget = false;
        for (int nPass = 0; nPass < 2 && !fReachedTarget; nPass++) {
            for (unsigned int i = 0; i < vValue.size(); i++) {
                //The solver here uses a randomized algorithm,
                //the randomness serves no real security purpose but is just
                //needed to prevent degenerate behavior and it is important
                //that the rng is fast. We do not use a constant random sequence,
                //because there may be some privacy improvement by making
                //the selection random.
                if (nPass == 0 ? insecure_rand() & 1 : !vfIncluded[i]) {
                    nTotal += vValue[i].first;
                    vfIncluded[i] = true;
                    if (nTotal >= nTargetValue) {
                        fReachedTarget = true;
                        if (nTotal < nBest) {
                            nBest = nTotal;
                            vfBest = vfIncluded;
                        }
                        nTotal -= vValue[i].first;
                        vfIncluded[i] = false;
                    }
                }
            }
        }
    }
}


// TODO: find appropriate place for this sort function
// move denoms down
bool less_then_denom(const COutput& out1, const COutput& out2)
{
    const CWalletTx* pcoin1 = out1.tx;
    const CWalletTx* pcoin2 = out2.tx;

    bool found1 = false;
    bool found2 = false;
    BOOST_FOREACH (CAmount d, obfuScationDenominations) // loop through predefined denoms
    {
        if (pcoin1->vout[out1.i].nValue == d) found1 = true;
        if (pcoin2->vout[out2.i].nValue == d) found2 = true;
    }
    return (!found1 && found2);
}

bool CWallet::SelectStakeCoins(std::set<std::pair<const CWalletTx*, unsigned int> >& setCoins, CAmount nTargetAmount) const
{
    LOCK(cs_main);
    //Add PHR
    vector<COutput> vCoins;
    AvailableCoins(vCoins, true, NULL, false, STAKABLE_COINS);
    CAmount nAmountSelected = 0;

    for (const COutput& out : vCoins) {
        //make sure not to outrun target amount
        if (nAmountSelected + out.tx->vout[out.i].nValue > nTargetAmount)
            continue;

        //if zerocoinspend, then use the block time
        int64_t nTxTime = out.tx->GetTxTime();
        if (out.tx->IsZerocoinSpend()) {
            if (!out.tx->IsInMainChain())
                continue;
            nTxTime = mapBlockIndex.at(out.tx->hashBlock)->GetBlockTime();
        }

        //check for min age
        if (GetAdjustedTime() - nTxTime < nStakeMinAge)
            continue;

        //check that it is matured
        if (out.nDepth < (out.tx->IsCoinStake() ? Params().COINBASE_MATURITY() : 10))
            continue;

        //add to our stake set
        setCoins.insert(make_pair(out.tx, out.i));
        nAmountSelected += out.tx->vout[out.i].nValue;
    }
    return true;
}

bool CWallet::MintableCoins()
{
    LOCK(cs_main);
    CAmount nBalance = GetBalance();
    if (mapArgs.count("-reservebalance") && !ParseMoney(mapArgs["-reservebalance"], nReserveBalance))
        return error("MintableCoins() : invalid reserve balance amount");
    if (nBalance <= nReserveBalance)
        return false;

    vector<COutput> vCoins;
    AvailableCoins(vCoins, true);

    for (const COutput& out : vCoins) {
        int64_t nTxTime = out.tx->GetTxTime();
        if (out.tx->IsZerocoinSpend()) {
            if (!out.tx->IsInMainChain())
                continue;
            nTxTime = mapBlockIndex.at(out.tx->hashBlock)->GetBlockTime();
        }

        if (GetAdjustedTime() - nTxTime > nStakeMinAge)
            return true;
    }

    return false;
}

bool CWallet::SelectCoinsMinConf(const CAmount& nTargetValue, int nConfMine, int nConfTheirs, vector<COutput> vCoins, set<pair<const CWalletTx*, unsigned int> >& setCoinsRet, CAmount& nValueRet, CoinSelectStrategy coinSelectStrategy) const
{
    setCoinsRet.clear();
    nValueRet = 0;

    // List of values less than target
    pair<CAmount, pair<const CWalletTx*, unsigned int> > coinLowestLarger;
    coinLowestLarger.first = std::numeric_limits<CAmount>::max();
    coinLowestLarger.second.first = NULL;
    vector<pair<CAmount, pair<const CWalletTx*, unsigned int> > > vValue;
    CAmount nTotalLower = 0;
    
	switch(coinSelectStrategy) {
	case CoinSelectStrategy::random:
		random_shuffle(vCoins.begin(), vCoins.end(), GetRandInt);
		break;

	default:
		break;
	}

    // move denoms down on the list
    sort(vCoins.begin(), vCoins.end(), less_then_denom);

	switch(coinSelectStrategy) {
	case CoinSelectStrategy::descentByAmount:
        // sort after sorted by denoms
		std::sort(vCoins.begin(), vCoins.end(), [](const COutput & a, const COutput & b) -> bool {
			return a.Value() > b.Value();
		});
		break;

	default:
		break;
	}

    // try to find nondenom first to prevent unneeded spending of mixed coins
    for (unsigned int tryDenom = 0; tryDenom < 2; tryDenom++) {
        if (fDebug) LogPrint("selectcoins", "tryDenom: %d\n", tryDenom);
        vValue.clear();
        nTotalLower = 0;
        BOOST_FOREACH (const COutput& output, vCoins) {
            if (!output.fSpendable)
                continue;

            const CWalletTx* pcoin = output.tx;

            //            if (fDebug) LogPrint("selectcoins", "value %s confirms %d\n", FormatMoney(pcoin->vout[output.i].nValue), output.nDepth);
            if (output.nDepth < (pcoin->IsFromMe(ISMINE_ALL) ? nConfMine : nConfTheirs))
                continue;

            int i = output.i;
            CAmount n = pcoin->vout[i].nValue;
            if (tryDenom == 0 && IsDenominatedAmount(n)) continue; // we don't want denom values on first run

            pair<CAmount, pair<const CWalletTx*, unsigned int> > coin = make_pair(n, make_pair(pcoin, i));
            
            bool equalOrGreater = (n == nTargetValue);
            
            if(coinSelectStrategy == CoinSelectStrategy::descentByAmount) {
                equalOrGreater = (n >= nTargetValue);
            }

            if (equalOrGreater) {
                setCoinsRet.insert(coin.second);
                nValueRet += coin.first;
                return true;
            } else if (n < nTargetValue + CENT) {
                vValue.push_back(coin);
                nTotalLower += n;
            } else if (n < coinLowestLarger.first) {
                coinLowestLarger = coin;
            }
        }

        if (nTotalLower == nTargetValue) {
            for (unsigned int i = 0; i < vValue.size(); ++i) {
                setCoinsRet.insert(vValue[i].second);
                nValueRet += vValue[i].first;
            }
            return true;
        }

        if (nTotalLower < nTargetValue) {
            if (coinLowestLarger.second.first == NULL) // there is no input larger than nTargetValue
            {
                if (tryDenom == 0)
                    // we didn't look at denom yet, let's do it
                    continue;
                else
                    // we looked at everything possible and didn't find anything, no luck
                    return false;
            }
            setCoinsRet.insert(coinLowestLarger.second);
            nValueRet += coinLowestLarger.first;
            return true;
        }

        // nTotalLower > nTargetValue
        break;
    }

    // Solve subset sum by stochastic approximation
    sort(vValue.rbegin(), vValue.rend(), CompareValueOnly());
    vector<char> vfBest;
    CAmount nBest;

    ApproximateBestSubset(vValue, nTotalLower, nTargetValue, vfBest, nBest, 1000);
    if (nBest != nTargetValue && nTotalLower >= nTargetValue + CENT)
        ApproximateBestSubset(vValue, nTotalLower, nTargetValue + CENT, vfBest, nBest, 1000);

    // If we have a bigger coin and (either the stochastic approximation didn't find a good solution,
    //                                   or the next bigger coin is closer), return the bigger coin
    if (coinLowestLarger.second.first &&
        ((nBest != nTargetValue && nBest < nTargetValue + CENT) || coinLowestLarger.first <= nBest)) {
        setCoinsRet.insert(coinLowestLarger.second);
        nValueRet += coinLowestLarger.first;
    } else {
        string s = "CWallet::SelectCoinsMinConf best subset: ";
        for (unsigned int i = 0; i < vValue.size(); i++) {
            if (vfBest[i]) {
                setCoinsRet.insert(vValue[i].second);
                nValueRet += vValue[i].first;
                s += FormatMoney(vValue[i].first) + " ";
            }
        }
        LogPrintf("%s - total %s\n", s, FormatMoney(nBest));
    }

    return true;
}

bool CWallet::SelectCoins(const CAmount& nTargetValue, set<pair<const CWalletTx*, unsigned int> >& setCoinsRet, CAmount& nValueRet, CoinSelectStrategy coinSelectStrategy, const CCoinControl* coinControl, AvailableCoinsType coin_type, bool useIX) const
{
    // Note: this function should never be used for "always free" tx types like dstx

    vector<COutput> vCoins;
    AvailableCoins(vCoins, true, coinControl, false, coin_type, useIX);

    // coin control -> return all selected outputs (we want all selected to go into the transaction for sure)
    if (coinControl && coinControl->HasSelected()) {
        BOOST_FOREACH (const COutput& out, vCoins) {
            if (!out.fSpendable)
                continue;

            if (coin_type == ONLY_DENOMINATED) {
                CTxIn vin = CTxIn(out.tx->GetHash(), out.i);
                int rounds = GetInputObfuscationRounds(vin);
                // make sure it's actually anonymized
                if (rounds < nZeromintPercentage) continue;
            }

            nValueRet += out.tx->vout[out.i].nValue;
            setCoinsRet.insert(make_pair(out.tx, out.i));
        }
        return (nValueRet >= nTargetValue);
    }

    //if we're doing only denominated, we need to round up to the nearest .1 PHR
    if (coin_type == ONLY_DENOMINATED) {
        // Make outputs by looping through denominations, from large to small
        BOOST_FOREACH (CAmount v, obfuScationDenominations) {
            BOOST_FOREACH (const COutput& out, vCoins) {
                if (out.tx->vout[out.i].nValue == v                                               //make sure it's the denom we're looking for
                    && nValueRet + out.tx->vout[out.i].nValue < nTargetValue + (0.1 * COIN) + 100 //round the amount up to .1 PHR over
                    ) {
                    CTxIn vin = CTxIn(out.tx->GetHash(), out.i);
                    int rounds = GetInputObfuscationRounds(vin);
                    // make sure it's actually anonymized
                    if (rounds < nZeromintPercentage) continue;
                    nValueRet += out.tx->vout[out.i].nValue;
                    setCoinsRet.insert(make_pair(out.tx, out.i));
                }
            }
        }
        return (nValueRet >= nTargetValue);
    }

    return (SelectCoinsMinConf(nTargetValue, 1, 6, vCoins, setCoinsRet, nValueRet, coinSelectStrategy) ||
            SelectCoinsMinConf(nTargetValue, 1, 1, vCoins, setCoinsRet, nValueRet, coinSelectStrategy) ||
            (bSpendZeroConfChange && SelectCoinsMinConf(nTargetValue, 0, 1, vCoins, setCoinsRet, nValueRet, coinSelectStrategy)));
}

struct CompareByPriority {
    bool operator()(const COutput& t1,
        const COutput& t2) const
    {
        return t1.Priority() > t2.Priority();
    }
};

bool CWallet::SelectCoinsByDenominations(int nDenom, CAmount nValueMin, CAmount nValueMax, std::vector<CTxIn>& vCoinsRet, std::vector<COutput>& vCoinsRet2, CAmount& nValueRet, int nObfuscationRoundsMin, int nObfuscationRoundsMax)
{
    vCoinsRet.clear();
    nValueRet = 0;

    vCoinsRet2.clear();
    vector<COutput> vCoins;
    AvailableCoins(vCoins, true, NULL, false, ONLY_DENOMINATED);

    std::random_shuffle(vCoins.rbegin(), vCoins.rend());

    //keep track of each denomination that we have
    bool fFound10000 = false;
    bool fFound1000 = false;
    bool fFound100 = false;
    bool fFound10 = false;
    bool fFound1 = false;
    bool fFoundDot1 = false;

    //Check to see if any of the denomination are off, in that case mark them as fulfilled
    if (!(nDenom & (1 << 0))) fFound10000 = true;
    if (!(nDenom & (1 << 1))) fFound1000 = true;
    if (!(nDenom & (1 << 2))) fFound100 = true;
    if (!(nDenom & (1 << 3))) fFound10 = true;
    if (!(nDenom & (1 << 4))) fFound1 = true;
    if (!(nDenom & (1 << 5))) fFoundDot1 = true;

    BOOST_FOREACH (const COutput& out, vCoins) {
        // masternode-like input should not be selected by AvailableCoins now anyway
        //if(out.tx->vout[out.i].nValue == 10000*COIN) continue;
        if (nValueRet + out.tx->vout[out.i].nValue <= nValueMax) {
            bool fAccepted = false;

            // Function returns as follows:
            //
            // bit 0 - 10000 PHR+1 ( bit on if present )
            // bit 1 - 1000 PHR+1
            // bit 2 - 100 PHR+1
            // bit 3 - 10 PHR+1
            // bit 4 - 1 PHR+1
            // bit 5 - .1 PHR+1

            CTxIn vin = CTxIn(out.tx->GetHash(), out.i);

            int rounds = GetInputObfuscationRounds(vin);
            if (rounds >= nObfuscationRoundsMax) continue;
            if (rounds < nObfuscationRoundsMin) continue;

            if (fFound10000 && fFound1000 && fFound100 && fFound10 && fFound1 && fFoundDot1) { //if fulfilled
                //we can return this for submission
                if (nValueRet >= nValueMin) {
                    //random reduce the max amount we'll submit for anonymity
                    nValueMax -= (rand() % (nValueMax / 5));
                    //on average use 50% of the inputs or less
                    int r = (rand() % (int)vCoins.size());
                    if ((int)vCoinsRet.size() > r) return true;
                }
                //Denomination criterion has been met, we can take any matching denominations
                if ((nDenom & (1 << 0)) && out.tx->vout[out.i].nValue == ((10000 * COIN) + 10000000)) {
                    fAccepted = true;
                } else if ((nDenom & (1 << 1)) && out.tx->vout[out.i].nValue == ((1000 * COIN) + 1000000)) {
                    fAccepted = true;
                } else if ((nDenom & (1 << 2)) && out.tx->vout[out.i].nValue == ((100 * COIN) + 100000)) {
                    fAccepted = true;
                } else if ((nDenom & (1 << 3)) && out.tx->vout[out.i].nValue == ((10 * COIN) + 10000)) {
                    fAccepted = true;
                } else if ((nDenom & (1 << 4)) && out.tx->vout[out.i].nValue == ((1 * COIN) + 1000)) {
                    fAccepted = true;
                } else if ((nDenom & (1 << 5)) && out.tx->vout[out.i].nValue == ((.1 * COIN) + 100)) {
                    fAccepted = true;
                }
            } else {
                //Criterion has not been satisfied, we will only take 1 of each until it is.
                if ((nDenom & (1 << 0)) && out.tx->vout[out.i].nValue == ((10000 * COIN) + 10000000)) {
                    fAccepted = true;
                    fFound10000 = true;
                } else if ((nDenom & (1 << 1)) && out.tx->vout[out.i].nValue == ((1000 * COIN) + 1000000)) {
                    fAccepted = true;
                    fFound1000 = true;
                } else if ((nDenom & (1 << 2)) && out.tx->vout[out.i].nValue == ((100 * COIN) + 100000)) {
                    fAccepted = true;
                    fFound100 = true;
                } else if ((nDenom & (1 << 3)) && out.tx->vout[out.i].nValue == ((10 * COIN) + 10000)) {
                    fAccepted = true;
                    fFound10 = true;
                } else if ((nDenom & (1 << 4)) && out.tx->vout[out.i].nValue == ((1 * COIN) + 1000)) {
                    fAccepted = true;
                    fFound1 = true;
                } else if ((nDenom & (1 << 5)) && out.tx->vout[out.i].nValue == ((.1 * COIN) + 100)) {
                    fAccepted = true;
                    fFoundDot1 = true;
                }
            }
            if (!fAccepted) continue;

            vin.prevPubKey = out.tx->vout[out.i].scriptPubKey; // the inputs PubKey
            nValueRet += out.tx->vout[out.i].nValue;
            vCoinsRet.push_back(vin);
            vCoinsRet2.push_back(out);
        }
    }

    return (nValueRet >= nValueMin && fFound10000 && fFound1000 && fFound100 && fFound10 && fFound1 && fFoundDot1);
}

bool CWallet::SelectCoinsDark(CAmount nValueMin, CAmount nValueMax, std::vector<CTxIn>& setCoinsRet, CAmount& nValueRet, int nObfuscationRoundsMin, int nObfuscationRoundsMax) const
{
    CCoinControl* coinControl = NULL;

    setCoinsRet.clear();
    nValueRet = 0;

    vector<COutput> vCoins;
    AvailableCoins(vCoins, true, coinControl, false, nObfuscationRoundsMin < 0 ? ONLY_NONDENOMINATED_NOT10000IFMN : ONLY_DENOMINATED);

    set<pair<const CWalletTx*, unsigned int> > setCoinsRet2;

    //order the array so largest nondenom are first, then denominations, then very small inputs.
    sort(vCoins.rbegin(), vCoins.rend(), CompareByPriority());

    BOOST_FOREACH (const COutput& out, vCoins) {
        //do not allow inputs less than 1 CENT
        if (out.tx->vout[out.i].nValue < CENT) continue;
        //do not allow collaterals to be selected
        if (IsCollateralAmount(out.tx->vout[out.i].nValue)) continue;
        if (fMasterNode && out.tx->vout[out.i].nValue == 10000 * COIN) continue; //masternode input

        if (nValueRet + out.tx->vout[out.i].nValue <= nValueMax) {
            CTxIn vin = CTxIn(out.tx->GetHash(), out.i);

            int rounds = GetInputObfuscationRounds(vin);
            if (rounds >= nObfuscationRoundsMax) continue;
            if (rounds < nObfuscationRoundsMin) continue;

            vin.prevPubKey = out.tx->vout[out.i].scriptPubKey; // the inputs PubKey
            nValueRet += out.tx->vout[out.i].nValue;
            setCoinsRet.push_back(vin);
            setCoinsRet2.insert(make_pair(out.tx, out.i));
        }
    }

    // if it's more than min, we're good to return
    if (nValueRet >= nValueMin) return true;

    return false;
}

bool CWallet::SelectCoinsCollateral(std::vector<CTxPair>& setCoinsRet, CAmount& nValueRet) const
{
    vector<COutput> vCoins;

    //LogPrintf(" selecting coins for collateral\n");
    AvailableCoins(vCoins);

    //LogPrintf("found coins %d\n", (int)vCoins.size());


    BOOST_FOREACH (const COutput& out, vCoins) {
        // collateral inputs will always be a multiple of DARSEND_COLLATERAL, up to five
        if (IsCollateralAmount(out.tx->vout[out.i].nValue)) {
            CTxIn vin = CTxIn(out.tx->GetHash(), out.i);

            vin.prevPubKey = out.tx->vout[out.i].scriptPubKey; // the inputs PubKey
            nValueRet += out.tx->vout[out.i].nValue;

            CTxPair txPair;
            txPair.prevout = out.tx->vout[out.i];
            txPair.vin = vin;

            setCoinsRet.push_back(txPair);
            return true;
        }
    }

    return false;
}

int CWallet::CountInputsWithAmount(CAmount nInputAmount)
{
    CAmount nTotal = 0;
    {
        LOCK(cs_wallet);
        for (map<uint256, CWalletTx>::const_iterator it = mapWallet.begin(); it != mapWallet.end(); ++it) {
            const CWalletTx* pcoin = &(*it).second;
            if (pcoin->IsTrusted()) {
                int nDepth = pcoin->GetDepthInMainChain(false);

                for (unsigned int i = 0; i < pcoin->vout.size(); i++) {
                    COutput out = COutput(pcoin, i, nDepth, true);
                    CTxIn vin = CTxIn(out.tx->GetHash(), out.i);

                    if (out.tx->vout[out.i].nValue != nInputAmount) continue;
                    if (!IsDenominatedAmount(pcoin->vout[i].nValue)) continue;
                    if (IsSpent(out.tx->GetHash(), i) || IsMine(pcoin->vout[i]) != ISMINE_SPENDABLE || !IsDenominated(vin)) continue;

                    nTotal++;
                }
            }
        }
    }

    return nTotal;
}

bool CWallet::HasCollateralInputs(bool fOnlyConfirmed) const
{
    vector<COutput> vCoins;
    AvailableCoins(vCoins, fOnlyConfirmed);

    int nFound = 0;
    BOOST_FOREACH (const COutput& out, vCoins)
        if (IsCollateralAmount(out.tx->vout[out.i].nValue)) nFound++;

    return nFound > 0;
}

bool CWallet::IsCollateralAmount(CAmount nInputAmount) const
{
    return nInputAmount != 0 && nInputAmount % OBFUSCATION_COLLATERAL == 0 && nInputAmount < OBFUSCATION_COLLATERAL * 5 && nInputAmount > OBFUSCATION_COLLATERAL;
}

bool CWallet::CreateCollateralTransaction(CMutableTransaction& txCollateral, std::string& strReason)
{
    /*
        To doublespend a collateral transaction, it will require a fee higher than this. So there's
        still a significant cost.
    */
    CAmount nFeeRet = 1 * COIN;

    txCollateral.vin.clear();
    txCollateral.vout.clear();

    CReserveKey reservekey(this);
    CAmount nValueIn2 = 0;
    std::vector<CTxPair> vCoinsCollateral;

    if (!SelectCoinsCollateral(vCoinsCollateral, nValueIn2)) {
        strReason = "Error: Obfuscation requires a collateral transaction and could not locate an acceptable input!";
        return false;
    }

    // make our change address
    CScript scriptChange;
    CPubKey vchPubKey;
    assert(reservekey.GetReservedKey(vchPubKey, false)); // should never fail, as we just unlocked
    scriptChange = GetScriptForDestination(vchPubKey.GetID());
    reservekey.KeepKey();

    if (nValueIn2 - OBFUSCATION_COLLATERAL - nFeeRet > 0) {
        //pay collateral charge in fees
        CTxOut vout3 = CTxOut(nValueIn2 - OBFUSCATION_COLLATERAL, scriptChange);
        txCollateral.vout.push_back(vout3);
    }

    int vinNumber = 0;
    bool success = true;
    BOOST_FOREACH (CTxPair v, vCoinsCollateral) {
        txCollateral.vin.push_back(v.vin);
        if (!SignSignature(*this, v.vin.prevPubKey, txCollateral, vinNumber, v.prevout.nValue, int(SIGHASH_ALL | SIGHASH_ANYONECANPAY))) {
            success = false;
            break;
        }
        vinNumber++;
    }

    // if signing was not successful, unlock the inputs
    if (!success) {
        BOOST_FOREACH (CTxPair v, vCoinsCollateral)
            UnlockCoin(v.vin.prevout);

        strReason = "CObfuscationPool::Sign - Unable to sign collateral transaction! \n";
        return false;
    }

    return success;
}


bool CWallet::GetBudgetSystemCollateralTX(CWalletTx& tx, uint256 hash, bool useIX)
{
    // make our change address
    CReserveKey reservekey(pwalletMain);

    CScript scriptChange;
    scriptChange << OP_RETURN << ToByteVector(hash);

    CAmount nFeeRet = 0;
    std::string strFail = "";
    vector<pair<CScript, CAmount> > vecSend;
    vecSend.push_back(make_pair(scriptChange, GetBudgetSystemCollateralAmount(chainActive.Height()))); // Old 50 PHR collateral

    CCoinControl* coinControl = NULL;
    bool success = CreateTransaction(vecSend, tx, reservekey, nFeeRet, strFail, coinControl, ALL_COINS, useIX, (CAmount)0);
    if (!success) {
        LogPrintf("GetBudgetSystemCollateralTX: Error - %s\n", strFail);
        return false;
    }

    return true;
}


bool CWallet::ConvertList(std::vector<CTxIn> vCoins, std::vector<CAmount>& vecAmounts)
{
    BOOST_FOREACH (CTxIn i, vCoins) {
        if (mapWallet.count(i.prevout.hash)) {
            CWalletTx& wtx = mapWallet[i.prevout.hash];
            if (i.prevout.n < wtx.vout.size()) {
                vecAmounts.push_back(wtx.vout[i.prevout.n].nValue);
            }
        } else {
            LogPrintf("ConvertList -- Couldn't find transaction\n");
        }
    }
    return true;
}

enum class ErrorOfCreateTransaction
{
	other,
	transactionSizeTooLarge,
};

struct CWallet::ParamForCreateTransaction
{
	CoinSelectStrategy coinSelectStrategy;
	ErrorOfCreateTransaction error;
};

bool CWallet::CreateTransaction(const vector<pair<CScript, CAmount> >& vecSend,
    CWalletTx& wtxNew,
    CReserveKey& reservekey,
    CAmount& nFeeRet,
    std::string& strFailReason,
    const CCoinControl* coinControl,
    AvailableCoinsType coin_type,
    bool useIX,
    CAmount nFeePay)
{
	ParamForCreateTransaction param = {};

	param.coinSelectStrategy = CoinSelectStrategy::random;
	param.error = ErrorOfCreateTransaction::other;
	bool result = CreateTransactionHelper(
		vecSend,
		wtxNew,
		reservekey,
		nFeeRet,
		strFailReason,
		coinControl,
		coin_type,
		useIX,
		nFeePay,
		&param
	);
	if(result) {
		return result;
	}
	if(param.error == ErrorOfCreateTransaction::transactionSizeTooLarge) {
		// If the transaction is too large for the maximum fee, let's try to use different strategy to select coins.
		param.coinSelectStrategy = CoinSelectStrategy::descentByAmount;
		param.error = ErrorOfCreateTransaction::other;
		result = CreateTransactionHelper(
			vecSend,
			wtxNew,
			reservekey,
			nFeeRet,
			strFailReason,
			coinControl,
			coin_type,
			useIX,
			nFeePay,
			&param
		);
	}

	return result;
}

bool CWallet::CreateTransactionHelper(const std::vector<std::pair<CScript, CAmount> >& vecSend,
    CWalletTx& wtxNew,
    CReserveKey& reservekey,
    CAmount& nFeeRet,
    std::string& strFailReason,
    const CCoinControl* coinControl,
    AvailableCoinsType coin_type,
    bool useIX,
    CAmount nFeePay,
    ParamForCreateTransaction * param)
{
    if (useIX && nFeePay < CENT) nFeePay = CENT;

    CAmount nValue = 0;

    BOOST_FOREACH (const PAIRTYPE(CScript, CAmount) & s, vecSend) {
        if (nValue < 0) {
            strFailReason = _("Transaction amounts must be positive");
            return false;
        }
        nValue += s.second;
    }
    if (vecSend.empty() || nValue < 0) {
        strFailReason = _("Transaction amounts must be positive");
        return false;
    }

    wtxNew.fTimeReceivedIsTxTime = true;
    wtxNew.BindWallet(this);
    CMutableTransaction txNew;

    {
        LOCK2(cs_main, cs_wallet);
        {
            nFeeRet = 0;
            if (nFeePay > 0) nFeeRet = nFeePay;
            while (true) {
                txNew.vin.clear();
                txNew.vout.clear();
                // added to fix "assert(tx.wit.vtxinwit.size() <= tx.vin.size())" problem
                txNew.wit.vtxinwit.clear();

                wtxNew.fFromMe = true;

                CAmount nTotalValue = nValue + nFeeRet;
                double dPriority = 0;

                // vouts to the payees
                if (coinControl && !coinControl->fSplitBlock) {
                    BOOST_FOREACH (const PAIRTYPE(CScript, CAmount) & s, vecSend) {
                        CTxOut txout(s.second, s.first);
                        if (txout.IsDust(::minRelayTxFee)) {
                            strFailReason = _("Transaction amount too small");
                            return false;
                        }
                        txNew.vout.push_back(txout);
                    }
                } else //UTXO Splitter Transaction
                {
                    int nSplitBlock;

                    if (coinControl)
                        nSplitBlock = coinControl->nSplitBlock;
                    else
                        nSplitBlock = 1;

                    BOOST_FOREACH (const PAIRTYPE(CScript, CAmount) & s, vecSend) {
                        for (int i = 0; i < nSplitBlock; i++) {
                            if (i == nSplitBlock - 1) {
                                uint64_t nRemainder = s.second % nSplitBlock;
                                txNew.vout.push_back(CTxOut((s.second / nSplitBlock) + nRemainder, s.first));
                            } else
                                txNew.vout.push_back(CTxOut(s.second / nSplitBlock, s.first));
                        }
                    }
                }

                // Choose coins to use
                set<pair<const CWalletTx*, unsigned int> > setCoins;
                CAmount nValueIn = 0;

                if (!SelectCoins(nTotalValue, setCoins, nValueIn, param->coinSelectStrategy, coinControl, coin_type, useIX)) {
                    if (coin_type == ALL_COINS) {
                        strFailReason = _("Insufficient funds.");
                    } else if (coin_type == ONLY_NOT10000IFMN) {
                        strFailReason = _("Unable to locate enough funds for this transaction that are not equal 10000 PHR.");
                    } else if (coin_type == ONLY_NONDENOMINATED_NOT10000IFMN) {
                        strFailReason = _("Unable to locate enough Obfuscation non-denominated funds for this transaction that are not equal 10000 PHR.");
                    } else {
                        strFailReason = _("Unable to locate enough Obfuscation denominated funds for this transaction.");
                        strFailReason += " " + _("Obfuscation uses exact denominated amounts to send funds, you might simply need to anonymize some more coins.");
                    }

                    if (useIX) {
                        strFailReason += " " + _("SwiftX requires inputs with at least 6 confirmations, you might need to wait a few minutes and try again.");
                    }

                    return false;
                }


                BOOST_FOREACH (PAIRTYPE(const CWalletTx*, unsigned int) pcoin, setCoins) {
                    CAmount nCredit = pcoin.first->vout[pcoin.second].nValue;
                    //The coin age after the next block (depth+1) is used instead of the current,
                    //reflecting an assumption the user would accept a bit more delay for
                    //a chance at a free transaction.
                    //But mempool inputs might still be in the mempool, so their age stays 0
                    int age = pcoin.first->GetDepthInMainChain();
                    if (age != 0)
                        age += 1;
                    dPriority += (double)nCredit * age;
                }

                CAmount nChange = nValueIn - nValue - nFeeRet;

                //over pay for denominated transactions
                if (coin_type == ONLY_DENOMINATED) {
                    nFeeRet += nChange;
                    nChange = 0;
                    wtxNew.mapValue["DS"] = "1";
                }

                if (nChange > 0) {
                    // Fill a vout to ourself
                    // TODO: pass in scriptChange instead of reservekey so
                    // change transaction isn't always pay-to-phore-address
                    CScript scriptChange;
                    bool combineChange = false;

                    // coin control: send change to custom address
                    if (coinControl && !boost::get<CNoDestination>(&coinControl->destChange)) {
                        scriptChange = GetScriptForDestination(coinControl->destChange);

                        vector<CTxOut>::iterator it = txNew.vout.begin();
                        while (it != txNew.vout.end()) {
                            if (scriptChange == it->scriptPubKey) {
                                it->nValue += nChange;
                                nChange = 0;
                                reservekey.ReturnKey();
                                combineChange = true;
                                break;
                            }
                            ++it;
                        }
                    }

                    // no coin control: send change to newly generated address
                    else {
                        // Note: We use a new key here to keep it from being obvious which side is the change.
                        //  The drawback is that by not reusing a previous key, the change may be lost if a
                        //  backup is restored, if the backup doesn't have the new private key for the change.
                        //  If we reused the old key, it would be possible to add code to look for and
                        //  rediscover unknown transactions that were written with keys of ours to recover
                        //  post-backup change.

                        // Reserve a new key pair from key pool
                        CPubKey vchPubKey;
                        bool ret;
                        ret = reservekey.GetReservedKey(vchPubKey, true);
                        assert(ret); // should never fail, as we just unlocked

                        scriptChange = GetScriptForDestination(vchPubKey.GetID());
                    }

                    if (!combineChange) {
                        CTxOut newTxOut(nChange, scriptChange);

                        // Never create dust outputs; if we would, just
                        // add the dust to the fee.
                        if (newTxOut.IsDust(::minRelayTxFee)) {
                            nFeeRet += nChange;
                            nChange = 0;
                            reservekey.ReturnKey();
                        } else {
                            // Insert change txn at random position:
                            vector<CTxOut>::iterator position = txNew.vout.begin() + GetRandInt(txNew.vout.size() + 1);
                            txNew.vout.insert(position, newTxOut);
                        }
                    }
                } else
                    reservekey.ReturnKey();

                // Fill vin
                BOOST_FOREACH (const PAIRTYPE(const CWalletTx*, unsigned int) & coin, setCoins)
                    txNew.vin.push_back(CTxIn(coin.first->GetHash(), coin.second));

                // Sign
                int nIn = 0;
                CTransaction txNewConst(txNew);
                BOOST_FOREACH(const PAIRTYPE(const CWalletTx*,unsigned int)& coin, setCoins)
                {
                    const CScript& scriptPubKey = coin.first->vout[coin.second].scriptPubKey;
                    SignatureData sigdata;

                    if (!ProduceSignature(TransactionSignatureCreator(this, &txNewConst, nIn, coin.first->vout[coin.second].nValue, SIGHASH_ALL), scriptPubKey, sigdata))
                    {
                        strFailReason = _("Signing transaction failed");
                        return false;
                    } else {
                        UpdateTransaction(txNew, nIn, sigdata);
                    }

                    nIn++;
                }

                // Embed the constructed transaction data in wtxNew.
                *static_cast<CTransaction*>(&wtxNew) = CTransaction(txNew);

                // Limit size
                if (GetTransactionCost(txNew) >= MAX_STANDARD_TX_COST) {
                    strFailReason = _("Transaction too large");
					param->error = ErrorOfCreateTransaction::transactionSizeTooLarge;
                    return false;
                }
                unsigned int nBytes = GetVirtualTransactionSize(txNew);

                dPriority = wtxNew.ComputePriority(dPriority, nBytes);

                // Can we complete this as a free transaction?
                if (fSendFreeTransactions && nBytes <= MAX_FREE_TRANSACTION_CREATE_SIZE) {
                    // Not enough fee: enough priority?
                    double dPriorityNeeded = mempool.estimatePriority(nTxConfirmTarget);
                    // Not enough mempool history to estimate: use hard-coded AllowFree.
                    if (dPriorityNeeded <= 0 && AllowFree(dPriority))
                        break;

                    // Small enough, and priority high enough, to send for free
                    if (dPriorityNeeded > 0 && dPriority >= dPriorityNeeded)
                        break;
                }

                CAmount nFeeNeeded = max(nFeePay, GetMinimumFee(nBytes, nTxConfirmTarget, mempool));

                // If we made it here and we aren't even able to meet the relay fee on the next pass, give up
                // because we must be at the maximum allowed fee.
                if (nFeeNeeded < ::minRelayTxFee.GetFee(nBytes)) {
                    strFailReason = _("Transaction too large for fee policy");
                    return false;
                }

                if (nFeeRet >= nFeeNeeded) // Done, enough fee included
                    break;

                // Include more fee and try again.
                nFeeRet = nFeeNeeded;
                continue;
            }
        }
    }
    return true;
}

bool CWallet::CreateTransaction(CScript scriptPubKey, const CAmount& nValue, CWalletTx& wtxNew, CReserveKey& reservekey, CAmount& nFeeRet, std::string& strFailReason, const CCoinControl* coinControl, AvailableCoinsType coin_type, bool useIX, CAmount nFeePay)
{
    vector<pair<CScript, CAmount> > vecSend;
    vecSend.push_back(make_pair(scriptPubKey, nValue));
    return CreateTransaction(vecSend, wtxNew, reservekey, nFeeRet, strFailReason, coinControl, coin_type, useIX, nFeePay);
}

// ppcoin: create coin stake transaction
bool CWallet::CreateCoinStake(const CKeyStore& keystore, unsigned int nBits, int64_t nSearchInterval, CMutableTransaction& txNew, unsigned int& nTxNewTime)
{
    // The following split & combine thresholds are important to security
    // Should not be adjusted if you don't understand the consequences
    //int64_t nCombineThreshold = 0;

    txNew.vin.clear();
    txNew.vout.clear();

    // Mark coin stake transaction
    CScript scriptEmpty;
    scriptEmpty.clear();
    txNew.vout.push_back(CTxOut(0, scriptEmpty));

    // Choose coins to use
    CAmount nBalance = GetBalance();

    if (mapArgs.count("-reservebalance") && !ParseMoney(mapArgs["-reservebalance"], nReserveBalance))
        return error("CreateCoinStake : invalid reserve balance amount");

    if (nBalance > 0 && nBalance <= nReserveBalance)
        return false;

    // presstab HyperStake - Initialize as static and don't update the set on every run of CreateCoinStake() in order to lighten resource use
    static std::set<pair<const CWalletTx*, unsigned int> > setStakeCoins;
    static int nLastStakeSetUpdate = 0;

    if (GetTime() - nLastStakeSetUpdate > nStakeSetUpdateTime) {
        setStakeCoins.clear();
        if (!SelectStakeCoins(setStakeCoins, nBalance - nReserveBalance)) {
            LogPrint("staking", "CreateCoinStake(): selectStakeCoins failed\n");
            return false;
        }
        nLastStakeSetUpdate = GetTime();
    }

    if (setStakeCoins.empty()) {
        LogPrint("staking", "CreateCoinStake(): listInputs empty\n");
        return false;
    }

    vector<const CWalletTx*> vwtxPrev;

    CAmount nCredit = 0;
    CScript scriptPubKeyKernel;
    bool fKernelFound = false;

    //prevent staking a time that won't be accepted
    if (GetAdjustedTime() <= chainActive.Tip()->nTime)
        MilliSleep(10000);

    BOOST_FOREACH (PAIRTYPE(const CWalletTx*, unsigned int) pcoin, setStakeCoins) {
        //make sure that enough time has elapsed between
        CBlockIndex* pindex = NULL;
        BlockMap::iterator it = mapBlockIndex.find(pcoin.first->hashBlock);
        if (it != mapBlockIndex.end())
            pindex = it->second;
        else {
            if (fDebug)
                LogPrintf("CreateCoinStake() failed to find block index \n");
            continue;
        }

        // Read block header
        CBlockHeader block = pindex->GetBlockHeader();

        uint256 hashProofOfStake = 0;
        COutPoint prevoutStake = COutPoint(pcoin.first->GetHash(), pcoin.second);
        nTxNewTime = GetAdjustedTime();

        //iterates each utxo inside of CheckStakeKernelHash()
        if (CheckStakeKernelHash(nBits, block, *pcoin.first, prevoutStake, nTxNewTime, nHashDrift, false, hashProofOfStake, true)) {
            //Double check that this will pass time requirements
            if (nTxNewTime <= chainActive.Tip()->GetMedianTimePast()) {
                LogPrintf("CreateCoinStake() : kernel found, but it is too far in the past \n");
                continue;
            }

            // Found a kernel
            if (fDebug && GetBoolArg("-printcoinstake", false))
                LogPrintf("CreateCoinStake : kernel found\n");

            vector<valtype> vSolutions;
            txnouttype whichType;
            CScript scriptPubKeyOut;
            scriptPubKeyKernel = pcoin.first->vout[pcoin.second].scriptPubKey;
            if (!Solver(scriptPubKeyKernel, whichType, vSolutions)) {
                LogPrintf("CreateCoinStake : failed to parse kernel\n");
                break;
            }
            if (fDebug && GetBoolArg("-printcoinstake", false))
                LogPrintf("CreateCoinStake : parsed kernel type=%d\n", whichType);
            if (whichType != TX_PUBKEY && whichType != TX_PUBKEYHASH && whichType != TX_WITNESS_V0_KEYHASH) {
                if (fDebug && GetBoolArg("-printcoinstake", false))
                    LogPrintf("CreateCoinStake : no support for kernel type=%d\n", whichType);
                break; // only support pay to public key and pay to address
            }
            if (whichType == TX_PUBKEYHASH) // pay to address type
            {
                //convert to pay to public key type
                CKey key;
                if (!keystore.GetKey(uint160(vSolutions[0]), key)) {
                    if (fDebug && GetBoolArg("-printcoinstake", false))
                        LogPrintf("CreateCoinStake : failed to get key for kernel type=%d\n", whichType);
                    break; // unable to find corresponding public key
                }

                scriptPubKeyOut << key.GetPubKey() << OP_CHECKSIG;
            } else
                scriptPubKeyOut = scriptPubKeyKernel;

            txNew.vin.push_back(CTxIn(pcoin.first->GetHash(), pcoin.second));
            nCredit += pcoin.first->vout[pcoin.second].nValue;
            vwtxPrev.push_back(pcoin.first);
            txNew.vout.push_back(CTxOut(0, scriptPubKeyOut));

            //presstab HyperStake - calculate the total size of our new output including the stake reward so that we can use it to decide whether to split the stake outputs
            const CBlockIndex* pIndex0 = chainActive.Tip();
            uint64_t nTotalSize = pcoin.first->vout[pcoin.second].nValue + GetBlockValue(pIndex0->nHeight);

            //presstab HyperStake - if MultiSend is set to send in coinstake we will add our outputs here (values asigned further down)
            if (nTotalSize / 2 > nStakeSplitThreshold * COIN)
                txNew.vout.push_back(CTxOut(0, scriptPubKeyOut)); //split stake

            if (fDebug && GetBoolArg("-printcoinstake", false))
                LogPrintf("CreateCoinStake : added kernel type=%d\n", whichType);
            fKernelFound = true;
            break;
        }
        if (fKernelFound)
            break; // if kernel is found stop searching
    }
    if (!fKernelFound)
        return false;

    // Calculate reward
    CAmount nReward;
    const CBlockIndex* pIndex0 = chainActive.Tip();
    nReward = GetBlockValue(pIndex0->nHeight);
    nCredit += nReward;

    CAmount nMinFee = 0;
    while (true) {
        // Set output amount
        if (txNew.vout.size() == 3) {
            txNew.vout[1].nValue = ((nCredit - nMinFee) / 2 / CENT) * CENT;
            txNew.vout[2].nValue = nCredit - nMinFee - txNew.vout[1].nValue;
        } else
            txNew.vout[1].nValue = nCredit - nMinFee;

        // Limit size
        unsigned int nBytes = GetTransactionCost(txNew);
        if (nBytes >= MAX_STANDARD_TX_COST)
            return error("CreateCoinStake : exceeded coinstake size limit");

        CAmount nFeeNeeded = GetMinimumFee(nBytes, nTxConfirmTarget, mempool);

        // Check enough fee is paid
        if (nMinFee < nFeeNeeded) {
            nMinFee = nFeeNeeded;
            continue; // try signing again
        } else {
            if (fDebug)
                LogPrintf("CreateCoinStake : fee for coinstake %s\n", FormatMoney(nMinFee).c_str());
            break;
        }
    }

    //Masternode payment
    FillBlockPayee(txNew, nMinFee, true);

    // Sign
    int nIn = 0;
    BOOST_FOREACH (const CWalletTx* pcoin, vwtxPrev) {
        if (!SignSignature(*this, *pcoin, txNew, nIn++, SIGHASH_ALL))
            return error("CreateCoinStake : failed to sign coinstake");
    }

    // Successfully generated coinstake
    nLastStakeSetUpdate = 0; //this will trigger stake set to repopulate next round
    return true;
}

/**
 * Call after CreateTransaction unless you want to abort
 */
bool CWallet::CommitTransaction(CWalletTx& wtxNew, CReserveKey& reservekey, std::string strCommand)
{
    {
        LOCK2(cs_main, cs_wallet);
        LogPrintf("CommitTransaction:\n%s", wtxNew.ToString());
        {
            // Call the mempool notify command
            uiInterface.NotifyTransaction(wtxNew.GetHash());

            // This is only to keep the database open to defeat the auto-flush for the
            // duration of this scope.  This is the only place where this optimization
            // maybe makes sense; please don't do it anywhere else.
            CWalletDB* pwalletdb = fFileBacked ? new CWalletDB(strWalletFile, "r") : NULL;

            // Take key pair from key pool so it won't be used again
            reservekey.KeepKey();

            // Add tx to wallet, because if it has change it's also ours,
            // otherwise just for transaction history.
            AddToWallet(wtxNew);

            // Notify that old coins are spent
            if (!wtxNew.IsZerocoinSpend()) {
                set<uint256> updated_hahes;
                BOOST_FOREACH (const CTxIn& txin, wtxNew.vin) {
                    // notify only once
                    if (updated_hahes.find(txin.prevout.hash) != updated_hahes.end()) continue;

                    CWalletTx& coin = mapWallet[txin.prevout.hash];
                    coin.BindWallet(this);
                    NotifyTransactionChanged(this, txin.prevout.hash, CT_UPDATED);
                    updated_hahes.insert(txin.prevout.hash);
                }
            }

            if (fFileBacked)
                delete pwalletdb;
        }

        // Track how many getdata requests our transaction gets
        mapRequestCount[wtxNew.GetHash()] = 0;

        // Broadcast
        if (!wtxNew.AcceptToMemoryPool(false)) {
            // This must not fail. The transaction has already been signed and recorded.
            LogPrintf("CommitTransaction() : Error: Transaction not valid\n");
            return false;
        }
        wtxNew.RelayWalletTransaction(strCommand);
    }
    return true;
}

bool CWallet::AddAccountingEntry(const CAccountingEntry& acentry, CWalletDB & pwalletdb)
{
    if (!pwalletdb.WriteAccountingEntry_Backend(acentry))
        return false;

    laccentries.push_back(acentry);
    CAccountingEntry & entry = laccentries.back();
    wtxOrdered.insert(make_pair(entry.nOrderPos, TxPair((CWalletTx*)0, &entry)));

    return true;
}

CAmount CWallet::GetMinimumFee(unsigned int nTxBytes, unsigned int nConfirmTarget, const CTxMemPool& pool)
{
    // payTxFee is user-set "I want to pay this much"
    CAmount nFeeNeeded = payTxFee.GetFee(nTxBytes);
    // user selected total at least (default=true)
    if (fPayAtLeastCustomFee && nFeeNeeded > 0 && nFeeNeeded < payTxFee.GetFeePerK())
        nFeeNeeded = payTxFee.GetFeePerK();
    // User didn't set: use -txconfirmtarget to estimate...
    if (nFeeNeeded == 0)
        nFeeNeeded = pool.estimateFee(nConfirmTarget).GetFee(nTxBytes);
    // ... unless we don't have enough mempool data, in which case fall
    // back to a hard-coded fee
    if (nFeeNeeded == 0)
        nFeeNeeded = minTxFee.GetFee(nTxBytes);
    // prevent user from paying a non-sense fee (like 1 satoshi): 0 < fee < minRelayFee
    if (nFeeNeeded < ::minRelayTxFee.GetFee(nTxBytes))
        nFeeNeeded = ::minRelayTxFee.GetFee(nTxBytes);
    // But always obey the maximum
    if (nFeeNeeded > maxTxFee)
        nFeeNeeded = maxTxFee;
    return nFeeNeeded;
}

CAmount CWallet::GetTotalValue(std::vector<CTxIn> vCoins)
{
    CAmount nTotalValue = 0;
    CWalletTx wtx;
    BOOST_FOREACH (CTxIn i, vCoins) {
        if (mapWallet.count(i.prevout.hash)) {
            CWalletTx& wtx = mapWallet[i.prevout.hash];
            if (i.prevout.n < wtx.vout.size()) {
                nTotalValue += wtx.vout[i.prevout.n].nValue;
            }
        } else {
            LogPrintf("GetTotalValue -- Couldn't find transaction\n");
        }
    }
    return nTotalValue;
}

string CWallet::PrepareObfuscationDenominate(int minRounds, int maxRounds)
{
    if (IsLocked())
        return _("Error: Wallet locked, unable to create transaction!");

    if (obfuScationPool.GetState() != POOL_STATUS_ERROR && obfuScationPool.GetState() != POOL_STATUS_SUCCESS)
        if (obfuScationPool.GetEntriesCount() > 0)
            return _("Error: You already have pending entries in the Obfuscation pool");

    // ** find the coins we'll use
    std::vector<CTxIn> vCoins;
    std::vector<CTxIn> vCoinsResult;
    std::vector<COutput> vCoins2;
    CAmount nValueIn = 0;
    CReserveKey reservekey(this);

    /*
        Select the coins we'll use

        if minRounds >= 0 it means only denominated inputs are going in and coming out
    */
    if (minRounds >= 0) {
        if (!SelectCoinsByDenominations(obfuScationPool.sessionDenom, 0.1 * COIN, OBFUSCATION_POOL_MAX, vCoins, vCoins2, nValueIn, minRounds, maxRounds))
            return _("Error: Can't select current denominated inputs");
    }

    LogPrintf("PrepareObfuscationDenominate - preparing obfuscation denominate . Got: %d \n", nValueIn);

    {
        LOCK(cs_wallet);
        BOOST_FOREACH (CTxIn v, vCoins)
            LockCoin(v.prevout);
    }

    CAmount nValueLeft = nValueIn;
    std::vector<CTxOut> vOut;

    /*
        TODO: Front load with needed denominations (e.g. .1, 1 )
    */

    // Make outputs by looping through denominations: try to add every needed denomination, repeat up to 5-10 times.
    // This way we can be pretty sure that it should have at least one of each needed denomination.
    // NOTE: No need to randomize order of inputs because they were
    // initially shuffled in CWallet::SelectCoinsByDenominations already.
    int nStep = 0;
    int nStepsMax = 5 + GetRandInt(5);
    while (nStep < nStepsMax) {
        BOOST_FOREACH (CAmount v, obfuScationDenominations) {
            // only use the ones that are approved
            bool fAccepted = false;
            if ((obfuScationPool.sessionDenom & (1 << 0)) && v == ((10000 * COIN) + 10000000)) {
                fAccepted = true;
            } else if ((obfuScationPool.sessionDenom & (1 << 1)) && v == ((1000 * COIN) + 1000000)) {
                fAccepted = true;
            } else if ((obfuScationPool.sessionDenom & (1 << 2)) && v == ((100 * COIN) + 100000)) {
                fAccepted = true;
            } else if ((obfuScationPool.sessionDenom & (1 << 3)) && v == ((10 * COIN) + 10000)) {
                fAccepted = true;
            } else if ((obfuScationPool.sessionDenom & (1 << 4)) && v == ((1 * COIN) + 1000)) {
                fAccepted = true;
            } else if ((obfuScationPool.sessionDenom & (1 << 5)) && v == ((.1 * COIN) + 100)) {
                fAccepted = true;
            }
            if (!fAccepted) continue;

            // try to add it
            if (nValueLeft - v >= 0) {
                // Note: this relies on a fact that both vectors MUST have same size
                std::vector<CTxIn>::iterator it = vCoins.begin();
                std::vector<COutput>::iterator it2 = vCoins2.begin();
                while (it2 != vCoins2.end()) {
                    // we have matching inputs
                    if ((*it2).tx->vout[(*it2).i].nValue == v) {
                        // add new input in resulting vector
                        vCoinsResult.push_back(*it);
                        // remove corresponting items from initial vectors
                        vCoins.erase(it);
                        vCoins2.erase(it2);

                        CScript scriptChange;
                        CPubKey vchPubKey;
                        // use a unique change address
                        assert(reservekey.GetReservedKey(vchPubKey, true)); // should never fail, as we just unlocked
                        scriptChange = GetScriptForDestination(vchPubKey.GetID());
                        reservekey.KeepKey();

                        // add new output
                        CTxOut o(v, scriptChange);
                        vOut.push_back(o);

                        // subtract denomination amount
                        nValueLeft -= v;

                        break;
                    }
                    ++it;
                    ++it2;
                }
            }
        }

        nStep++;

        if (nValueLeft == 0) break;
    }

    {
        // unlock unused coins
        LOCK(cs_wallet);
        BOOST_FOREACH (CTxIn v, vCoins)
            UnlockCoin(v.prevout);
    }

    if (obfuScationPool.GetDenominations(vOut) != obfuScationPool.sessionDenom) {
        // unlock used coins on failure
        LOCK(cs_wallet);
        BOOST_FOREACH (CTxIn v, vCoinsResult)
            UnlockCoin(v.prevout);
        return "Error: can't make current denominated outputs";
    }

    // randomize the output order
    std::random_shuffle(vOut.begin(), vOut.end());

    // We also do not care about full amount as long as we have right denominations, just pass what we found
    obfuScationPool.SendObfuscationDenominate(vCoinsResult, vOut, nValueIn - nValueLeft);

    return "";
}

DBErrors CWallet::LoadWallet(bool& fFirstRunRet)
{
    if (!fFileBacked)
        return DB_LOAD_OK;
    fFirstRunRet = false;
    DBErrors nLoadWalletRet = CWalletDB(strWalletFile, "cr+").LoadWallet(this);
    if (nLoadWalletRet == DB_NEED_REWRITE) {
        if (CDB::Rewrite(strWalletFile, "\x04pool")) {
            LOCK(cs_wallet);
            setInternalKeyPool.clear();
            setExternalKeyPool.clear();            // Note: can't top-up keypool here, because wallet is locked.
            // User will be prompted to unlock wallet the next operation
            // the requires a new key.
        }
    }

    if (nLoadWalletRet != DB_LOAD_OK)
        return nLoadWalletRet;
    fFirstRunRet = !vchDefaultKey.IsValid();

    uiInterface.LoadWallet(this);

    return DB_LOAD_OK;
}


DBErrors CWallet::ZapWalletTx(std::vector<CWalletTx>& vWtx)
{
    if (!fFileBacked)
        return DB_LOAD_OK;
    DBErrors nZapWalletTxRet = CWalletDB(strWalletFile, "cr+").ZapWalletTx(this, vWtx);
    if (nZapWalletTxRet == DB_NEED_REWRITE) {
        if (CDB::Rewrite(strWalletFile, "\x04pool")) {
            LOCK(cs_wallet);
            setInternalKeyPool.clear();
            setExternalKeyPool.clear();            // Note: can't top-up keypool here, because wallet is locked.
            // User will be prompted to unlock wallet the next operation
            // that requires a new key.
        }
    }

    if (nZapWalletTxRet != DB_LOAD_OK)
        return nZapWalletTxRet;

    return DB_LOAD_OK;
}

bool CWallet::SetAddressBook(const CTxDestination& address, const string& strName, const string& strPurpose)
{
    bool fUpdated = false;
    {
        LOCK(cs_wallet); // mapAddressBook
        std::map<CTxDestination, CAddressBookData>::iterator mi = mapAddressBook.find(address);
        fUpdated = mi != mapAddressBook.end();
        mapAddressBook[address].name = strName;
        if (!strPurpose.empty()) /* update purpose only if requested */
            mapAddressBook[address].purpose = strPurpose;
    }
    NotifyAddressBookChanged(this, address, strName, ::IsMine(*this, address) != ISMINE_NO,
        strPurpose, (fUpdated ? CT_UPDATED : CT_NEW));
    if (!fFileBacked)
        return false;
    if (!strPurpose.empty() && !CWalletDB(strWalletFile).WritePurpose(EncodeDestination(address), strPurpose))
        return false;
    return CWalletDB(strWalletFile).WriteName(EncodeDestination(address), strName);
}

bool CWallet::DelAddressBook(const CTxDestination& address)
{
    {
        LOCK(cs_wallet); // mapAddressBook

        if (fFileBacked) {
            // Delete destdata tuples associated with address
            std::string strAddress = EncodeDestination(address);
            BOOST_FOREACH (const PAIRTYPE(string, string) & item, mapAddressBook[address].destdata) {
                CWalletDB(strWalletFile).EraseDestData(strAddress, item.first);
            }
        }
        mapAddressBook.erase(address);
    }

    NotifyAddressBookChanged(this, address, "", ::IsMine(*this, address) != ISMINE_NO, "", CT_DELETED);

    if (!fFileBacked)
        return false;
    CWalletDB(strWalletFile).ErasePurpose(EncodeDestination(address));
    return CWalletDB(strWalletFile).EraseName(EncodeDestination(address));
}

bool CWallet::SetDefaultKey(const CPubKey& vchPubKey)
{
    if (fFileBacked) {
        if (!CWalletDB(strWalletFile).WriteDefaultKey(vchPubKey))
            return false;
    }
    vchDefaultKey = vchPubKey;
    return true;
}

/**
 * Mark old keypool keys as used,
 * and generate all new keys
 */
bool CWallet::NewKeyPool()
{
    {
        LOCK(cs_wallet);
        CWalletDB walletdb(strWalletFile);
        for (int64_t nIndex : setInternalKeyPool){
            walletdb.ErasePool(nIndex);
        }
        setInternalKeyPool.clear();
        for (int64_t nIndex : setExternalKeyPool){
            walletdb.ErasePool(nIndex);
        }
        setExternalKeyPool.clear();
        if (!TopUpKeyPool())
            return false;


        LogPrintf("CWallet::NewKeyPool rewrote keypool\n");
    }
    return true;
}

size_t CWallet::KeypoolCountExternalKeys()
{
    AssertLockHeld(cs_wallet); // setExternalKeyPool
    return setExternalKeyPool.size();
}

size_t CWallet::KeypoolCountInternalKeys()
{
    AssertLockHeld(cs_wallet); // setInternalKeyPool
    return setInternalKeyPool.size();
}

bool CWallet::TopUpKeyPool(unsigned int kpSize)
{
    {
        LOCK(cs_wallet);

        if (IsLocked())
            return false;


        // Top up key pool
        unsigned int nTargetSize;
        if (kpSize > 0)
            nTargetSize = kpSize;
        else
            nTargetSize = max(GetArg("-keypool", 1000), (int64_t)0);

        // count amount of available keys (internal, external)
        // make sure the keypool of external and internal keys fits the user selected target (-keypool)
        int64_t amountExternal = setExternalKeyPool.size();
        int64_t amountInternal = setInternalKeyPool.size();
        int64_t missingExternal = std::max(std::max((int64_t) nTargetSize, (int64_t) 1) - amountExternal, (int64_t) 0);
        int64_t missingInternal = std::max(std::max((int64_t) nTargetSize, (int64_t) 1) - amountInternal, (int64_t) 0);

        if (!IsHDEnabled())
        {
            // don't create extra internal keys
            missingInternal = 0;
        } else {
            nTargetSize *= 2;
        }
        bool fInternal = false;
        CWalletDB walletdb(strWalletFile);
        for (int64_t i = missingInternal + missingExternal; i--;) {
            int64_t nEnd = 1;
            if (i < missingInternal) {
                fInternal = true;
            }
            if (!setInternalKeyPool.empty()) {
                nEnd = *(--setInternalKeyPool.end()) + 1;
            }
            if (!setExternalKeyPool.empty()) {
                nEnd = std::max(nEnd, *(--setExternalKeyPool.end()) + 1);
            }
            // TODO: implement keypools for all accounts?
            if (!walletdb.WritePool(nEnd, CKeyPool(GenerateNewKey(0, fInternal, &walletdb), fInternal)))
                throw runtime_error("TopUpKeyPool() : writing generated key failed");
            if (fInternal) {
                setInternalKeyPool.insert(nEnd);
            } else {
                setExternalKeyPool.insert(nEnd);
            }
            LogPrintf("keypool added key %d, size=%u, internal=%d\n", nEnd, setInternalKeyPool.size() + setExternalKeyPool.size(), fInternal);
            double dProgress = 100.f * nEnd / (nTargetSize + 1);
            std::string strMsg = strprintf(_("Loading wallet... (%3.2f %%)"), dProgress);
            uiInterface.InitMessage(strMsg);
        }
    }
    return true;
}

void CWallet::ReserveKeyFromKeyPool(int64_t& nIndex, CKeyPool& keypool, bool fInternal)
{
    nIndex = -1;
    keypool.vchPubKey = CPubKey();
    {
        LOCK(cs_wallet);

        if (!IsLocked())
            TopUpKeyPool();

        fInternal = fInternal && IsHDEnabled();
        std::set<int64_t>& setKeyPool = fInternal ? setInternalKeyPool : setExternalKeyPool;
        // Get the oldest key
        if (setKeyPool.empty())
            return;

        CWalletDB walletdb(strWalletFile);

        nIndex = *setKeyPool.begin();
        setKeyPool.erase(nIndex);
        if (!walletdb.ReadPool(nIndex, keypool)) {
            throw std::runtime_error(std::string(__func__) + ": read failed");
        }
        if (!HaveKey(keypool.vchPubKey.GetID())) {
            throw std::runtime_error(std::string(__func__) + ": unknown key in key pool");
        }
        if (keypool.fInternal != fInternal) {
            throw std::runtime_error(std::string(__func__) + ": keypool entry misclassified");
        }
        assert(keypool.vchPubKey.IsValid());
        LogPrintf("keypool reserve %d\n", nIndex);
    }
}


void CWallet::KeepKey(int64_t nIndex)
{
    // Remove from key pool
    if (fFileBacked) {
        CWalletDB walletdb(strWalletFile);
        walletdb.ErasePool(nIndex);
    }
    LogPrintf("keypool keep %d\n", nIndex);
}

void CWallet::ReturnKey(int64_t nIndex, bool fInternal)
{
    // Return to key pool
    {
        LOCK(cs_wallet);
        if (fInternal) {
            setInternalKeyPool.insert(nIndex);
        } else {
            setExternalKeyPool.insert(nIndex);
        }
    }
    LogPrintf("keypool return %d\n", nIndex);
}

bool CWallet::GetKeyFromPool(CPubKey& result, bool fInternal)
{
    int64_t nIndex = 0;
    CKeyPool keypool;
    {
        LOCK(cs_wallet);
        ReserveKeyFromKeyPool(nIndex, keypool, fInternal);
        if (nIndex == -1) {
            if (IsLocked()) return false;
            // TODO: implement keypool for all accouts?
            CWalletDB walletDB(strWalletFile);
            result = GenerateNewKey(0, fInternal, &walletDB);
            return true;
        }
        KeepKey(nIndex);
        result = keypool.vchPubKey;
    }
    return true;
}
static int64_t GetOldestKeyInPool(const std::set<int64_t>& setKeyPool, CWalletDB& walletdb) {
    CKeyPool keypool;
    int64_t nIndex = *(setKeyPool.begin());
    if (!walletdb.ReadPool(nIndex, keypool)) {
        throw std::runtime_error(std::string(__func__) + ": read oldest key in keypool failed");
    }
    assert(keypool.vchPubKey.IsValid());
    return keypool.nTime;
}

int64_t CWallet::GetOldestKeyPoolTime()
{
    LOCK(cs_wallet);

    // if the keypool is empty, return <NOW>
    if (setExternalKeyPool.empty() && setInternalKeyPool.empty())
        return GetTime();
    CWalletDB walletdb(strWalletFile);
    int64_t oldestKey = -1;

    // load oldest key from keypool, get time and return
    if (!setInternalKeyPool.empty()) {
        oldestKey = std::max(GetOldestKeyInPool(setInternalKeyPool, walletdb), oldestKey);
    }
    if (!setExternalKeyPool.empty()) {
        oldestKey = std::max(GetOldestKeyInPool(setExternalKeyPool, walletdb), oldestKey);
    }
    return oldestKey;
}

std::map<CTxDestination, CAmount> CWallet::GetAddressBalances()
{
    map<CTxDestination, CAmount> balances;

    {
        LOCK(cs_wallet);
        BOOST_FOREACH (PAIRTYPE(uint256, CWalletTx) walletEntry, mapWallet) {
            CWalletTx* pcoin = &walletEntry.second;

            if (!IsFinalTx(*pcoin) || !pcoin->IsTrusted())
                continue;

            if (pcoin->IsCoinBase() && pcoin->GetBlocksToMaturity() > 0)
                continue;

            int nDepth = pcoin->GetDepthInMainChain();
            if (nDepth < (pcoin->IsFromMe(ISMINE_ALL) ? 0 : 1))
                continue;

            for (unsigned int i = 0; i < pcoin->vout.size(); i++) {
                CTxDestination addr;
                if (!IsMine(pcoin->vout[i]))
                    continue;
                if (!ExtractDestination(pcoin->vout[i].scriptPubKey, addr))
                    continue;

                CAmount n = IsSpent(walletEntry.first, i) ? 0 : pcoin->vout[i].nValue;

                if (!balances.count(addr))
                    balances[addr] = 0;
                balances[addr] += n;
            }
        }
    }

    return balances;
}

set<set<CTxDestination> > CWallet::GetAddressGroupings()
{
    AssertLockHeld(cs_wallet); // mapWallet
    set<set<CTxDestination> > groupings;
    set<CTxDestination> grouping;

    BOOST_FOREACH (PAIRTYPE(uint256, CWalletTx) walletEntry, mapWallet) {
        CWalletTx* pcoin = &walletEntry.second;

        if (pcoin->vin.size() > 0) {
            bool any_mine = false;
            // group all input addresses with each other
            BOOST_FOREACH (CTxIn txin, pcoin->vin) {
                CTxDestination address;
                if (!IsMine(txin)) /* If this input isn't mine, ignore it */
                    continue;
                if (!ExtractDestination(mapWallet[txin.prevout.hash].vout[txin.prevout.n].scriptPubKey, address))
                    continue;
                grouping.insert(address);
                any_mine = true;
            }

            // group change with input addresses
            if (any_mine) {
                BOOST_FOREACH (CTxOut txout, pcoin->vout)
                    if (IsChange(txout)) {
                        CTxDestination txoutAddr;
                        if (!ExtractDestination(txout.scriptPubKey, txoutAddr))
                            continue;
                        grouping.insert(txoutAddr);
                    }
            }
            if (grouping.size() > 0) {
                groupings.insert(grouping);
                grouping.clear();
            }
        }

        // group lone addrs by themselves
        for (unsigned int i = 0; i < pcoin->vout.size(); i++)
            if (IsMine(pcoin->vout[i])) {
                CTxDestination address;
                if (!ExtractDestination(pcoin->vout[i].scriptPubKey, address))
                    continue;
                grouping.insert(address);
                groupings.insert(grouping);
                grouping.clear();
            }
    }

    set<set<CTxDestination>*> uniqueGroupings;        // a set of pointers to groups of addresses
    map<CTxDestination, set<CTxDestination>*> setmap; // map addresses to the unique group containing it
    BOOST_FOREACH (set<CTxDestination> grouping, groupings) {
        // make a set of all the groups hit by this new group
        set<set<CTxDestination>*> hits;
        map<CTxDestination, set<CTxDestination>*>::iterator it;
        BOOST_FOREACH (CTxDestination address, grouping)
            if ((it = setmap.find(address)) != setmap.end())
                hits.insert((*it).second);

        // merge all hit groups into a new single group and delete old groups
        set<CTxDestination>* merged = new set<CTxDestination>(grouping);
        BOOST_FOREACH (set<CTxDestination>* hit, hits) {
            merged->insert(hit->begin(), hit->end());
            uniqueGroupings.erase(hit);
            delete hit;
        }
        uniqueGroupings.insert(merged);

        // update setmap
        BOOST_FOREACH (CTxDestination element, *merged)
            setmap[element] = merged;
    }

    set<set<CTxDestination> > ret;
    BOOST_FOREACH (set<CTxDestination>* uniqueGrouping, uniqueGroupings) {
        ret.insert(*uniqueGrouping);
        delete uniqueGrouping;
    }

    return ret;
}

set<CTxDestination> CWallet::GetAccountAddresses(string strAccount) const
{
    LOCK(cs_wallet);
    set<CTxDestination> result;
    BOOST_FOREACH (const PAIRTYPE(CTxDestination, CAddressBookData) & item, mapAddressBook) {
        const CTxDestination& address = item.first;
        const string& strName = item.second.name;
        if (strName == strAccount)
            result.insert(address);
    }
    return result;
}

bool CReserveKey::GetReservedKey(CPubKey& pubkey, bool fInternalIn)
{
    if (nIndex == -1) {
        CKeyPool keypool;
        pwallet->ReserveKeyFromKeyPool(nIndex, keypool, fInternalIn);
        if (nIndex != -1) {
            vchPubKey = keypool.vchPubKey;}
        else {
            return false;
        }
        fInternal = keypool.fInternal;
    }
    assert(vchPubKey.IsValid());
    pubkey = vchPubKey;
    return true;
}

void CReserveKey::KeepKey()
{
    if (nIndex != -1)
        pwallet->KeepKey(nIndex);
    nIndex = -1;
    vchPubKey = CPubKey();
}

void CReserveKey::ReturnKey()
{
    if (nIndex != -1)
        pwallet->ReturnKey(nIndex, fInternal);
    nIndex = -1;
    vchPubKey = CPubKey();
}

static void LoadReserveKeysToSet(std::set<CKeyID>& setAddress, const std::set<int64_t>& setKeyPool, CWalletDB& walletdb)
{

    for (const int64_t& id : setKeyPool) {
        CKeyPool keypool;
        if (!walletdb.ReadPool(id, keypool))
            throw runtime_error("GetAllReserveKeyHashes() : read failed");
        assert(keypool.vchPubKey.IsValid());
        CKeyID keyID = keypool.vchPubKey.GetID();
        setAddress.insert(keyID);
    }
}
void CWallet::GetAllReserveKeys(std::set<CKeyID>& setAddress) const
{
    setAddress.clear();

    CWalletDB walletdb(strWalletFile);

    LOCK2(cs_main, cs_wallet);
    LoadReserveKeysToSet(setAddress, setInternalKeyPool, walletdb);
    LoadReserveKeysToSet(setAddress, setExternalKeyPool, walletdb);
    for (const CKeyID& keyID : setAddress) {
        if (!HaveKey(keyID)) {
            throw std::runtime_error(std::string(__func__) + ": unknown key in key pool");
        }
    }
}

bool CWallet::UpdatedTransaction(const uint256& hashTx)
{
    {
        LOCK(cs_wallet);
        // Only notify UI if this transaction is in this wallet
        map<uint256, CWalletTx>::const_iterator mi = mapWallet.find(hashTx);
        if (mi != mapWallet.end()) {
            NotifyTransactionChanged(this, hashTx, CT_UPDATED);
            return true;
        }
    }
    return false;
}

void CWallet::LockCoin(COutPoint& output)
{
    AssertLockHeld(cs_wallet); // setLockedCoins
    setLockedCoins.insert(output);
}

void CWallet::UnlockCoin(COutPoint& output)
{
    AssertLockHeld(cs_wallet); // setLockedCoins
    setLockedCoins.erase(output);
}

void CWallet::UnlockAllCoins()
{
    AssertLockHeld(cs_wallet); // setLockedCoins
    setLockedCoins.clear();
}

bool CWallet::IsLockedCoin(uint256 hash, unsigned int n) const
{
    AssertLockHeld(cs_wallet); // setLockedCoins
    COutPoint outpt(hash, n);

    return (setLockedCoins.count(outpt) > 0);
}

void CWallet::ListLockedCoins(std::vector<COutPoint>& vOutpts)
{
    AssertLockHeld(cs_wallet); // setLockedCoins
    for (std::set<COutPoint>::iterator it = setLockedCoins.begin();
         it != setLockedCoins.end(); it++) {
        COutPoint outpt = (*it);
        vOutpts.push_back(outpt);
    }
}

/** @} */ // end of Actions

class CAffectedKeysVisitor : public boost::static_visitor<void>
{
private:
    const CKeyStore& keystore;
    std::vector<CKeyID>& vKeys;

public:
    CAffectedKeysVisitor(const CKeyStore& keystoreIn, std::vector<CKeyID>& vKeysIn) : keystore(keystoreIn), vKeys(vKeysIn) {}

    void Process(const CScript& script)
    {
        txnouttype type;
        std::vector<CTxDestination> vDest;
        int nRequired;
        if (ExtractDestinations(script, type, vDest, nRequired)) {
            BOOST_FOREACH (const CTxDestination& dest, vDest)
                boost::apply_visitor(*this, dest);
        }
    }

    void operator()(const CKeyID& keyId)
    {
        if (keystore.HaveKey(keyId))
            vKeys.push_back(keyId);
    }

    void operator()(const CScriptID& scriptId)
    {
        CScript script;
        if (keystore.GetCScript(scriptId, script))
            Process(script);
    }

    void operator()(const WitnessV0ScriptHash& scriptID)
    {
        CScriptID id;
        CRIPEMD160().Write(scriptID.begin(), 32).Finalize(id.begin());
        CScript script;
        if (keystore.GetCScript(id, script)) {
            Process(script);
        }
    }

    void operator()(const WitnessV0KeyHash& keyid)
    {
        CKeyID id(keyid);
        if (keystore.HaveKey(id)) {
            vKeys.push_back(id);
        }
    }

    template<typename X>
    void operator()(const X &none) {}
};

void CWallet::GetKeyBirthTimes(std::map<CKeyID, int64_t>& mapKeyBirth) const
{
    AssertLockHeld(cs_wallet); // mapKeyMetadata
    mapKeyBirth.clear();

    // get birth times for keys with metadata
    for (std::map<CKeyID, CKeyMetadata>::const_iterator it = mapKeyMetadata.begin(); it != mapKeyMetadata.end(); it++)
        if (it->second.nCreateTime)
            mapKeyBirth[it->first] = it->second.nCreateTime;

    // map in which we'll infer heights of other keys
    CBlockIndex* pindexMax = chainActive[std::max(0, chainActive.Height() - 144)]; // the tip can be reorganised; use a 144-block safety margin
    std::map<CKeyID, CBlockIndex*> mapKeyFirstBlock;
    std::set<CKeyID> setKeys;
    GetKeys(setKeys);
    BOOST_FOREACH (const CKeyID& keyid, setKeys) {
        if (mapKeyBirth.count(keyid) == 0)
            mapKeyFirstBlock[keyid] = pindexMax;
    }
    setKeys.clear();

    // if there are no such keys, we're done
    if (mapKeyFirstBlock.empty())
        return;

    // find first block that affects those keys, if there are any left
    std::vector<CKeyID> vAffected;
    for (std::map<uint256, CWalletTx>::const_iterator it = mapWallet.begin(); it != mapWallet.end(); it++) {
        // iterate over all wallet transactions...
        const CWalletTx& wtx = (*it).second;
        BlockMap::const_iterator blit = mapBlockIndex.find(wtx.hashBlock);
        if (blit != mapBlockIndex.end() && chainActive.Contains(blit->second)) {
            // ... which are already in a block
            int nHeight = blit->second->nHeight;
            BOOST_FOREACH (const CTxOut& txout, wtx.vout) {
                // iterate over all their outputs
                CAffectedKeysVisitor(*this, vAffected).Process(txout.scriptPubKey);
                BOOST_FOREACH (const CKeyID& keyid, vAffected) {
                    // ... and all their affected keys
                    std::map<CKeyID, CBlockIndex*>::iterator rit = mapKeyFirstBlock.find(keyid);
                    if (rit != mapKeyFirstBlock.end() && nHeight < rit->second->nHeight)
                        rit->second = blit->second;
                }
                vAffected.clear();
            }
        }
    }

    // Extract block timestamps for those keys
    for (std::map<CKeyID, CBlockIndex*>::const_iterator it = mapKeyFirstBlock.begin(); it != mapKeyFirstBlock.end(); it++)
        mapKeyBirth[it->first] = it->second->GetBlockTime() - 7200; // block times can be 2h off
}

unsigned int CWallet::ComputeTimeSmart(const CWalletTx& wtx) const
{
    unsigned int nTimeSmart = wtx.nTimeReceived;
    if (wtx.hashBlock != 0) {
        if (mapBlockIndex.count(wtx.hashBlock)) {
            int64_t latestNow = wtx.nTimeReceived;
            int64_t latestEntry = 0;
            {
                // Tolerate times up to the last timestamp in the wallet not more than 5 minutes into the future
                int64_t latestTolerated = latestNow + 300;
                TxItems txOrdered = wtxOrdered;
                for (TxItems::reverse_iterator it = txOrdered.rbegin(); it != txOrdered.rend(); ++it) {
                    CWalletTx* const pwtx = (*it).second.first;
                    if (pwtx == &wtx)
                        continue;
                    CAccountingEntry* const pacentry = (*it).second.second;
                    int64_t nSmartTime;
                    if (pwtx) {
                        nSmartTime = pwtx->nTimeSmart;
                        if (!nSmartTime)
                            nSmartTime = pwtx->nTimeReceived;
                    } else
                        nSmartTime = pacentry->nTime;
                    if (nSmartTime <= latestTolerated) {
                        latestEntry = nSmartTime;
                        if (nSmartTime > latestNow)
                            latestNow = nSmartTime;
                        break;
                    }
                }
            }

            int64_t blocktime = mapBlockIndex[wtx.hashBlock]->GetBlockTime();
            nTimeSmart = std::max(latestEntry, std::min(blocktime, latestNow));
        } else
            LogPrintf("AddToWallet() : found %s in block %s not in index\n",
                wtx.GetHash().ToString(),
                wtx.hashBlock.ToString());
    }
    return nTimeSmart;
}

bool CWallet::AddDestData(const CTxDestination& dest, const std::string& key, const std::string& value)
{
    if (boost::get<CNoDestination>(&dest))
        return false;

    mapAddressBook[dest].destdata.insert(std::make_pair(key, value));
    if (!fFileBacked)
        return true;
    return CWalletDB(strWalletFile).WriteDestData(EncodeDestination(dest), key, value);
}

bool CWallet::EraseDestData(const CTxDestination& dest, const std::string& key)
{
    if (!mapAddressBook[dest].destdata.erase(key))
        return false;
    if (!fFileBacked)
        return true;
    return CWalletDB(strWalletFile).EraseDestData(EncodeDestination(dest), key);
}

bool CWallet::LoadDestData(const CTxDestination& dest, const std::string& key, const std::string& value)
{
    mapAddressBook[dest].destdata.insert(std::make_pair(key, value));
    return true;
}

bool CWallet::GetDestData(const CTxDestination& dest, const std::string& key, std::string* value) const
{
    std::map<CTxDestination, CAddressBookData>::const_iterator i = mapAddressBook.find(dest);
    if (i != mapAddressBook.end()) {
        CAddressBookData::StringMap::const_iterator j = i->second.destdata.find(key);
        if (j != i->second.destdata.end()) {
            if (value)
                *value = j->second;
            return true;
        }
    }
    return false;
}

// CWallet::AutoZeromint() gets called with each new incoming block
void CWallet::AutoZeromint()
{
    // Don't bother Autominting if Zerocoin Protocol isn't active
    if (GetAdjustedTime() > GetSporkValue(SPORK_16_ZEROCOIN_MAINTENANCE_MODE)) return;

    // Wait until blockchain + masternodes are fully synced and wallet is unlocked.
    if (!masternodeSync.IsSynced() || IsLocked()){
        // Re-adjust startup time in case syncing needs a long time.
        nStartupTime = GetAdjustedTime();
        return;
    }

    // After sync wait even more to reduce load when wallet was just started
    int64_t nWaitTime = GetAdjustedTime() - nStartupTime;
    if (nWaitTime < AUTOMINT_DELAY){
        LogPrint("zero", "CWallet::AutoZeromint(): time since sync-completion or last Automint (%ld sec) < default waiting time (%ld sec). Waiting again...\n", nWaitTime, AUTOMINT_DELAY);
        return;
    }

    CAmount nZerocoinBalance = GetZerocoinBalance(false); //false includes both pending and mature zerocoins. Need total balance for this so nothing is overminted.
    CAmount nBalance = GetUnlockedCoins(); // We only consider unlocked coins, this also excludes masternode-vins
                                           // from being accidentally minted
    CAmount nMintAmount = 0;
    CAmount nToMintAmount = 0;

    // zPHR are integers > 0, so we can't mint 10% of 9 PHR
    if (nBalance < 10){
        LogPrint("zero", "CWallet::AutoZeromint(): available balance (%ld) too small for minting zPHR\n", nBalance);
        return;
    }

    // Percentage of zPHR we already have
    double dPercentage = 100 * (double)nZerocoinBalance / (double)(nZerocoinBalance + nBalance);

    // Check if minting is actually needed
    if(dPercentage >= nZeromintPercentage){
        LogPrint("zero", "CWallet::AutoZeromint() @block %ld: percentage of existing zPHR (%lf%%) already >= configured percentage (%d%%). No minting needed...\n",
                  chainActive.Tip()->nHeight, dPercentage, nZeromintPercentage);
        return;
    }

    // zPHR amount needed for the target percentage
    nToMintAmount = ((nZerocoinBalance + nBalance) * nZeromintPercentage / 100);

    // zPHR amount missing from target (must be minted)
    nToMintAmount = (nToMintAmount - nZerocoinBalance) / COIN;

    // Use the biggest denomination smaller than the needed zPHR We'll only mint exact denomination to make minting faster.
    // Exception: for big amounts use 6666 (6666 = 1*5000 + 1*1000 + 1*500 + 1*100 + 1*50 + 1*10 + 1*5 + 1) to create all
    // possible denominations to avoid having 5000 denominations only.
    // If a preferred denomination is used (means nPreferredDenom != 0) do nothing until we have enough PHR to mint this denomination

    if (nPreferredDenom > 0){
        if (nToMintAmount >= nPreferredDenom)
            nToMintAmount = nPreferredDenom;  // Enough coins => mint preferred denomination
        else
            nToMintAmount = 0;                // Not enough coins => do nothing and wait for more coins
    }

    if (nToMintAmount >= ZQ_6666){
        nMintAmount = ZQ_6666;
    } else if (nToMintAmount >= libzerocoin::CoinDenomination::ZQ_FIVE_THOUSAND){
        nMintAmount = libzerocoin::CoinDenomination::ZQ_FIVE_THOUSAND;
    } else if (nToMintAmount >= libzerocoin::CoinDenomination::ZQ_ONE_THOUSAND){
        nMintAmount = libzerocoin::CoinDenomination::ZQ_ONE_THOUSAND;
    } else if (nToMintAmount >= libzerocoin::CoinDenomination::ZQ_FIVE_HUNDRED){
        nMintAmount = libzerocoin::CoinDenomination::ZQ_FIVE_HUNDRED;
    } else if (nToMintAmount >= libzerocoin::CoinDenomination::ZQ_ONE_HUNDRED){
        nMintAmount = libzerocoin::CoinDenomination::ZQ_ONE_HUNDRED;
    } else if (nToMintAmount >= libzerocoin::CoinDenomination::ZQ_FIFTY){
        nMintAmount = libzerocoin::CoinDenomination::ZQ_FIFTY;
    } else if (nToMintAmount >= libzerocoin::CoinDenomination::ZQ_TEN){
        nMintAmount = libzerocoin::CoinDenomination::ZQ_TEN;
    } else if (nToMintAmount >= libzerocoin::CoinDenomination::ZQ_FIVE){
        nMintAmount = libzerocoin::CoinDenomination::ZQ_FIVE;
    } else if (nToMintAmount >= libzerocoin::CoinDenomination::ZQ_ONE){
        nMintAmount = libzerocoin::CoinDenomination::ZQ_ONE;
    } else {
        nMintAmount = 0;
    }

    if (nMintAmount > 0){
    CWalletTx wtx;
        vector<CDeterministicMint> vDMints;
        string strError = pwalletMain->MintZerocoin(nMintAmount*COIN, wtx, vDMints);

        // Return if something went wrong during minting
        if (strError != ""){
            LogPrintf("CWallet::AutoZeromint(): auto minting failed with error: %s\n", strError);
            return;
        }
        nZerocoinBalance = GetZerocoinBalance(false);
        nBalance = GetUnlockedCoins();
        dPercentage = 100 * (double)nZerocoinBalance / (double)(nZerocoinBalance + nBalance);
        LogPrintf("CWallet::AutoZeromint() @ block %ld: successfully minted %ld zPHR. Current percentage of zPHR: %lf%%\n",
                  chainActive.Tip()->nHeight, nMintAmount, dPercentage);
        // Re-adjust startup time to delay next Automint for 5 minutes
        nStartupTime = GetAdjustedTime();
    }
    else {
        LogPrintf("CWallet::AutoZeromint(): Nothing minted because either not enough funds available or the requested denomination size (%d) is not yet reached.\n", nPreferredDenom);
    }
}

void CWallet::AutoCombineDust()
{
    LOCK2(cs_main, cs_wallet);
    if (chainActive.Tip()->nTime < (GetAdjustedTime() - 300) || IsLocked()) {
        return;
    }

    map<CTxDestination, vector<COutput> > mapCoinsByAddress = AvailableCoinsByAddress(true, nAutoCombineThreshold * COIN);

    //coins are sectioned by address. This combination code only wants to combine inputs that belong to the same address
    for (map<CTxDestination, vector<COutput> >::iterator it = mapCoinsByAddress.begin(); it != mapCoinsByAddress.end(); it++) {
        vector<COutput> vCoins, vRewardCoins;
        vCoins = it->second;

        // We don't want the tx to be refused for being too large
        // we use 50 bytes as a base tx size (2 output: 2*34 + overhead: 10 -> 90 to be certain)
        unsigned int txSizeEstimate = 90;

        //find masternode rewards that need to be combined
        CCoinControl* coinControl = new CCoinControl();
        CAmount nTotalRewardsValue = 0;
        BOOST_FOREACH (const COutput& out, vCoins) {
            if (!out.fSpendable)
                continue;
            //no coins should get this far if they dont have proper maturity, this is double checking
            if (out.tx->IsCoinStake() && out.tx->GetDepthInMainChain() < Params().COINBASE_MATURITY() + 1)
                continue;

            COutPoint outpt(out.tx->GetHash(), out.i);
            coinControl->Select(outpt);
            vRewardCoins.push_back(out);
            nTotalRewardsValue += out.Value();

            // Combine to the threshold and not way above
            if (nTotalRewardsValue > nAutoCombineThreshold * COIN)
                break;

            // Around 180 bytes per input. We use 190 to be certain
            txSizeEstimate += 190;
            if (txSizeEstimate * WITNESS_SCALE_FACTOR >= MAX_STANDARD_TX_COST - (200 * WITNESS_SCALE_FACTOR))
                break;
        }

        //if no inputs found then return
        if (!coinControl->HasSelected())
            continue;

        //we cannot combine one coin with itself
        if (vRewardCoins.size() <= 1)
            continue;

        vector<pair<CScript, CAmount> > vecSend;
        CScript scriptPubKey = GetScriptForDestination(it->first);
        vecSend.push_back(make_pair(scriptPubKey, nTotalRewardsValue));

        //Send change to same address
        CTxDestination destMyAddress;
        if (!ExtractDestination(scriptPubKey, destMyAddress)) {
            LogPrintf("AutoCombineDust: failed to extract destination\n");
            continue;
        }
        coinControl->destChange = destMyAddress;

        // Create the transaction and commit it to the network
        CWalletTx wtx;
        CReserveKey keyChange(this); // this change address does not end up being used, because change is returned with coin control switch
        string strErr;
        CAmount nFeeRet = 0;

        // 10% safety margin to avoid "Insufficient funds" errors
        vecSend[0].second = nTotalRewardsValue - (nTotalRewardsValue / 10);

        if (!CreateTransaction(vecSend, wtx, keyChange, nFeeRet, strErr, coinControl, ALL_COINS, false, CAmount(0))) {
            LogPrintf("AutoCombineDust createtransaction failed, reason: %s\n", strErr);
            continue;
        }

        //we don't combine below the threshold unless the fees are 0 to avoid paying fees over fees over fees
        if (nTotalRewardsValue < nAutoCombineThreshold * COIN && nFeeRet > 0)
            continue;

        if (!CommitTransaction(wtx, keyChange)) {
            LogPrintf("AutoCombineDust transaction commit failed\n");
            continue;
        }

        LogPrintf("AutoCombineDust sent transaction\n");

        delete coinControl;
    }
}

bool CWallet::MultiSend()
{
    LOCK2(cs_main, cs_wallet);
    // Stop the old blocks from sending multisends
    if (chainActive.Tip()->nTime < (GetAdjustedTime() - 300) || IsLocked()) {
        return false;
    }

    if (chainActive.Tip()->nHeight <= nLastMultiSendHeight) {
        LogPrintf("Multisend: lastmultisendheight is higher than current best height\n");
        return false;
    }

    std::vector<COutput> vCoins;
    AvailableCoins(vCoins);
    bool stakeSent = false;
    bool mnSent = false;
    for (const COutput& out : vCoins) {

        //need output with precise confirm count - this is how we identify which is the output to send
        if (out.tx->GetDepthInMainChain() != Params().COINBASE_MATURITY() + 1)
            continue;

        COutPoint outpoint(out.tx->GetHash(), out.i);
        bool sendMSonMNReward = fMultiSendMasternodeReward && outpoint.IsMasternodeReward(out.tx);
        bool sendMSOnStake = fMultiSendStake && out.tx->IsCoinStake() && !sendMSonMNReward; //output is either mnreward or stake reward, not both

        if (!(sendMSOnStake || sendMSonMNReward))
            continue;

        CTxDestination destMyAddress;
        if (!ExtractDestination(out.tx->vout[out.i].scriptPubKey, destMyAddress)) {
            LogPrintf("Multisend: failed to extract destination\n");
            continue;
        }

        //Disabled Addresses won't send MultiSend transactions
        if (vDisabledAddresses.size() > 0) {
            for (unsigned int i = 0; i < vDisabledAddresses.size(); i++) {
                if (vDisabledAddresses[i] == EncodeDestination(destMyAddress)) {
                    LogPrintf("Multisend: disabled address preventing multisend\n");
                    return false;
                }
            }
        }

        // create new coin control, populate it with the selected utxo, create sending vector
        CCoinControl cControl;
        COutPoint outpt(out.tx->GetHash(), out.i);
        cControl.Select(outpt);
        cControl.destChange = destMyAddress;

        CWalletTx wtx;
        CReserveKey keyChange(this); // this change address does not end up being used, because change is returned with coin control switch
        CAmount nFeeRet = 0;
        vector<pair<CScript, CAmount> > vecSend;

        // loop through multisend vector and add amounts and addresses to the sending vector
        const isminefilter filter = ISMINE_SPENDABLE;
        CAmount nAmount = 0;
        for (unsigned int i = 0; i < vMultiSend.size(); i++) {
            // MultiSend vector is a pair of 1)Address as a std::string 2) Percent of stake to send as an int
            nAmount = ((out.tx->GetCredit(filter) - out.tx->GetDebit(filter)) * vMultiSend[i].second) / 100;
            CTxDestination strAddSend = DecodeDestination(vMultiSend[i].first);
            CScript scriptPubKey;
            scriptPubKey = GetScriptForDestination(strAddSend);
            vecSend.push_back(make_pair(scriptPubKey, nAmount));
        }

        //get the fee amount
        CWalletTx wtxdummy;
        string strErr;
        CreateTransaction(vecSend, wtxdummy, keyChange, nFeeRet, strErr, &cControl, ALL_COINS, false, CAmount(0));
        CAmount nLastSendAmount = vecSend[vecSend.size() - 1].second;
        if (nLastSendAmount < nFeeRet + 500) {
            LogPrintf("%s: fee of %d is too large to insert into last output\n", __func__, nFeeRet + 500);
            return false;
        }
        vecSend[vecSend.size() - 1].second = nLastSendAmount - nFeeRet - 500;

        // Create the transaction and commit it to the network
        if (!CreateTransaction(vecSend, wtx, keyChange, nFeeRet, strErr, &cControl, ALL_COINS, false, CAmount(0))) {
            LogPrintf("MultiSend createtransaction failed\n");
            return false;
        }

        if (!CommitTransaction(wtx, keyChange)) {
            LogPrintf("MultiSend transaction commit failed\n");
            return false;
        } else
            fMultiSendNotify = true;

        //write nLastMultiSendHeight to DB
        CWalletDB walletdb(strWalletFile);
        nLastMultiSendHeight = chainActive.Tip()->nHeight;
        if (!walletdb.WriteMSettings(fMultiSendStake, fMultiSendMasternodeReward, nLastMultiSendHeight))
            LogPrintf("Failed to write MultiSend setting to DB\n");

        LogPrintf("MultiSend successfully sent\n");

        //set which MultiSend triggered
        if (sendMSOnStake)
            stakeSent = true;
        else
            mnSent = true;

        //stop iterating if we have sent out all the MultiSend(s)
        if ((stakeSent && mnSent) || (stakeSent && !fMultiSendMasternodeReward) || (mnSent && !fMultiSendStake))
            return true;
    }

    return true;
}

CKeyPool::CKeyPool()
{
    nTime = GetTime();
}

CKeyPool::CKeyPool(const CPubKey& vchPubKeyIn, bool fInternalIn)
{
    nTime = GetTime();
    vchPubKey = vchPubKeyIn;
    fInternal = fInternalIn;
}

CWalletKey::CWalletKey(int64_t nExpires)
{
    nTimeCreated = (nExpires ? GetTime() : 0);
    nTimeExpires = nExpires;
}

int CMerkleTx::SetMerkleBranch(const CBlock& block)
{
    AssertLockHeld(cs_main);
    CBlock blockTmp;

    // Update the tx's hashBlock
    hashBlock = block.GetHash();

    // Locate the transaction
    for (nIndex = 0; nIndex < (int)block.vtx.size(); nIndex++)
        if (block.vtx[nIndex] == *(CTransaction*)this)
            break;
    if (nIndex == (int)block.vtx.size()) {
        vMerkleBranch.clear();
        nIndex = -1;
        LogPrintf("ERROR: SetMerkleBranch() : couldn't find tx in block\n");
        return 0;
    }

    // Fill in merkle branch
    vMerkleBranch = block.GetMerkleBranch(nIndex);

    // Is the tx in a block that's in the main chain
    BlockMap::iterator mi = mapBlockIndex.find(hashBlock);
    if (mi == mapBlockIndex.end())
        return 0;
    const CBlockIndex* pindex = (*mi).second;
    if (!pindex || !chainActive.Contains(pindex))
        return 0;

    return chainActive.Height() - pindex->nHeight + 1;
}

int CMerkleTx::GetDepthInMainChainINTERNAL(const CBlockIndex*& pindexRet) const
{
    if (hashBlock == 0 || nIndex == -1)
        return 0;
    AssertLockHeld(cs_main);

    // Find the block it claims to be in
    BlockMap::iterator mi = mapBlockIndex.find(hashBlock);
    if (mi == mapBlockIndex.end())
        return 0;
    CBlockIndex* pindex = (*mi).second;
    if (!pindex || !chainActive.Contains(pindex))
        return 0;

    // Make sure the merkle branch connects to this block
    if (!fMerkleVerified) {
        if (CBlock::CheckMerkleBranch(GetHash(), vMerkleBranch, nIndex) != pindex->hashMerkleRoot)
            return 0;
        fMerkleVerified = true;
    }

    pindexRet = pindex;
    return chainActive.Height() - pindex->nHeight + 1;
}

int CMerkleTx::GetDepthInMainChain(const CBlockIndex*& pindexRet, bool enableIX) const
{
    AssertLockHeld(cs_main);
    int nResult = GetDepthInMainChainINTERNAL(pindexRet);
    if (nResult == 0 && !mempool.exists(GetHash()))
        return -1; // Not in chain, not in mempool

    if (enableIX) {
        if (nResult < 6) {
            int signatures = GetTransactionLockSignatures();
            if (signatures >= SWIFTTX_SIGNATURES_REQUIRED) {
                return nSwiftTXDepth + nResult;
            }
        }
    }

    return nResult;
}

int CMerkleTx::GetBlocksToMaturity() const
{
    LOCK(cs_main);
    if (!(IsCoinBase() || IsCoinStake()))
        return 0;
    return max(0, (Params().COINBASE_MATURITY() + 1) - GetDepthInMainChain());
}


bool CMerkleTx::AcceptToMemoryPool(bool fLimitFree, bool fRejectInsaneFee, bool ignoreFees)
{
    CValidationState state;
    bool fAccepted = ::AcceptToMemoryPool(mempool, state, *this, fLimitFree, NULL, fRejectInsaneFee, ignoreFees);
    if (!fAccepted)
        LogPrintf("%s : %s\n", __func__, state.GetRejectReason());
    return fAccepted;
}

int CMerkleTx::GetTransactionLockSignatures() const
{
    if (fLargeWorkForkFound || fLargeWorkInvalidChainFound) return -2;
    if (!IsSporkActive(SPORK_2_SWIFTTX)) return -3;
    if (!fEnableSwiftTX) return -1;

    //compile consessus vote
    std::map<uint256, CTransactionLock>::iterator i = mapTxLocks.find(GetHash());
    if (i != mapTxLocks.end()) {
        return (*i).second.CountSignatures();
    }

    return -1;
}

bool CMerkleTx::IsTransactionLockTimedOut() const
{
    if (!fEnableSwiftTX) return 0;

    //compile consessus vote
    std::map<uint256, CTransactionLock>::iterator i = mapTxLocks.find(GetHash());
    if (i != mapTxLocks.end()) {
        return GetTime() > (*i).second.nTimeout;
    }

    return false;
}

static const std::string OUTPUT_TYPE_STRING_LEGACY = "legacy";
static const std::string OUTPUT_TYPE_STRING_P2SH_SEGWIT = "p2sh-segwit";
static const std::string OUTPUT_TYPE_STRING_BECH32 = "bech32";

OutputType ParseOutputType(const std::string& type, OutputType default_type)
{
    if (type.empty()) {
        return default_type;
    } else if (type == OUTPUT_TYPE_STRING_LEGACY) {
        return OUTPUT_TYPE_LEGACY;
    } else if (type == OUTPUT_TYPE_STRING_P2SH_SEGWIT) {
        return OUTPUT_TYPE_P2SH_SEGWIT;
    } else if (type == OUTPUT_TYPE_STRING_BECH32) {
        return OUTPUT_TYPE_BECH32;
    } else {
        return OUTPUT_TYPE_NONE;
    }
}

const std::string& FormatOutputType(OutputType type)
{
    switch (type) {
    case OUTPUT_TYPE_LEGACY: return OUTPUT_TYPE_STRING_LEGACY;
    case OUTPUT_TYPE_P2SH_SEGWIT: return OUTPUT_TYPE_STRING_P2SH_SEGWIT;
    case OUTPUT_TYPE_BECH32: return OUTPUT_TYPE_STRING_BECH32;
    default: assert(false);
    }
}

void CWallet::LearnRelatedScripts(const CPubKey& key, OutputType type)
{
    if (key.IsCompressed() && (type == OUTPUT_TYPE_P2SH_SEGWIT || type == OUTPUT_TYPE_BECH32)) {
        CTxDestination witdest = WitnessV0KeyHash(key.GetID());
        CScript witprog = GetScriptForDestination(witdest);
        // Make sure the resulting program is solvable.
        assert(IsSolvable(*this, witprog));
        AddCScript(witprog);
    }
}

void CWallet::LearnAllRelatedScripts(const CPubKey& key)
{
    // OUTPUT_TYPE_P2SH_SEGWIT always adds all necessary scripts for all types.
    LearnRelatedScripts(key, OUTPUT_TYPE_P2SH_SEGWIT);
}

CTxDestination GetDestinationForKey(const CPubKey& key, OutputType type)
{
    switch (type) {
    case OUTPUT_TYPE_LEGACY: return key.GetID();
    case OUTPUT_TYPE_P2SH_SEGWIT:
    case OUTPUT_TYPE_BECH32: {
        if (!key.IsCompressed()) return key.GetID();
        CTxDestination witdest = WitnessV0KeyHash(key.GetID());
        CScript witprog = GetScriptForDestination(witdest);
        if (type == OUTPUT_TYPE_P2SH_SEGWIT) {
            return CScriptID(witprog);
        } else {
            return witdest;
        }
    }
    default: assert(false);
    }
}

std::vector<CTxDestination> GetAllDestinationsForKey(const CPubKey& key)
{
    CKeyID keyid = key.GetID();
    if (key.IsCompressed()) {
        CTxDestination segwit = WitnessV0KeyHash(keyid);
        CTxDestination p2sh = CScriptID(GetScriptForDestination(segwit));
        return std::vector<CTxDestination>{std::move(keyid), std::move(p2sh), std::move(segwit)};
    } else {
        return std::vector<CTxDestination>{std::move(keyid)};
    }
}

CTxDestination CWallet::AddAndGetDestinationForScript(const CScript& script, OutputType type)
{
    // Note that scripts over 520 bytes are not yet supported.
    switch (type) {
    case OUTPUT_TYPE_LEGACY:
        return CScriptID(script);
    case OUTPUT_TYPE_P2SH_SEGWIT:
    case OUTPUT_TYPE_BECH32: {
        WitnessV0ScriptHash hash;
        CSHA256().Write(script.data(), script.size()).Finalize(hash.begin());
        CTxDestination witdest = hash;
        CScript witprog = GetScriptForDestination(witdest);
        // Check if the resulting program is solvable (i.e. doesn't use an uncompressed key)
        if (!IsSolvable(*this, witprog)) return CScriptID(script);
        // Add the redeemscript, so that P2WSH and P2SH-P2WSH outputs are recognized as ours.
        AddCScript(witprog);
        if (type == OUTPUT_TYPE_BECH32) {
            return witdest;
        } else {
            return CScriptID(witprog);
        }
    }
    default: assert(false);
    }
}

// Given a set of inputs, find the public key that contributes the most coins to the input set
CScript GetLargestContributor(set<pair<const CWalletTx*, unsigned int> >& setCoins)
{
    map<CScript, CAmount> mapScriptsOut;
    for (const std::pair<const CWalletTx*, unsigned int>& coin : setCoins) {
        CTxOut out = coin.first->vout[coin.second];
        mapScriptsOut[out.scriptPubKey] += out.nValue;
    }

    CScript scriptLargest;
    CAmount nLargestContributor = 0;
    for (auto it : mapScriptsOut) {
        if (it.second > nLargestContributor) {
            scriptLargest = it.first;
            nLargestContributor = it.second;
        }
    }

    return scriptLargest;
}

bool CWallet::GetZerocoinKey(const CBigNum& bnSerial, CKey& key)
{
    CWalletDB walletdb(strWalletFile);
    CZerocoinMint mint;
    if (!GetMint(GetSerialHash(bnSerial), mint))
        return error("%s: could not find serial %s in walletdb!", __func__, bnSerial.GetHex());

    return mint.GetKeyPair(key);
}

bool CWallet::CreateZPHROutput(libzerocoin::CoinDenomination denomination, CTxOut& outMint, CDeterministicMint& dMint)
{
    // mint a new coin (create Pedersen Commitment) and extract PublicCoin that is shareable from it
    libzerocoin::PrivateCoin coin(Params().Zerocoin_Params(), denomination, false);
    zwalletMain->GenerateDeterministicZPHR(denomination, coin, dMint);

    libzerocoin::PublicCoin pubCoin = coin.getPublicCoin();

    // Validate
    if(!pubCoin.validate())
        return error("%s: newly created pubcoin is not valid", __func__);

    zwalletMain->UpdateCount();

    CScript scriptSerializedCoin = CScript() << OP_ZEROCOINMINT << pubCoin.getValue().getvch().size() << pubCoin.getValue().getvch();
    outMint = CTxOut(libzerocoin::ZerocoinDenominationToAmount(denomination), scriptSerializedCoin);

    return true;
}

bool CWallet::CreateZerocoinMintTransaction(const CAmount nValue, CMutableTransaction& txNew, vector<CDeterministicMint>& vDMints, CReserveKey* reservekey, int64_t& nFeeRet, std::string& strFailReason, const CCoinControl* coinControl, const bool isZCSpendChange)
{
    if (IsLocked()) {
        strFailReason = _("Error: Wallet locked, unable to create transaction!");
        LogPrintf("SpendZerocoin() : %s", strFailReason.c_str());
        return false;
    }

    //add multiple mints that will fit the amount requested as closely as possible
    CAmount nMintingValue = 0;
    CAmount nValueRemaining = 0;
    while (true) {
        //mint a coin with the closest denomination to what is being requested
        nFeeRet = max(static_cast<int>(txNew.vout.size()), 1) * Params().Zerocoin_MintFee();
        nValueRemaining = nValue - nMintingValue - (isZCSpendChange ? nFeeRet : 0);

        // if this is change of a zerocoinspend, then we can't mint all change, at least something must be given as a fee
        if (isZCSpendChange && nValueRemaining <= 1 * COIN)
            break;

        libzerocoin::CoinDenomination denomination = libzerocoin::AmountToClosestDenomination(nValueRemaining, nValueRemaining);
        if (denomination == libzerocoin::ZQ_ERROR)
            break;

        CAmount nValueNewMint = libzerocoin::ZerocoinDenominationToAmount(denomination);
        nMintingValue += nValueNewMint;

        CTxOut outMint;
        CDeterministicMint dMint;
        if (!CreateZPHROutput(denomination, outMint, dMint)) {
            strFailReason = strprintf("%s: failed to create new zphr output", __func__);
            return error(strFailReason.c_str());
        }

        txNew.vout.push_back(outMint);

        //store as CZerocoinMint for later use
        LogPrint("zero", "%s: new mint %s\n", __func__, dMint.ToString());
        vDMints.emplace_back(dMint);
    }

    // calculate fee
    CAmount nFee = Params().Zerocoin_MintFee() * txNew.vout.size();

    // no ability to select more coins if this is a ZCSpend change mint
    CAmount nTotalValue = (isZCSpendChange ? nValue : (nValue + nFee));

    // check for a zerocoinspend that mints the change
    CAmount nValueIn = 0;
    set<pair<const CWalletTx*, unsigned int> > setCoins;
    if (isZCSpendChange) {
        nValueIn = nValue;
    } else {
        // select UTXO's to use
        if (!SelectCoins(nTotalValue, setCoins, nValueIn, CoinSelectStrategy::random, coinControl)) {
            strFailReason = _("Insufficient or insufficient confirmed funds, you might need to wait a few minutes and try again.");
            return false;
        }

        // Fill vin
        for (const std::pair<const CWalletTx*, unsigned int>& coin : setCoins)
            txNew.vin.push_back(CTxIn(coin.first->GetHash(), coin.second));
    }

    //any change that is less than 0.0100000 will be ignored and given as an extra fee
    //also assume that a zerocoinspend that is minting the change will not have any change that goes to PHR
    CAmount nChange = nValueIn - nTotalValue; // Fee already accounted for in nTotalValue
    if (nChange > 1 * CENT && !isZCSpendChange) {
        // Fill a vout to ourself using the largest contributing address
        CScript scriptChange = GetLargestContributor(setCoins);

        //add to the transaction
        CTxOut outChange(nChange, scriptChange);
        txNew.vout.push_back(outChange);
    } else {
        if (reservekey)
            reservekey->ReturnKey();
    }

    // Sign if these are phore outputs - NOTE that zPHR outputs are signed later in SoK
    if (!isZCSpendChange) {
        int nIn = 0;
        for (const std::pair<const CWalletTx*, unsigned int>& coin : setCoins) {
            if (!SignSignature(*this, *coin.first, txNew, nIn++, (SIGHASH_ALL | SIGHASH_ANYONECANPAY))) {
                strFailReason = _("Signing transaction failed");
                return false;
            }
        }
    }

    return true;
}

bool CWallet::MintToTxIn(CZerocoinMint zerocoinSelected, int nSecurityLevel, const uint256& hashTxOut, CTxIn& newTxIn, CZerocoinSpendReceipt& receipt, libzerocoin::SpendType spendType, CBlockIndex* pindexCheckpoint)
{
    // Default error status if not changed below
    receipt.SetStatus(_("Transaction Mint Started"), ZPHR_TXMINT_GENERAL);

    libzerocoin::ZerocoinParams* paramsAccumulator = GetZerocoinParams(chainActive.Height());

    bool isV1Coin = zerocoinSelected.GetVersion() < libzerocoin::PrivateCoin::PUBKEY_VERSION;
    libzerocoin::ZerocoinParams* paramsCoin = isV1Coin ? Params().Zerocoin_Params() : Params().OldZerocoin_Params();
    //LogPrintf("%s: *** using v1 coin params=%b, using v1 acc params=%b\n", __func__, isV1Coin, chainActive.Height() < Params().Zerocoin_Block_V2_Start());

    // 2. Get pubcoin from the private coin
    libzerocoin::CoinDenomination denomination = zerocoinSelected.GetDenomination();
    libzerocoin::PublicCoin pubCoinSelected(paramsCoin, zerocoinSelected.GetValue(), denomination);
    //LogPrintf("%s : selected mint %s\n pubcoinhash=%s\n", __func__, zerocoinSelected.ToString(), GetPubCoinHash(zerocoinSelected.GetValue()).GetHex());
    
    if (!pubCoinSelected.validate()) {
        receipt.SetStatus(_("The selected mint coin is an invalid coin"), ZPHR_INVALID_COIN);
        return false;
    }

    // 3. Compute Accumulator and Witness
    libzerocoin::Accumulator accumulator(paramsAccumulator, pubCoinSelected.getDenomination());
    libzerocoin::AccumulatorWitness witness(paramsAccumulator, accumulator, pubCoinSelected);
    string strFailReason = "";
    int nMintsAdded = 0;
    if (!GenerateAccumulatorWitness(pubCoinSelected, accumulator, witness, nSecurityLevel, nMintsAdded, strFailReason, pindexCheckpoint)) {
        receipt.SetStatus(_("Try to spend with a higher security level to include more coins"), ZPHR_FAILED_ACCUMULATOR_INITIALIZATION);
        return error("%s : %s", __func__, receipt.GetStatusMessage());
    }

    // Construct the CoinSpend object. This acts like a signature on the transaction.
    libzerocoin::PrivateCoin privateCoin(paramsCoin, denomination);
    privateCoin.setPublicCoin(pubCoinSelected);
    privateCoin.setRandomness(zerocoinSelected.GetRandomness());
    privateCoin.setSerialNumber(zerocoinSelected.GetSerialNumber());

    //Version 2 zerocoins have a privkey associated with them
    uint8_t nVersion = zerocoinSelected.GetVersion();
    privateCoin.setVersion(zerocoinSelected.GetVersion());
    LogPrintf("%s: privatecoin version=%d\n", __func__, privateCoin.getVersion());
    if (nVersion >= libzerocoin::PrivateCoin::PUBKEY_VERSION) {
        CKey key;
        if (!zerocoinSelected.GetKeyPair(key))
            return error("%s: failed to set zPHR privkey mint version=%d", __func__, nVersion);

        privateCoin.setPrivKey(key.GetPrivKey());
    }
    uint32_t nChecksum = GetChecksum(accumulator.getValue());
    CBigNum bnValue;
    if (!GetAccumulatorValueFromChecksum(nChecksum, false, bnValue) || bnValue == 0)
        return error("%s: could not find checksum used for spend\n", __func__);

    try {
        libzerocoin::CoinSpend spend(paramsCoin, paramsAccumulator, privateCoin, accumulator, nChecksum, witness, hashTxOut, spendType);

        if (!spend.Verify(accumulator)) {
            receipt.SetStatus(_("The new spend coin transaction did not verify"), ZPHR_INVALID_WITNESS);
            return false;
        }

        // Deserialize the CoinSpend intro a fresh object
        CDataStream serializedCoinSpend(SER_NETWORK, PROTOCOL_VERSION);
        serializedCoinSpend << spend;
        std::vector<unsigned char> data(serializedCoinSpend.begin(), serializedCoinSpend.end());

        //Add the coin spend into a PHR transaction
        newTxIn.scriptSig = CScript() << OP_ZEROCOINSPEND << data.size();
        newTxIn.scriptSig.insert(newTxIn.scriptSig.end(), data.begin(), data.end());
        newTxIn.prevout.SetNull();

        //use nSequence as a shorthand lookup of denomination
        //NOTE that this should never be used in place of checking the value in the final blockchain acceptance/verification
        //of the transaction
        newTxIn.nSequence = denomination;

        CDataStream serializedCoinSpendChecking(SER_NETWORK, PROTOCOL_VERSION);
        try {
            serializedCoinSpendChecking << spend;
        } catch (...) {
            receipt.SetStatus(_("Failed to deserialize"), ZPHR_BAD_SERIALIZATION);
            return false;
        }

        libzerocoin::CoinSpend newSpendChecking(paramsCoin, paramsAccumulator, serializedCoinSpendChecking);
        if (!newSpendChecking.Verify(accumulator)) {
            receipt.SetStatus(_("The transaction did not verify"), ZPHR_BAD_SERIALIZATION);
            return false;
        }

        if (IsSerialKnown(spend.getCoinSerialNumber())) {
            //Tried to spend an already spent zPHR
            receipt.SetStatus(_("The coin spend has been used"), ZPHR_SPENT_USED_ZPHR);
            uint256 hashSerial = GetSerialHash(spend.getCoinSerialNumber());
            if (!zphrTracker->HasSerialHash(hashSerial))
                return error("%s: serialhash %s not found in tracker", __func__, hashSerial.GetHex());

            CMintMeta meta = zphrTracker->Get(hashSerial);
            meta.isUsed = true;
            if (!zphrTracker->UpdateState(meta))
                LogPrintf("%s: failed to write zerocoinmint\n", __func__);

            pwalletMain->NotifyZerocoinChanged(pwalletMain, zerocoinSelected.GetValue().GetHex(), "Used", CT_UPDATED);
            return false;
        }

        uint32_t nAccumulatorChecksum = GetChecksum(accumulator.getValue());
        CZerocoinSpend zcSpend(spend.getCoinSerialNumber(), 0, zerocoinSelected.GetValue(), zerocoinSelected.GetDenomination(), nAccumulatorChecksum);
        zcSpend.SetMintCount(nMintsAdded);
        receipt.AddSpend(zcSpend);
    } catch (const std::exception&) {
        receipt.SetStatus(_("CoinSpend: Accumulator witness does not verify"), ZPHR_INVALID_WITNESS);
        return false;
    }

    receipt.SetStatus(_("Spend Valid"), ZPHR_SPEND_OKAY); // Everything okay

    return true;
}

bool CWallet::CreateZerocoinSpendTransaction(CAmount nValue, int nSecurityLevel, CWalletTx& wtxNew, CReserveKey& reserveKey, CZerocoinSpendReceipt& receipt, vector<CZerocoinMint>& vSelectedMints, vector<CDeterministicMint>& vNewMints, bool fMintChange,  bool fMinimizeChange, CTxDestination* address)
{
    // Check available funds
    int nStatus = ZPHR_TRX_FUNDS_PROBLEMS;
    if (nValue > GetZerocoinBalance(true)) {
        receipt.SetStatus(_("You don't have enough Zerocoins in your wallet"), nStatus);
        return false;
    }

    if (nValue < 1) {
        receipt.SetStatus(_("Value is below the smallest available denomination (= 1) of zPHR"), nStatus);
        return false;
    }

    // Create transaction
    nStatus = ZPHR_TRX_CREATE;

    // If not already given pre-selected mints, then select mints from the wallet
    CWalletDB walletdb(pwalletMain->strWalletFile);
    set<CMintMeta> setMints;
    CAmount nValueSelected = 0;
    int nCoinsReturned = 0; // Number of coins returned in change from function below (for debug)
    int nNeededSpends = 0;  // Number of spends which would be needed if selection failed
    const int nMaxSpends = Params().Zerocoin_MaxSpendsPerTransaction(); // Maximum possible spends for one zPHR transaction
    vector<CMintMeta> vMintsToFetch;
    if (vSelectedMints.empty()) {
        setMints = zphrTracker->ListMints(true, true, true); // need to find mints to spend
        if(setMints.empty()) {
            receipt.SetStatus(_("Failed to find Zerocoins in wallet.dat"), nStatus);
            return false;
        }

        // If the input value is not an int, then we want the selection algorithm to round up to the next highest int
        double dValue = static_cast<double>(nValue) / static_cast<double>(COIN);
        bool fWholeNumber = floor(dValue) == dValue;
        CAmount nValueToSelect = nValue;
        if(!fWholeNumber)
            nValueToSelect = static_cast<CAmount>(ceil(dValue) * COIN);

        // Select the zPHR mints to use in this spend
        std::map<libzerocoin::CoinDenomination, CAmount> DenomMap = GetMyZerocoinDistribution();
        list<CMintMeta> listMints(setMints.begin(), setMints.end());
        vMintsToFetch = SelectMintsFromList(nValueToSelect, nValueSelected, nMaxSpends, fMinimizeChange,
                                             nCoinsReturned, listMints, DenomMap, nNeededSpends);
        for (auto& meta : vMintsToFetch) {
            CZerocoinMint mint;
            if (!GetMint(meta.hashSerial, mint))
                return error("%s: failed to fetch hashSerial %s", __func__, meta.hashSerial.GetHex());
            vSelectedMints.emplace_back(mint);
        }
    } else {
        for (const CZerocoinMint& mint : vSelectedMints)
            nValueSelected += ZerocoinDenominationToAmount(mint.GetDenomination());
    }

    int nArchived = 0;
    for (CZerocoinMint mint : vSelectedMints) {
        // see if this serial has already been spent
        int nHeightSpend;
        if (IsSerialInBlockchain(mint.GetSerialNumber(), nHeightSpend)) {
            receipt.SetStatus(_("Trying to spend an already spent serial #, try again."), nStatus);

            uint256 hashSerial = GetSerialHash(mint.GetSerialNumber());
            if (!zphrTracker->HasSerialHash(hashSerial))
                return error("%s: tracker does not have serialhash %s", __func__, hashSerial.GetHex());

            CMintMeta meta = zphrTracker->Get(hashSerial);
            meta.isUsed = true;
            zphrTracker->UpdateState(meta);

            return false;
        }

        //check that this mint made it into the blockchain
        CTransaction txMint;
        uint256 hashBlock;
        bool fArchive = false;
        if (!GetTransaction(mint.GetTxHash(), txMint, hashBlock)) {
            receipt.SetStatus(_("Unable to find transaction containing mint"), nStatus);
            fArchive = true;
        } else if (mapBlockIndex.count(hashBlock) < 1) {
            receipt.SetStatus(_("Mint did not make it into blockchain"), nStatus);
            fArchive = true;
        }

        // archive this mint as an orphan
        if (fArchive) {
            //walletdb.ArchiveMintOrphan(mint);
            //nArchived++;
            //todo
        }
    }
    if (nArchived)
        return false;

    if (vSelectedMints.empty()) {
        if(nNeededSpends > 0){
            // Too much spends needed, so abuse nStatus to report back the number of needed spends
            receipt.SetStatus(_("Too many spends needed"), nStatus, nNeededSpends);
        }
        else {
            receipt.SetStatus(_("Failed to select a zerocoin"), nStatus);
        }
        return false;
    }

    for (const auto& mint : vSelectedMints) {
        if (mint.GetVersion() < libzerocoin::PrivateCoin::PUBKEY_VERSION) {
            if (nSecurityLevel < 100) {
                nStatus = ZPHR_SPEND_V1_SEC_LEVEL;
                receipt.SetStatus(_("Version 1 zPHR require a security level of 100 to successfully spend."), nStatus);
                return false;
            }
        }
    }

    if ((static_cast<int>(vSelectedMints.size()) > Params().Zerocoin_MaxSpendsPerTransaction())) {
        receipt.SetStatus(_("Failed to find coin set amongst held coins with less than maxNumber of Spends"), nStatus);
        return false;
    }

    // Create change if needed
    nStatus = ZPHR_TRX_CHANGE;

    CMutableTransaction txNew;
    wtxNew.BindWallet(this);
    {
        LOCK2(cs_main, cs_wallet);
        {
            txNew.vin.clear();
            txNew.vout.clear();

            //if there is an address to send to then use it, if not generate a new address to send to
            CScript scriptZerocoinSpend;
            CScript scriptChange;
            CAmount nChange = nValueSelected - nValue;

            if (nChange < 0) {
                receipt.SetStatus(_("Selected coins value is less than payment target"), nStatus);
                return false;
            }

            if (nChange > 0 && !address) {
                receipt.SetStatus(_("Need address because change is not exact"), nStatus);
                return false;
            }

            if (address) {
                scriptZerocoinSpend = GetScriptForDestination(*address);
                if (nChange) {
                    // Reserve a new key pair from key pool
                    CPubKey vchPubKey;
                    assert(reserveKey.GetReservedKey(vchPubKey, false)); // should never fail
                    scriptChange = GetScriptForDestination(vchPubKey.GetID());
                }
            } else {
                // Reserve a new key pair from key pool
                CPubKey vchPubKey;
                assert(reserveKey.GetReservedKey(vchPubKey, false)); // should never fail
                scriptZerocoinSpend = GetScriptForDestination(vchPubKey.GetID());
            }

            //add change output if we are spending too much (only applies to spending multiple at once)
            if (nChange) {
                //mint change as zerocoins
                if (fMintChange) {
                    CAmount nFeeRet = 0;
                    string strFailReason = "";
                    if (!CreateZerocoinMintTransaction(nChange, txNew, vNewMints, &reserveKey, nFeeRet, strFailReason, NULL, true)) {
                        receipt.SetStatus(_("Failed to create mint"), nStatus);
                        return false;
                    }
                } else {
                    CTxOut txOutChange(nValueSelected - nValue, scriptChange);
                    txNew.vout.push_back(txOutChange);
                }
            }

            //add output to phore address to the transaction (the actual primary spend taking place)
            CTxOut txOutZerocoinSpend(nValue, scriptZerocoinSpend);
            txNew.vout.push_back(txOutZerocoinSpend);

            //hash with only the output info in it to be used in Signature of Knowledge
            uint256 hashTxOut = txNew.GetHash();

            //add all of the mints to the transaction as inputs
            for (CZerocoinMint mint : vSelectedMints) {
                CTxIn newTxIn;
                if (!MintToTxIn(mint, nSecurityLevel, hashTxOut, newTxIn, receipt, libzerocoin::SpendType::SPEND)) {
                    return false;
                }
                txNew.vin.push_back(newTxIn);
            }

            // Limit size
            unsigned int nCost = GetTransactionCost(txNew);
            if (nCost >= MAX_STANDARD_TX_COST) {
                receipt.SetStatus(_("In rare cases, a spend with 7 coins exceeds our maximum allowable transaction size, please retry spend using 6 or less coins"), ZPHR_TX_TOO_LARGE);
                return false;
            }

            //now that all inputs have been added, add full tx hash to zerocoinspend records and write to db
            uint256 txHash = txNew.GetHash();
            for (CZerocoinSpend spend : receipt.GetSpends()) {
                spend.SetTxHash(txHash);

                if (!CWalletDB(strWalletFile).WriteZerocoinSpendSerialEntry(spend)) {
                    receipt.SetStatus(_("Failed to write coin serial number into wallet"), nStatus);
                }
            }

            //turn the finalized transaction into a wallet transaction
            wtxNew = CWalletTx(this, txNew);
            wtxNew.fFromMe = true;
            wtxNew.fTimeReceivedIsTxTime = true;
            wtxNew.nTimeReceived = GetAdjustedTime();
        }
    }

    receipt.SetStatus(_("Transaction Created"), ZPHR_SPEND_OKAY); // Everything okay

    return true;
}

string CWallet::ResetMintZerocoin()
{
    long updates = 0;
    long deletions = 0;
    CWalletDB walletdb(pwalletMain->strWalletFile);

    set<CMintMeta> setMints = zphrTracker->ListMints(false, false, true);
    vector<CMintMeta> vMintsToFind(setMints.begin(), setMints.end());
    vector<CMintMeta> vMintsMissing;
    vector<CMintMeta> vMintsToUpdate;

    // search all of our available data for these mints
    FindMints(vMintsToFind, vMintsToUpdate, vMintsMissing);

    // Update the meta data of mints that were marked for updating
    for (CMintMeta meta : vMintsToUpdate) {
        updates++;
        zphrTracker->UpdateState(meta);
    }

    // Delete any mints that were unable to be located on the blockchain
    for (CMintMeta meta : vMintsMissing) {
        deletions++;
        if (!zphrTracker->Archive(meta))
            LogPrintf("%s: failed to archive mint\n", __func__);
    }

    string strResult = _("ResetMintZerocoin finished: ") + to_string(updates) + _(" mints updated, ") + to_string(deletions) + _(" mints deleted\n");
    return strResult;
}

string CWallet::ResetSpentZerocoin()
{
    long removed = 0;
    CWalletDB walletdb(pwalletMain->strWalletFile);

    set<CMintMeta> setMints = zphrTracker->ListMints(false, false, true);
    list<CZerocoinSpend> listSpends = walletdb.ListSpentCoins();
    list<CZerocoinSpend> listUnconfirmedSpends;

    for (CZerocoinSpend spend : listSpends) {
        CTransaction tx;
        uint256 hashBlock = 0;
        if (!GetTransaction(spend.GetTxHash(), tx, hashBlock)) {
            listUnconfirmedSpends.push_back(spend);
            continue;
        }

        //no confirmations
        if (hashBlock == 0)
            listUnconfirmedSpends.push_back(spend);
    }

    for (CZerocoinSpend spend : listUnconfirmedSpends) {
        for (CMintMeta meta : setMints) {
            if (meta.hashSerial == GetSerialHash(spend.GetSerial())) {
                removed++;
                meta.isUsed = false;
                zphrTracker->UpdateState(meta);
                walletdb.EraseZerocoinSpendSerialEntry(spend.GetSerial());
                continue;
            }
        }
    }

    string strResult = _("ResetSpentZerocoin finished: ") + to_string(removed) + _(" unconfirmed transactions removed\n");
    return strResult;
}

bool IsMintInChain(const uint256& hashPubcoin, uint256& txid, int& nHeight)
{
    if (!IsPubcoinInBlockchain(hashPubcoin, txid))
        return false;

    uint256 hashBlock;
    CTransaction tx;
    if (!GetTransaction(txid, tx, hashBlock))
        return false;

    if (!mapBlockIndex.count(hashBlock) || !chainActive.Contains(mapBlockIndex.at(hashBlock)))
        return false;

    nHeight = mapBlockIndex.at(hashBlock)->nHeight;
    return true;
}

void CWallet::ReconsiderZerocoins(std::list<CZerocoinMint>& listMintsRestored, std::list<CDeterministicMint>& listDMintsRestored)
{
    CWalletDB walletdb(pwalletMain->strWalletFile);
    list<CZerocoinMint> listMints = walletdb.ListArchivedZerocoins();
    list<CDeterministicMint> listDMints = walletdb.ListArchivedDeterministicMints();

    if (listMints.empty() && listDMints.empty())
        return;

    for (CZerocoinMint mint : listMints) {
        uint256 txid;
        int nHeight;
        uint256 hashPubcoin = GetPubCoinHash(mint.GetValue());
        if (!IsMintInChain(hashPubcoin, txid, nHeight))
            continue;

        mint.SetTxHash(txid);
        mint.SetHeight(nHeight);
        mint.SetUsed(IsSerialInBlockchain(mint.GetSerialNumber(), nHeight));

        if (!zphrTracker->UnArchive(hashPubcoin, false)) {
            LogPrintf("%s : failed to unarchive mint %s\n", __func__, mint.GetValue().GetHex());
        } else {
            zphrTracker->UpdateZerocoinMint(mint);
        }
        listMintsRestored.emplace_back(mint);
    }
    for (CDeterministicMint dMint : listDMints) {
        uint256 txid;
        int nHeight;
        if (!IsMintInChain(dMint.GetPubcoinHash(), txid, nHeight))
            continue;

        dMint.SetTxHash(txid);
        dMint.SetHeight(nHeight);
        uint256 txidSpend;
        dMint.SetUsed(IsSerialInBlockchain(dMint.GetSerialHash(), nHeight, txidSpend));

        if (!zphrTracker->UnArchive(dMint.GetPubcoinHash(), true)) {
            LogPrintf("%s : failed to unarchive deterministic mint %s\n", __func__, dMint.GetPubcoinHash().GetHex());
        } else {
            zphrTracker->Add(dMint, true);
        }
        listDMintsRestored.emplace_back(dMint);
    }
}

string CWallet::GetUniqueWalletBackupName(bool fzphrAuto) const
{
    posix_time::ptime timeLocal = posix_time::second_clock::local_time();
    stringstream ssDateTime;


    ssDateTime << gregorian::to_iso_extended_string(timeLocal.date()) << "-" << timeLocal.time_of_day();
    return strprintf("wallet%s.dat%s", fzphrAuto ? "-autozphrbackup" : "", DateTimeStrFormat(".%Y-%m-%d-%H-%M", GetTime()));
}

void CWallet::ZPhrBackupWallet()
{
    filesystem::path backupDir = GetDataDir() / "backups";
    filesystem::path backupPath;
    string strNewBackupName;

    for (int i = 0; i < 10; i++) {
        strNewBackupName = strprintf("wallet-autozphrbackup-%d.dat", i);
        backupPath = backupDir / strNewBackupName;

        if (filesystem::exists(backupPath)) {
            //Keep up to 10 backups
            if (i <= 8) {
                //If the next file backup exists and is newer, then iterate
                filesystem::path nextBackupPath = backupDir / strprintf("wallet-autozphrbackup-%d.dat", i + 1);
                if (filesystem::exists(nextBackupPath)) {
                    time_t timeThis = filesystem::last_write_time(backupPath);
                    time_t timeNext = filesystem::last_write_time(nextBackupPath);
                    if (timeThis > timeNext) {
                        //The next backup is created before this backup was
                        //The next backup is the correct path to use
                        backupPath = nextBackupPath;
                        break;
                    }
                }
                //Iterate to the next filename/number
                continue;
            }
            //reset to 0 because name with 9 already used
            strNewBackupName = strprintf("wallet-autozphrbackup-%d.dat", 0);
            backupPath = backupDir / strNewBackupName;
            break;
        }
        //This filename is fresh, break here and backup
        break;
    }

    BackupWallet(*this, backupPath.string());

    if(!GetArg("-zphrbackuppath", "").empty()) {
        filesystem::path customPath(GetArg("-zphrbackuppath", ""));
        filesystem::create_directories(customPath);

        if(!customPath.has_extension()) {
            customPath /= GetUniqueWalletBackupName(true);
        }

        BackupWallet(*this, customPath, false);
    }
}

string CWallet::MintZerocoinFromOutPoint(CAmount nValue, CWalletTx& wtxNew, vector<CDeterministicMint>& vDMints, const vector<COutPoint> vOutpts)
{
    CCoinControl* coinControl = new CCoinControl();
    for (const COutPoint& outpt : vOutpts) {
        coinControl->Select(outpt);
    }
    if (!coinControl->HasSelected()){
        string strError = _("Error: No valid utxo!");
        LogPrintf("MintZerocoin() : %s", strError.c_str());
        return strError;
    }
    string strError = MintZerocoin(nValue, wtxNew, vDMints, coinControl);
    delete coinControl;
    return strError;
}

string CWallet::MintZerocoin(CAmount nValue, CWalletTx& wtxNew, vector<CDeterministicMint>& vDMints, const CCoinControl* coinControl)
{
    // Check amount
    if (nValue <= 0)
        return _("Invalid amount");

    if (nValue + Params().Zerocoin_MintFee() > GetBalance())
        return _("Insufficient funds");

    CReserveKey reservekey(this);
    int64_t nFeeRequired;

    if (IsLocked()) {
        string strError = _("Error: Wallet locked, unable to create transaction!");
        LogPrintf("MintZerocoin() : %s", strError.c_str());
        return strError;
    }

    string strError;
    CMutableTransaction txNew;
    if (!CreateZerocoinMintTransaction(nValue, txNew, vDMints, &reservekey, nFeeRequired, strError, coinControl)) {
        if (nValue + nFeeRequired > GetBalance())
            return strprintf(_("Error: This transaction requires a transaction fee of at least %s because of its amount, complexity, or use of recently received funds!"), FormatMoney(nFeeRequired).c_str());
        return strError;
    }

    wtxNew = CWalletTx(this, txNew);
    wtxNew.fFromMe = true;
    wtxNew.fTimeReceivedIsTxTime = true;

    // Limit size
    unsigned int nCost = GetTransactionCost(txNew);
    if (nCost >= MAX_STANDARD_TX_COST) {
        return _("Error: The transaction is larger than the maximum allowed transaction size!");
    }

    //commit the transaction to the network
    if (!CommitTransaction(wtxNew, reservekey)) {
        return _("Error: The transaction was rejected! This might happen if some of the coins in your wallet were already spent, such as if you used a copy of wallet.dat and coins were spent in the copy but not marked as spent here.");
    } else {
        //update mints with full transaction hash and then database them
        CWalletDB walletdb(pwalletMain->strWalletFile);
        for (CDeterministicMint dMint : vDMints) {
            dMint.SetTxHash(wtxNew.GetHash());
            zphrTracker->Add(dMint, true);
        }
    }

    //Create a backup of the wallet
    if (fBackupMints)
        ZPhrBackupWallet();

    return "";
}

bool CWallet::SpendZerocoin(CAmount nAmount, int nSecurityLevel, CWalletTx& wtxNew, CZerocoinSpendReceipt& receipt, vector<CZerocoinMint>& vMintsSelected, bool fMintChange, bool fMinimizeChange, CTxDestination* addressTo)
{
    // Default: assume something goes wrong. Depending on the problem this gets more specific below
    int nStatus = ZPHR_SPEND_ERROR;

    if (IsLocked()) {
        receipt.SetStatus("Error: Wallet locked, unable to create transaction!", ZPHR_WALLET_LOCKED);
        return false;
    }

    CReserveKey reserveKey(this);
    vector<CDeterministicMint> vNewMints;
    if (!CreateZerocoinSpendTransaction(nAmount, nSecurityLevel, wtxNew, reserveKey, receipt, vMintsSelected, vNewMints, fMintChange, fMinimizeChange, addressTo)) {
        return false;
    }

    if (fMintChange && fBackupMints)
        ZPhrBackupWallet();

    CWalletDB walletdb(pwalletMain->strWalletFile);
    if (!CommitTransaction(wtxNew, reserveKey)) {
        LogPrintf("%s: failed to commit\n", __func__);
        nStatus = ZPHR_COMMIT_FAILED;

        //reset all mints
        for (CZerocoinMint mint : vMintsSelected) {
            uint256 hashPubcoin = GetPubCoinHash(mint.GetValue());
            zphrTracker->SetPubcoinNotUsed(hashPubcoin);
            pwalletMain->NotifyZerocoinChanged(pwalletMain, mint.GetValue().GetHex(), "New", CT_UPDATED);
        }

        //erase spends
        for (CZerocoinSpend spend : receipt.GetSpends()) {
            if (!walletdb.EraseZerocoinSpendSerialEntry(spend.GetSerial())) {
                receipt.SetStatus("Error: It cannot delete coin serial number in wallet", ZPHR_ERASE_SPENDS_FAILED);
            }

            //Remove from public zerocoinDB
            RemoveSerialFromDB(spend.GetSerial());
        }

        // erase new mints
        for (auto& dMint : vNewMints) {
            if (!walletdb.EraseDeterministicMint(dMint.GetPubcoinHash())) {
                receipt.SetStatus("Error: Unable to cannot delete zerocoin mint in wallet", ZPHR_ERASE_NEW_MINTS_FAILED);
            }
        }

        receipt.SetStatus("Error: The transaction was rejected! This might happen if some of the coins in your wallet were already spent, such as if you used a copy of wallet.dat and coins were spent in the copy but not marked as spent here.", nStatus);
        return false;
    }

    //Set spent mints as used
    uint256 txidSpend = wtxNew.GetHash();
    for (CZerocoinMint mint : vMintsSelected) {
        uint256 hashPubcoin = GetPubCoinHash(mint.GetValue());
        zphrTracker->SetPubcoinUsed(hashPubcoin, txidSpend);

        CMintMeta metaCheck = zphrTracker->GetMetaFromPubcoin(hashPubcoin);
        if (!metaCheck.isUsed) {
            receipt.SetStatus("Error, the mint did not get marked as used", nStatus);
            return false;
        }
    }

    // write new Mints to db
    for (auto& dMint : vNewMints) {
        dMint.SetTxHash(txidSpend);
        zphrTracker->Add(dMint, true);
    }

    receipt.SetStatus("Spend Successful", ZPHR_SPEND_OKAY);  // When we reach this point spending zPHR was successful

    return true;
}

bool CWallet::GetMintFromStakeHash(const uint256& hashStake, CZerocoinMint& mint)
{
    CMintMeta meta;
    if (!zphrTracker->GetMetaFromStakeHash(hashStake, meta))
        return error("%s: failed to find meta associated with hashStake", __func__);
    return GetMint(meta.hashSerial, mint);
}

bool CWallet::GetMint(const uint256& hashSerial, CZerocoinMint& mint)
{
    if (!zphrTracker->HasSerialHash(hashSerial))
        return error("%s: serialhash %s is not in tracker", __func__, hashSerial.GetHex());

    CWalletDB walletdb(strWalletFile);
    CMintMeta meta = zphrTracker->Get(hashSerial);
    if (meta.isDeterministic) {
        CDeterministicMint dMint;
        if (!walletdb.ReadDeterministicMint(meta.hashPubcoin, dMint))
            return error("%s: failed to read deterministic mint", __func__);
        if (!zwalletMain->RegenerateMint(dMint, mint))
            return error("%s: failed to generate mint", __func__);

        return true;
    } else if (!walletdb.ReadZerocoinMint(meta.hashPubcoin, mint)) {
        return error("%s: failed to read zerocoinmint from database", __func__);
    }

    return true;
}


bool CWallet::IsMyMint(const CBigNum& bnValue) const
{
    if (zphrTracker->HasPubcoin(bnValue))
        return true;

    return zwalletMain->IsInMintPool(bnValue);
}

bool CWallet::UpdateMint(const CBigNum& bnValue, const int& nHeight, const uint256& txid, const libzerocoin::CoinDenomination& denom)
{
    uint256 hashValue = GetPubCoinHash(bnValue);
    CZerocoinMint mint;
    if (zphrTracker->HasPubcoinHash(hashValue)) {
        CMintMeta meta = zphrTracker->GetMetaFromPubcoin(hashValue);
        meta.nHeight = nHeight;
        meta.txid = txid;
        return zphrTracker->UpdateState(meta);
    } else {
        //Check if this mint is one that is in our mintpool (a potential future mint from our deterministic generation)
        if (zwalletMain->IsInMintPool(bnValue)) {
            if (zwalletMain->SetMintSeen(bnValue, nHeight, txid, denom))
                return true;
        }
    }

    return false;
}

//! Primarily for the scenario that a mint was confirmed and added to the chain and then that block orphaned
bool CWallet::SetMintUnspent(const CBigNum& bnSerial)
{
    uint256 hashSerial = GetSerialHash(bnSerial);
    if (!zphrTracker->HasSerialHash(hashSerial))
        return error("%s: did not find mint", __func__);

    CMintMeta meta = zphrTracker->Get(hashSerial);
    zphrTracker->SetPubcoinNotUsed(meta.hashPubcoin);
    return true;
}

bool CWallet::DatabaseMint(CDeterministicMint& dMint)
{
    CWalletDB walletdb(strWalletFile);
    zphrTracker->Add(dMint, true);
    return true;
}
<|MERGE_RESOLUTION|>--- conflicted
+++ resolved
@@ -98,9 +98,6 @@
     return &(it->second);
 }
 
-<<<<<<< HEAD
-CPubKey CWallet::GenerateNewKey(uint32_t nAccountIndex, bool fInternal, CWalletDB * walletDB)
-=======
 std::vector<CWalletTx> CWallet::getWalletTxs()
 {
     LOCK(cs_wallet);
@@ -112,8 +109,7 @@
     return result;
 }
 
-CPubKey CWallet::GenerateNewKey(uint32_t nAccountIndex, bool fInternal)
->>>>>>> 1807c6f6
+CPubKey CWallet::GenerateNewKey(uint32_t nAccountIndex, bool fInternal, CWalletDB * walletDB)
 {
     AssertLockHeld(cs_wallet);                                 // mapKeyMetadata
     bool fCompressed = CanSupportFeature(FEATURE_COMPRPUBKEY); // default to compressed public keys if we want 0.6.0 wallets
