--- conflicted
+++ resolved
@@ -400,11 +400,9 @@
         {
             SendCoinsRecipient recipient;
             if (GUIUtil::parseBitcoinURI(s, &recipient)) {
-<<<<<<< HEAD
+
                 if (!IsValidDestinationString(recipient.address.toStdString())) {
-=======
-                if (IsValidDestinationString(recipient.address.toStdString())) {
->>>>>>> f408f6c6
+
                     emit message(tr("URI handling"), tr("Invalid payment address %1").arg(recipient.address),
                         CClientUIInterface::MSG_ERROR);
                 } else
