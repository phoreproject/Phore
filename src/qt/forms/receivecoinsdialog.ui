--- conflicted
+++ resolved
@@ -316,13 +316,6 @@
                  <property name="text">
                   <string>&amp;Request payment</string>
                  </property>
-<<<<<<< HEAD
-                 <property name="icon">
-                  <iconset resource="../curium.qrc">
-                   <normaloff>:/icons/receiving_addresses</normaloff>:/icons/receiving_addresses</iconset>
-                 </property>
-=======
->>>>>>> d4546abc
                 </widget>
                </item>
                <item>
@@ -339,13 +332,6 @@
                  <property name="text">
                   <string>Clear</string>
                  </property>
-<<<<<<< HEAD
-                 <property name="icon">
-                  <iconset resource="../curium.qrc">
-                   <normaloff>:/icons/remove</normaloff>:/icons/remove</iconset>
-                 </property>
-=======
->>>>>>> d4546abc
                  <property name="autoDefault">
                   <bool>false</bool>
                  </property>
