<?xml version="1.0" encoding="UTF-8"?>
<ui version="4.0">
 <class>Bip38ToolDialog</class>
 <widget class="QDialog" name="Bip38ToolDialog">
  <property name="geometry">
   <rect>
    <x>0</x>
    <y>0</y>
    <width>700</width>
    <height>334</height>
   </rect>
  </property>
  <property name="windowTitle">
   <string>BIP 38 Tool</string>
  </property>
  <property name="modal">
   <bool>true</bool>
  </property>
  <layout class="QVBoxLayout" name="verticalLayout">
   <item>
    <widget class="QTabWidget" name="tabWidget">
     <property name="currentIndex">
      <number>1</number>
     </property>
     <widget class="QWidget" name="tabBip38Encrypt">
      <attribute name="title">
       <string>&amp;BIP 38 Encrypt</string>
      </attribute>
      <layout class="QVBoxLayout" name="verticalLayout_SM">
       <item>
        <widget class="QLabel" name="infoLabel_ENC">
         <property name="text">
          <string>Enter a Curium Address that you would like to encrypt using BIP 38. Enter a passphrase in the middle box. Press encrypt to compute the encrypted private key.</string>
         </property>
         <property name="textFormat">
          <enum>Qt::PlainText</enum>
         </property>
         <property name="wordWrap">
          <bool>true</bool>
         </property>
        </widget>
       </item>
       <item>
        <layout class="QHBoxLayout" name="horizontalLayout_1_ENC">
         <item>
          <widget class="QLabel" name="label_5">
           <property name="minimumSize">
            <size>
             <width>85</width>
             <height>0</height>
            </size>
           </property>
           <property name="text">
            <string>Address:</string>
           </property>
           <property name="alignment">
            <set>Qt::AlignRight|Qt::AlignTrailing|Qt::AlignVCenter</set>
           </property>
          </widget>
         </item>
         <item>
          <widget class="QValidatedLineEdit" name="addressIn_ENC">
           <property name="toolTip">
            <string>The Curium address to sign the message with</string>
           </property>
          </widget>
         </item>
         <item>
          <widget class="QToolButton" name="addressBookButton_ENC">
           <property name="toolTip">
            <string>Choose previously used address</string>
           </property>
           <property name="autoFillBackground">
            <bool>false</bool>
           </property>
           <property name="text">
            <string/>
           </property>
           <property name="icon">
            <iconset resource="../curium.qrc">
             <normaloff>:/icons/address-book</normaloff>:/icons/address-book</iconset>
           </property>
           <property name="shortcut">
            <string>Alt+A</string>
           </property>
          </widget>
         </item>
         <item>
          <widget class="QToolButton" name="pasteButton_ENC">
           <property name="toolTip">
            <string>Paste address from clipboard</string>
           </property>
           <property name="text">
            <string/>
           </property>
           <property name="icon">
            <iconset resource="../curium.qrc">
             <normaloff>:/icons/editpaste</normaloff>:/icons/editpaste</iconset>
           </property>
           <property name="shortcut">
            <string>Alt+P</string>
           </property>
          </widget>
         </item>
        </layout>
       </item>
       <item>
        <layout class="QHBoxLayout" name="horizontalLayout_5">
         <item>
          <widget class="QLabel" name="label_6">
           <property name="minimumSize">
            <size>
             <width>85</width>
             <height>0</height>
            </size>
           </property>
           <property name="text">
            <string>Passphrase: </string>
           </property>
           <property name="alignment">
            <set>Qt::AlignRight|Qt::AlignTrailing|Qt::AlignVCenter</set>
           </property>
          </widget>
         </item>
         <item>
          <widget class="QLineEdit" name="passphraseIn_ENC">
           <property name="echoMode">
            <enum>QLineEdit::Password</enum>
           </property>
          </widget>
         </item>
        </layout>
       </item>
       <item>
        <layout class="QHBoxLayout" name="horizontalLayout_2_ENC">
         <item>
          <widget class="QLabel" name="encryptedKeyLabel_ENC">
           <property name="minimumSize">
            <size>
             <width>85</width>
             <height>0</height>
            </size>
           </property>
           <property name="text">
            <string>Encrypted Key:</string>
           </property>
           <property name="textFormat">
            <enum>Qt::PlainText</enum>
           </property>
           <property name="alignment">
            <set>Qt::AlignRight|Qt::AlignTrailing|Qt::AlignVCenter</set>
           </property>
          </widget>
         </item>
         <item>
          <widget class="QLineEdit" name="encryptedKeyOut_ENC">
           <property name="font">
            <font>
             <italic>true</italic>
            </font>
           </property>
           <property name="readOnly">
            <bool>true</bool>
           </property>
          </widget>
         </item>
         <item>
          <widget class="QToolButton" name="copyKeyButton_ENC">
           <property name="toolTip">
            <string>Copy the current signature to the system clipboard</string>
           </property>
           <property name="text">
            <string/>
           </property>
           <property name="icon">
            <iconset resource="../curium.qrc">
             <normaloff>:/icons/editcopy</normaloff>:/icons/editcopy</iconset>
           </property>
          </widget>
         </item>
        </layout>
       </item>
       <item>
        <layout class="QHBoxLayout" name="horizontalLayout_3_ENC">
         <item>
          <widget class="QPushButton" name="encryptKeyButton_ENC">
           <property name="toolTip">
            <string>Encrypt the private key for this Curium address</string>
           </property>
           <property name="text">
            <string>Encrypt &amp;Key</string>
           </property>
<<<<<<< HEAD
           <property name="icon">
            <iconset resource="../curium.qrc">
             <normaloff>:/icons/edit</normaloff>:/icons/edit</iconset>
           </property>
=======
>>>>>>> d4546abc
           <property name="autoDefault">
            <bool>false</bool>
           </property>
          </widget>
         </item>
         <item>
          <widget class="QPushButton" name="clearButton_ENC">
           <property name="toolTip">
            <string>Reset all fields</string>
           </property>
           <property name="text">
            <string>Clear &amp;All</string>
           </property>
<<<<<<< HEAD
           <property name="icon">
            <iconset resource="../curium.qrc">
             <normaloff>:/icons/remove</normaloff>:/icons/remove</iconset>
           </property>
=======
>>>>>>> d4546abc
           <property name="autoDefault">
            <bool>false</bool>
           </property>
          </widget>
         </item>
         <item>
          <spacer name="horizontalSpacer_1_ENC">
           <property name="orientation">
            <enum>Qt::Horizontal</enum>
           </property>
           <property name="sizeHint" stdset="0">
            <size>
             <width>40</width>
             <height>48</height>
            </size>
           </property>
          </spacer>
         </item>
         <item>
          <widget class="QLabel" name="statusLabel_ENC">
           <property name="font">
            <font>
             <weight>75</weight>
             <bold>true</bold>
            </font>
           </property>
           <property name="text">
            <string/>
           </property>
           <property name="wordWrap">
            <bool>true</bool>
           </property>
          </widget>
         </item>
         <item>
          <spacer name="horizontalSpacer_2_ENC">
           <property name="orientation">
            <enum>Qt::Horizontal</enum>
           </property>
           <property name="sizeHint" stdset="0">
            <size>
             <width>40</width>
             <height>48</height>
            </size>
           </property>
          </spacer>
         </item>
        </layout>
       </item>
      </layout>
     </widget>
     <widget class="QWidget" name="tabBip38Decrypt">
      <attribute name="title">
       <string>&amp;BIP 38 Decrypt</string>
      </attribute>
      <layout class="QVBoxLayout" name="verticalLayout_VM">
       <item>
        <widget class="QLabel" name="infoLabel_DEC">
         <property name="text">
          <string>Enter the BIP 38 encrypted private key. Enter the passphrase in the middle box. Click Decrypt Key to compute the private key. After the key is decrypted, clicking 'Import Address' will add this private key to the wallet.</string>
         </property>
         <property name="textFormat">
          <enum>Qt::PlainText</enum>
         </property>
         <property name="wordWrap">
          <bool>true</bool>
         </property>
        </widget>
       </item>
       <item>
        <layout class="QHBoxLayout" name="horizontalLayout_3">
         <item>
          <widget class="QLabel" name="label_2">
           <property name="minimumSize">
            <size>
             <width>85</width>
             <height>0</height>
            </size>
           </property>
           <property name="text">
            <string>Encrypted Key:</string>
           </property>
           <property name="alignment">
            <set>Qt::AlignRight|Qt::AlignTrailing|Qt::AlignVCenter</set>
           </property>
          </widget>
         </item>
         <item>
          <widget class="QValidatedLineEdit" name="encryptedKeyIn_DEC">
           <property name="toolTip">
            <string>The encrypted private key</string>
           </property>
          </widget>
         </item>
         <item>
          <widget class="QToolButton" name="pasteButton_DEC">
           <property name="toolTip">
            <string>Paste address from clipboard</string>
           </property>
           <property name="text">
            <string/>
           </property>
           <property name="icon">
            <iconset resource="../curium.qrc">
             <normaloff>:/icons/editpaste</normaloff>:/icons/editpaste</iconset>
           </property>
           <property name="shortcut">
            <string>Alt+P</string>
           </property>
          </widget>
         </item>
        </layout>
       </item>
       <item>
        <layout class="QHBoxLayout" name="horizontalLayout">
         <item>
          <widget class="QLabel" name="label">
           <property name="minimumSize">
            <size>
             <width>85</width>
             <height>0</height>
            </size>
           </property>
           <property name="text">
            <string>Passphrase: </string>
           </property>
           <property name="alignment">
            <set>Qt::AlignRight|Qt::AlignTrailing|Qt::AlignVCenter</set>
           </property>
          </widget>
         </item>
         <item>
          <widget class="QLineEdit" name="passphraseIn_DEC">
           <property name="echoMode">
            <enum>QLineEdit::Password</enum>
           </property>
          </widget>
         </item>
        </layout>
       </item>
       <item>
        <layout class="QHBoxLayout" name="horizontalLayout_2_DEC">
         <item>
          <widget class="QPushButton" name="decryptKeyButton_DEC">
           <property name="toolTip">
            <string>Decrypt the entered key using the passphrase</string>
           </property>
           <property name="text">
            <string>Decrypt &amp;Key</string>
           </property>
<<<<<<< HEAD
           <property name="icon">
            <iconset resource="../curium.qrc">
             <normaloff>:/icons/transaction_0</normaloff>:/icons/transaction_0</iconset>
           </property>
=======
>>>>>>> d4546abc
           <property name="autoDefault">
            <bool>false</bool>
           </property>
          </widget>
         </item>
         <item>
          <widget class="QPushButton" name="clearButton_DEC">
           <property name="toolTip">
            <string>Reset all fields</string>
           </property>
           <property name="text">
            <string>Clear &amp;All</string>
           </property>
<<<<<<< HEAD
           <property name="icon">
            <iconset resource="../curium.qrc">
             <normaloff>:/icons/remove</normaloff>:/icons/remove</iconset>
           </property>
=======
>>>>>>> d4546abc
           <property name="autoDefault">
            <bool>false</bool>
           </property>
          </widget>
         </item>
         <item>
          <spacer name="horizontalSpacer_1_DEC">
           <property name="orientation">
            <enum>Qt::Horizontal</enum>
           </property>
           <property name="sizeHint" stdset="0">
            <size>
             <width>40</width>
             <height>48</height>
            </size>
           </property>
          </spacer>
         </item>
         <item>
          <widget class="QLabel" name="statusLabel_DEC">
           <property name="font">
            <font>
             <weight>75</weight>
             <bold>true</bold>
            </font>
           </property>
           <property name="text">
            <string/>
           </property>
           <property name="wordWrap">
            <bool>true</bool>
           </property>
          </widget>
         </item>
         <item>
          <spacer name="horizontalSpacer_2_DEC">
           <property name="orientation">
            <enum>Qt::Horizontal</enum>
           </property>
           <property name="sizeHint" stdset="0">
            <size>
             <width>40</width>
             <height>48</height>
            </size>
           </property>
          </spacer>
         </item>
        </layout>
       </item>
       <item>
        <layout class="QHBoxLayout" name="horizontalLayout_2">
         <item>
          <widget class="QLabel" name="label_3">
           <property name="text">
            <string>Decrypted Key:</string>
           </property>
          </widget>
         </item>
         <item>
          <widget class="QValidatedLineEdit" name="decryptedKeyOut_DEC"/>
         </item>
        </layout>
       </item>
       <item>
        <layout class="QHBoxLayout" name="horizontalLayout_4">
         <item>
          <widget class="QPushButton" name="importAddressButton_DEC">
           <property name="text">
            <string>Import Address</string>
           </property>
          </widget>
         </item>
         <item>
          <widget class="QLabel" name="label_4">
           <property name="text">
            <string>Address:</string>
           </property>
          </widget>
         </item>
         <item>
          <widget class="QLineEdit" name="addressOut_DEC"/>
         </item>
        </layout>
       </item>
      </layout>
     </widget>
    </widget>
   </item>
  </layout>
 </widget>
 <customwidgets>
  <customwidget>
   <class>QValidatedLineEdit</class>
   <extends>QLineEdit</extends>
   <header>qvalidatedlineedit.h</header>
  </customwidget>
 </customwidgets>
 <resources>
  <include location="../curium.qrc"/>
 </resources>
 <connections/>
</ui><|MERGE_RESOLUTION|>--- conflicted
+++ resolved
@@ -190,13 +190,6 @@
            <property name="text">
             <string>Encrypt &amp;Key</string>
            </property>
-<<<<<<< HEAD
-           <property name="icon">
-            <iconset resource="../curium.qrc">
-             <normaloff>:/icons/edit</normaloff>:/icons/edit</iconset>
-           </property>
-=======
->>>>>>> d4546abc
            <property name="autoDefault">
             <bool>false</bool>
            </property>
@@ -210,13 +203,6 @@
            <property name="text">
             <string>Clear &amp;All</string>
            </property>
-<<<<<<< HEAD
-           <property name="icon">
-            <iconset resource="../curium.qrc">
-             <normaloff>:/icons/remove</normaloff>:/icons/remove</iconset>
-           </property>
-=======
->>>>>>> d4546abc
            <property name="autoDefault">
             <bool>false</bool>
            </property>
@@ -367,13 +353,6 @@
            <property name="text">
             <string>Decrypt &amp;Key</string>
            </property>
-<<<<<<< HEAD
-           <property name="icon">
-            <iconset resource="../curium.qrc">
-             <normaloff>:/icons/transaction_0</normaloff>:/icons/transaction_0</iconset>
-           </property>
-=======
->>>>>>> d4546abc
            <property name="autoDefault">
             <bool>false</bool>
            </property>
@@ -387,13 +366,6 @@
            <property name="text">
             <string>Clear &amp;All</string>
            </property>
-<<<<<<< HEAD
-           <property name="icon">
-            <iconset resource="../curium.qrc">
-             <normaloff>:/icons/remove</normaloff>:/icons/remove</iconset>
-           </property>
-=======
->>>>>>> d4546abc
            <property name="autoDefault">
             <bool>false</bool>
            </property>
