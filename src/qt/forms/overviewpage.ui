--- conflicted
+++ resolved
@@ -1,1448 +1,1444 @@
-﻿<?xml version="1.0" encoding="UTF-8"?>
-<ui version="4.0">
- <class>OverviewPage</class>
- <widget class="QWidget" name="OverviewPage">
-  <property name="geometry">
-   <rect>
-    <x>0</x>
-    <y>0</y>
-    <width>960</width>
-    <height>710</height>
-   </rect>
-  </property>
-  <property name="minimumSize">
-   <size>
-    <width>960</width>
-    <height>0</height>
-   </size>
-  </property>
-  <property name="windowTitle">
-   <string>Form</string>
-  </property>
-  <layout class="QVBoxLayout" name="topLayout">
-   <item>
-    <widget class="QLabel" name="labelAlerts">
-     <property name="visible">
-      <bool>false</bool>
-     </property>
-     <property name="styleSheet">
-      <string notr="true">background-color: qlineargradient(x1: 0, y1: 0, x2: 1, y2: 0, stop:0 #F0D0A0, stop:1 #F8D488); color:#000000;</string>
-     </property>
-     <property name="wordWrap">
-      <bool>true</bool>
-     </property>
-     <property name="margin">
-      <number>3</number>
-     </property>
-    </widget>
-   </item>
-   <item>
-    <layout class="QHBoxLayout" name="horizontalLayout" stretch="1,1">
-     <item>
-      <layout class="QVBoxLayout" name="verticalLayout_2">
-       <property name="spacing">
-        <number>6</number>
-       </property>
-       <item>
-        <widget class="QFrame" name="frame_Balances">
-         <property name="frameShape">
-          <enum>QFrame::StyledPanel</enum>
-         </property>
-         <property name="frameShadow">
-          <enum>QFrame::Raised</enum>
-         </property>
-         <layout class="QVBoxLayout" name="verticalLayout_4">
-          <item>
-           <layout class="QHBoxLayout" name="horizontalLayout_4">
-            <item>
-             <widget class="QLabel" name="BalanceTitle">
-              <property name="font">
-               <font>
-                <pointsize>8</pointsize>
-                <weight>75</weight>
-                <italic>false</italic>
-                <bold>true</bold>
-                <underline>false</underline>
-                <stylestrategy>PreferDefault</stylestrategy>
-               </font>
-              </property>
-              <property name="text">
-               <string>Balances</string>
-              </property>
-             </widget>
-            </item>
-            <item>
-             <widget class="QLabel" name="labelWalletStatus">
-              <property name="cursor">
-               <cursorShape>WhatsThisCursor</cursorShape>
-              </property>
-              <property name="toolTip">
-               <string>The displayed information may be out of date. Your wallet automatically synchronizes with the Bulwark network after a connection is established, but this process has not completed yet.</string>
-              </property>
-              <property name="styleSheet">
-               <string notr="true">QLabel { color: red; }</string>
-              </property>
-              <property name="text">
-               <string notr="true">(out of sync)</string>
-              </property>
-              <property name="alignment">
-               <set>Qt::AlignLeading|Qt::AlignLeft|Qt::AlignVCenter</set>
-              </property>
-             </widget>
-            </item>
-            <item>
-             <spacer name="horizontalSpacer_3">
-              <property name="orientation">
-               <enum>Qt::Horizontal</enum>
-              </property>
-              <property name="sizeHint" stdset="0">
-               <size>
-                <width>40</width>
-                <height>20</height>
-               </size>
-              </property>
-             </spacer>
-            </item>
-           </layout>
-          </item>
-          <item>
-           <layout class="QGridLayout" name="gridLayout">
-            <property name="leftMargin">
-             <number>0</number>
-            </property>
-            <property name="horizontalSpacing">
-             <number>40</number>
-            </property>
-            <property name="verticalSpacing">
-             <number>15</number>
-            </property>
-            <item row="8" column="0" colspan="2">
-             <widget class="Line" name="lineSpendableBalance">
-              <property name="enabled">
-               <bool>true</bool>
-              </property>
-              <property name="sizePolicy">
-               <sizepolicy hsizetype="Preferred" vsizetype="Fixed">
-                <horstretch>0</horstretch>
-                <verstretch>0</verstretch>
-               </sizepolicy>
-              </property>
-              <property name="maximumSize">
-               <size>
-                <width>16777215</width>
-                <height>1</height>
-               </size>
-              </property>
-              <property name="frameShadow">
-               <enum>QFrame::Plain</enum>
-              </property>
-              <property name="orientation">
-               <enum>Qt::Horizontal</enum>
-              </property>
-             </widget>
-            </item>
-            <item row="8" column="2">
-             <widget class="Line" name="lineWatchOnlyBalance">
-              <property name="sizePolicy">
-               <sizepolicy hsizetype="Preferred" vsizetype="Fixed">
-                <horstretch>0</horstretch>
-                <verstretch>0</verstretch>
-               </sizepolicy>
-              </property>
-              <property name="maximumSize">
-               <size>
-                <width>16777215</width>
-                <height>1</height>
-               </size>
-              </property>
-              <property name="frameShadow">
-               <enum>QFrame::Plain</enum>
-              </property>
-              <property name="orientation">
-               <enum>Qt::Horizontal</enum>
-              </property>
-             </widget>
-            </item>
-            <item row="0" column="0">
-             <widget class="QLabel" name="labelSpendable">
-              <property name="text">
-               <string>Spendable:</string>
-              </property>
-              <property name="alignment">
-               <set>Qt::AlignLeading|Qt::AlignLeft|Qt::AlignVCenter</set>
-              </property>
-             </widget>
-            </item>
-            <item row="3" column="0">
-             <widget class="QLabel" name="labelPendingText">
-              <property name="font">
-               <font>
-                <pointsize>8</pointsize>
-                <kerning>true</kerning>
-               </font>
-              </property>
-              <property name="text">
-               <string>Pending:</string>
-              </property>
-             </widget>
-            </item>
-            <item row="5" column="0">
-             <widget class="QLabel" name="labelImmatureText">
-              <property name="font">
-               <font>
-                <pointsize>8</pointsize>
-               </font>
-              </property>
-              <property name="text">
-               <string>Immature:</string>
-              </property>
-             </widget>
-            </item>
-            <item row="6" column="3">
-             <spacer name="horizontalSpacer_2">
-              <property name="orientation">
-               <enum>Qt::Horizontal</enum>
-              </property>
-              <property name="sizeHint" stdset="0">
-               <size>
-                <width>60</width>
-                <height>20</height>
-               </size>
-              </property>
-             </spacer>
-            </item>
-            <item row="1" column="0">
-             <widget class="QLabel" name="labelBalanceText">
-              <property name="font">
-               <font>
-                <pointsize>8</pointsize>
-                <weight>50</weight>
-                <bold>false</bold>
-               </font>
-              </property>
-              <property name="text">
-               <string>Available:</string>
-              </property>
-             </widget>
-            </item>
-            <item row="10" column="0">
-             <widget class="QLabel" name="labelTotal">
-              <property name="font">
-               <font>
-                <weight>75</weight>
-                <bold>true</bold>
-               </font>
-              </property>
-              <property name="cursor">
-               <cursorShape>IBeamCursor</cursorShape>
-              </property>
-              <property name="toolTip">
-               <string>Your current total balance</string>
-              </property>
-              <property name="text">
-               <string notr="true">0.000 000 00 BTC</string>
-              </property>
-              <property name="alignment">
-               <set>Qt::AlignLeading|Qt::AlignLeft|Qt::AlignRight|Qt::AlignTrailing|Qt::AlignVCenter</set>
-              </property>
-              <property name="textInteractionFlags">
-               <set>Qt::LinksAccessibleByMouse|Qt::TextSelectableByKeyboard|Qt::TextSelectableByMouse</set>
-              </property>
-             </widget>
-            </item>
-            <item row="9" column="0">
-             <widget class="QLabel" name="labelTotalText">
-              <property name="font">
-               <font>
-                <pointsize>8</pointsize>
-               </font>
-              </property>
-              <property name="text">
-               <string>Total:</string>
-              </property>
-             </widget>
-            </item>
-            <item row="2" column="0">
-             <widget class="QLabel" name="labelBalance">
-              <property name="font">
-               <font>
-                <weight>75</weight>
-                <bold>true</bold>
-               </font>
-              </property>
-              <property name="cursor">
-               <cursorShape>IBeamCursor</cursorShape>
-              </property>
-              <property name="toolTip">
-               <string>Your current spendable balance</string>
-              </property>
-              <property name="text">
-               <string notr="true">0.000 000 00 BTC</string>
-              </property>
-              <property name="alignment">
-               <set>Qt::AlignLeading|Qt::AlignLeft|Qt::AlignRight|Qt::AlignTrailing|Qt::AlignVCenter</set>
-              </property>
-              <property name="textInteractionFlags">
-               <set>Qt::LinksAccessibleByMouse|Qt::TextSelectableByKeyboard|Qt::TextSelectableByMouse</set>
-              </property>
-             </widget>
-            </item>
-            <item row="4" column="0">
-             <widget class="QLabel" name="labelUnconfirmed">
-              <property name="font">
-               <font>
-                <weight>75</weight>
-                <bold>true</bold>
-               </font>
-              </property>
-              <property name="cursor">
-               <cursorShape>IBeamCursor</cursorShape>
-              </property>
-              <property name="toolTip">
-               <string>Total of transactions that have yet to be confirmed, and do not yet count toward the spendable balance</string>
-              </property>
-              <property name="text">
-               <string notr="true">0.000 000 00 BTC</string>
-              </property>
-              <property name="alignment">
-               <set>Qt::AlignLeading|Qt::AlignLeft|Qt::AlignRight|Qt::AlignTrailing|Qt::AlignVCenter</set>
-              </property>
-              <property name="textInteractionFlags">
-               <set>Qt::LinksAccessibleByMouse|Qt::TextSelectableByKeyboard|Qt::TextSelectableByMouse</set>
-              </property>
-             </widget>
-            </item>
-            <item row="4" column="1">
-             <widget class="QLabel" name="labelWatchPending">
-              <property name="enabled">
-               <bool>false</bool>
-              </property>
-              <property name="font">
-               <font>
-                <weight>75</weight>
-                <bold>true</bold>
-               </font>
-              </property>
-              <property name="cursor">
-               <cursorShape>IBeamCursor</cursorShape>
-              </property>
-              <property name="toolTip">
-               <string>Unconfirmed transactions to watch-only addresses</string>
-              </property>
-              <property name="text">
-               <string notr="true">0.000 000 00 BTC</string>
-              </property>
-              <property name="alignment">
-               <set>Qt::AlignLeading|Qt::AlignLeft|Qt::AlignRight|Qt::AlignTrailing|Qt::AlignVCenter</set>
-              </property>
-              <property name="textInteractionFlags">
-               <set>Qt::LinksAccessibleByMouse|Qt::TextSelectableByKeyboard|Qt::TextSelectableByMouse</set>
-              </property>
-             </widget>
-            </item>
-            <item row="0" column="1">
-             <widget class="QLabel" name="labelWatchonly">
-              <property name="enabled">
-               <bool>false</bool>
-              </property>
-              <property name="text">
-               <string>Watch-only:</string>
-              </property>
-              <property name="alignment">
-               <set>Qt::AlignLeading|Qt::AlignLeft|Qt::AlignVCenter</set>
-              </property>
-             </widget>
-            </item>
-            <item row="6" column="0">
-             <widget class="QLabel" name="labelImmature">
-              <property name="font">
-               <font>
-                <weight>75</weight>
-                <bold>true</bold>
-               </font>
-              </property>
-              <property name="cursor">
-               <cursorShape>IBeamCursor</cursorShape>
-              </property>
-              <property name="toolTip">
-               <string>Staked or masternode rewards that has not yet matured</string>
-              </property>
-              <property name="text">
-               <string notr="true">0.000 000 00 BTC</string>
-              </property>
-              <property name="alignment">
-               <set>Qt::AlignLeading|Qt::AlignLeft|Qt::AlignRight|Qt::AlignTrailing|Qt::AlignVCenter</set>
-              </property>
-              <property name="textInteractionFlags">
-               <set>Qt::LinksAccessibleByMouse|Qt::TextSelectableByKeyboard|Qt::TextSelectableByMouse</set>
-              </property>
-             </widget>
-            </item>
-            <item row="10" column="1">
-             <widget class="QLabel" name="labelWatchTotal">
-              <property name="enabled">
-               <bool>false</bool>
-              </property>
-              <property name="font">
-               <font>
-                <weight>75</weight>
-                <bold>true</bold>
-               </font>
-              </property>
-              <property name="cursor">
-               <cursorShape>IBeamCursor</cursorShape>
-              </property>
-              <property name="toolTip">
-               <string>Current total balance in watch-only addresses</string>
-              </property>
-              <property name="text">
-               <string notr="true">0.000 000 00 BTC</string>
-              </property>
-              <property name="alignment">
-               <set>Qt::AlignLeading|Qt::AlignLeft|Qt::AlignRight|Qt::AlignTrailing|Qt::AlignVCenter</set>
-              </property>
-              <property name="textInteractionFlags">
-               <set>Qt::LinksAccessibleByMouse|Qt::TextSelectableByKeyboard|Qt::TextSelectableByMouse</set>
-              </property>
-             </widget>
-            </item>
-            <item row="6" column="1">
-             <widget class="QLabel" name="labelWatchImmature">
-              <property name="enabled">
-               <bool>false</bool>
-              </property>
-              <property name="font">
-               <font>
-                <weight>75</weight>
-                <bold>true</bold>
-               </font>
-              </property>
-              <property name="cursor">
-               <cursorShape>IBeamCursor</cursorShape>
-              </property>
-              <property name="toolTip">
-               <string>Staked or masternode rewards in watch-only addresses that has not yet matured</string>
-              </property>
-              <property name="text">
-               <string notr="true">0.000 000 00 BTC</string>
-              </property>
-              <property name="alignment">
-               <set>Qt::AlignLeading|Qt::AlignLeft|Qt::AlignRight|Qt::AlignTrailing|Qt::AlignVCenter</set>
-              </property>
-              <property name="textInteractionFlags">
-               <set>Qt::LinksAccessibleByMouse|Qt::TextSelectableByKeyboard|Qt::TextSelectableByMouse</set>
-              </property>
-             </widget>
-            </item>
-            <item row="2" column="1">
-             <widget class="QLabel" name="labelWatchAvailable">
-              <property name="enabled">
-               <bool>false</bool>
-              </property>
-              <property name="font">
-               <font>
-                <weight>75</weight>
-                <bold>true</bold>
-               </font>
-              </property>
-              <property name="cursor">
-               <cursorShape>IBeamCursor</cursorShape>
-              </property>
-              <property name="toolTip">
-               <string>Your current balance in watch-only addresses</string>
-              </property>
-              <property name="text">
-               <string notr="true">0.000 000 00 BTC</string>
-              </property>
-              <property name="alignment">
-               <set>Qt::AlignLeading|Qt::AlignLeft|Qt::AlignRight|Qt::AlignTrailing|Qt::AlignVCenter</set>
-              </property>
-              <property name="textInteractionFlags">
-               <set>Qt::LinksAccessibleByMouse|Qt::TextSelectableByKeyboard|Qt::TextSelectableByMouse</set>
-              </property>
-             </widget>
-            </item>
-           </layout>
-          </item>
-          <item>
-           <spacer name="verticalSpacer_2">
-            <property name="orientation">
-             <enum>Qt::Vertical</enum>
-            </property>
-            <property name="sizeType">
-             <enum>QSizePolicy::Expanding</enum>
-            </property>
-            <property name="sizeHint" stdset="0">
-             <size>
-              <width>20</width>
-              <height>30</height>
-             </size>
-            </property>
-           </spacer>
-          </item>
-         </layout>
-        </widget>
-       </item>
-       <item>
-        <widget class="QFrame" name="frameObfuscation">
-         <property name="minimumSize">
-          <size>
-           <width>0</width>
-           <height>350</height>
-          </size>
-         </property>
-         <property name="layoutDirection">
-          <enum>Qt::LeftToRight</enum>
-         </property>
-         <property name="frameShape">
-          <enum>QFrame::StyledPanel</enum>
-         </property>
-         <property name="frameShadow">
-          <enum>QFrame::Raised</enum>
-         </property>
-         <widget class="QWidget" name="formLayoutWidget">
-          <property name="geometry">
-           <rect>
-            <x>10</x>
-            <y>30</y>
-            <width>441</width>
-            <height>131</height>
-           </rect>
-          </property>
-          <layout class="QFormLayout" name="obfuscationStatusLayout">
-           <property name="fieldGrowthPolicy">
-            <enum>QFormLayout::AllNonFixedFieldsGrow</enum>
-           </property>
-           <property name="horizontalSpacing">
-            <number>115</number>
-           </property>
-           <property name="verticalSpacing">
-            <number>12</number>
-           </property>
-           <item row="0" column="0">
-            <widget class="QLabel" name="label_6">
-             <property name="font">
-              <font>
-               <weight>50</weight>
-               <bold>false</bold>
-              </font>
-             </property>
-             <property name="text">
-              <string>Status:</string>
-             </property>
-            </widget>
-           </item>
-           <item row="1" column="0">
-            <widget class="QLabel" name="label_7">
-             <property name="font">
-              <font>
-               <weight>50</weight>
-               <bold>false</bold>
-              </font>
-             </property>
-             <property name="text">
-              <string>Completion:</string>
-             </property>
-            </widget>
-           </item>
-           <item row="1" column="1">
-            <widget class="QProgressBar" name="obfuscationProgress">
-             <property name="enabled">
-              <bool>true</bool>
-             </property>
-             <property name="minimumSize">
-              <size>
-               <width>154</width>
-               <height>0</height>
-              </size>
-             </property>
-             <property name="maximumSize">
-              <size>
-               <width>220</width>
-               <height>16777215</height>
-              </size>
-             </property>
-             <property name="font">
-              <font>
-               <weight>50</weight>
-               <bold>false</bold>
-              </font>
-             </property>
-             <property name="value">
-              <number>0</number>
-             </property>
-             <property name="alignment">
-              <set>Qt::AlignCenter</set>
-             </property>
-             <property name="invertedAppearance">
-              <bool>false</bool>
-             </property>
-            </widget>
-           </item>
-           <item row="2" column="0">
-            <widget class="QLabel" name="labelAnonymizedText">
-             <property name="font">
-              <font>
-               <weight>50</weight>
-               <bold>false</bold>
-              </font>
-             </property>
-             <property name="text">
-              <string>Obfuscation Balance:</string>
-             </property>
-            </widget>
-           </item>
-           <item row="2" column="1">
-            <widget class="QLabel" name="labelAnonymized">
-             <property name="font">
-              <font>
-               <weight>75</weight>
-               <bold>true</bold>
-              </font>
-             </property>
-             <property name="text">
-              <string notr="true">0 BWK</string>
-             </property>
-            </widget>
-           </item>
-           <item row="3" column="0">
-            <widget class="QLabel" name="label_8">
-             <property name="font">
-              <font>
-               <weight>50</weight>
-               <bold>false</bold>
-              </font>
-             </property>
-             <property name="text">
-              <string>Amount and Rounds:</string>
-             </property>
-            </widget>
-           </item>
-           <item row="3" column="1">
-            <widget class="QLabel" name="labelAmountRounds">
-             <property name="font">
-              <font>
-               <weight>50</weight>
-               <bold>false</bold>
-              </font>
-             </property>
-             <property name="text">
-              <string>0 BWK / 0 Rounds</string>
-             </property>
-            </widget>
-           </item>
-           <item row="4" column="0">
-            <widget class="QLabel" name="label_9">
-             <property name="font">
-              <font>
-               <weight>50</weight>
-               <bold>false</bold>
-              </font>
-             </property>
-             <property name="text">
-              <string>Submitted Denom:</string>
-             </property>
-            </widget>
-           </item>
-           <item row="4" column="1">
-            <widget class="QLabel" name="labelSubmittedDenom">
-             <property name="font">
-              <font>
-               <weight>50</weight>
-               <bold>false</bold>
-              </font>
-             </property>
-             <property name="toolTip">
-              <string>The denominations you submitted to the Masternode.&lt;br&gt;To mix, other users must submit the exact same denominations.</string>
-             </property>
-             <property name="text">
-              <string>n/a</string>
-             </property>
-            </widget>
-           </item>
-           <item row="0" column="1">
-            <widget class="QLabel" name="obfuscationEnabled">
-             <property name="font">
-              <font>
-               <weight>50</weight>
-               <bold>false</bold>
-              </font>
-             </property>
-             <property name="text">
-              <string>Enabled/Disabled</string>
-             </property>
-            </widget>
-           </item>
-          </layout>
-         </widget>
-         <widget class="QPushButton" name="runAutoDenom">
-          <property name="geometry">
-           <rect>
-            <x>251</x>
-            <y>17</y>
-            <width>1</width>
-            <height>1</height>
-           </rect>
-          </property>
-          <property name="palette">
-           <palette>
-            <active>
-             <colorrole role="WindowText">
-              <brush brushstyle="SolidPattern">
-               <color alpha="255">
-                <red>0</red>
-                <green>0</green>
-                <blue>0</blue>
-               </color>
-              </brush>
-             </colorrole>
-             <colorrole role="Button">
-              <brush brushstyle="SolidPattern">
-               <color alpha="255">
-                <red>239</red>
-                <green>238</green>
-                <blue>238</blue>
-               </color>
-              </brush>
-             </colorrole>
-             <colorrole role="Light">
-              <brush brushstyle="SolidPattern">
-               <color alpha="255">
-                <red>255</red>
-                <green>255</green>
-                <blue>255</blue>
-               </color>
-              </brush>
-             </colorrole>
-             <colorrole role="Midlight">
-              <brush brushstyle="SolidPattern">
-               <color alpha="255">
-                <red>247</red>
-                <green>246</green>
-                <blue>246</blue>
-               </color>
-              </brush>
-             </colorrole>
-             <colorrole role="Dark">
-              <brush brushstyle="SolidPattern">
-               <color alpha="255">
-                <red>119</red>
-                <green>119</green>
-                <blue>119</blue>
-               </color>
-              </brush>
-             </colorrole>
-             <colorrole role="Mid">
-              <brush brushstyle="SolidPattern">
-               <color alpha="255">
-                <red>159</red>
-                <green>159</green>
-                <blue>159</blue>
-               </color>
-              </brush>
-             </colorrole>
-             <colorrole role="Text">
-              <brush brushstyle="SolidPattern">
-               <color alpha="255">
-                <red>0</red>
-                <green>0</green>
-                <blue>0</blue>
-               </color>
-              </brush>
-             </colorrole>
-             <colorrole role="BrightText">
-              <brush brushstyle="SolidPattern">
-               <color alpha="255">
-                <red>255</red>
-                <green>255</green>
-                <blue>255</blue>
-               </color>
-              </brush>
-             </colorrole>
-             <colorrole role="ButtonText">
-              <brush brushstyle="SolidPattern">
-               <color alpha="255">
-                <red>0</red>
-                <green>0</green>
-                <blue>0</blue>
-               </color>
-              </brush>
-             </colorrole>
-             <colorrole role="Base">
-              <brush brushstyle="SolidPattern">
-               <color alpha="255">
-                <red>255</red>
-                <green>255</green>
-                <blue>255</blue>
-               </color>
-              </brush>
-             </colorrole>
-             <colorrole role="Window">
-              <brush brushstyle="SolidPattern">
-               <color alpha="255">
-                <red>239</red>
-                <green>238</green>
-                <blue>238</blue>
-               </color>
-              </brush>
-             </colorrole>
-             <colorrole role="Shadow">
-              <brush brushstyle="SolidPattern">
-               <color alpha="255">
-                <red>0</red>
-                <green>0</green>
-                <blue>0</blue>
-               </color>
-              </brush>
-             </colorrole>
-             <colorrole role="AlternateBase">
-              <brush brushstyle="SolidPattern">
-               <color alpha="255">
-                <red>247</red>
-                <green>246</green>
-                <blue>246</blue>
-               </color>
-              </brush>
-             </colorrole>
-             <colorrole role="ToolTipBase">
-              <brush brushstyle="SolidPattern">
-               <color alpha="255">
-                <red>255</red>
-                <green>255</green>
-                <blue>220</blue>
-               </color>
-              </brush>
-             </colorrole>
-             <colorrole role="ToolTipText">
-              <brush brushstyle="SolidPattern">
-               <color alpha="255">
-                <red>0</red>
-                <green>0</green>
-                <blue>0</blue>
-               </color>
-              </brush>
-             </colorrole>
-            </active>
-            <inactive>
-             <colorrole role="WindowText">
-              <brush brushstyle="SolidPattern">
-               <color alpha="255">
-                <red>0</red>
-                <green>0</green>
-                <blue>0</blue>
-               </color>
-              </brush>
-             </colorrole>
-             <colorrole role="Button">
-              <brush brushstyle="SolidPattern">
-               <color alpha="255">
-                <red>239</red>
-                <green>238</green>
-                <blue>238</blue>
-               </color>
-              </brush>
-             </colorrole>
-             <colorrole role="Light">
-              <brush brushstyle="SolidPattern">
-               <color alpha="255">
-                <red>255</red>
-                <green>255</green>
-                <blue>255</blue>
-               </color>
-              </brush>
-             </colorrole>
-             <colorrole role="Midlight">
-              <brush brushstyle="SolidPattern">
-               <color alpha="255">
-                <red>247</red>
-                <green>246</green>
-                <blue>246</blue>
-               </color>
-              </brush>
-             </colorrole>
-             <colorrole role="Dark">
-              <brush brushstyle="SolidPattern">
-               <color alpha="255">
-                <red>119</red>
-                <green>119</green>
-                <blue>119</blue>
-               </color>
-              </brush>
-             </colorrole>
-             <colorrole role="Mid">
-              <brush brushstyle="SolidPattern">
-               <color alpha="255">
-                <red>159</red>
-                <green>159</green>
-                <blue>159</blue>
-               </color>
-              </brush>
-             </colorrole>
-             <colorrole role="Text">
-              <brush brushstyle="SolidPattern">
-               <color alpha="255">
-                <red>0</red>
-                <green>0</green>
-                <blue>0</blue>
-               </color>
-              </brush>
-             </colorrole>
-             <colorrole role="BrightText">
-              <brush brushstyle="SolidPattern">
-               <color alpha="255">
-                <red>255</red>
-                <green>255</green>
-                <blue>255</blue>
-               </color>
-              </brush>
-             </colorrole>
-             <colorrole role="ButtonText">
-              <brush brushstyle="SolidPattern">
-               <color alpha="255">
-                <red>0</red>
-                <green>0</green>
-                <blue>0</blue>
-               </color>
-              </brush>
-             </colorrole>
-             <colorrole role="Base">
-              <brush brushstyle="SolidPattern">
-               <color alpha="255">
-                <red>255</red>
-                <green>255</green>
-                <blue>255</blue>
-               </color>
-              </brush>
-             </colorrole>
-             <colorrole role="Window">
-              <brush brushstyle="SolidPattern">
-               <color alpha="255">
-                <red>239</red>
-                <green>238</green>
-                <blue>238</blue>
-               </color>
-              </brush>
-             </colorrole>
-             <colorrole role="Shadow">
-              <brush brushstyle="SolidPattern">
-               <color alpha="255">
-                <red>0</red>
-                <green>0</green>
-                <blue>0</blue>
-               </color>
-              </brush>
-             </colorrole>
-             <colorrole role="AlternateBase">
-              <brush brushstyle="SolidPattern">
-               <color alpha="255">
-                <red>247</red>
-                <green>246</green>
-                <blue>246</blue>
-               </color>
-              </brush>
-             </colorrole>
-             <colorrole role="ToolTipBase">
-              <brush brushstyle="SolidPattern">
-               <color alpha="255">
-                <red>255</red>
-                <green>255</green>
-                <blue>220</blue>
-               </color>
-              </brush>
-             </colorrole>
-             <colorrole role="ToolTipText">
-              <brush brushstyle="SolidPattern">
-               <color alpha="255">
-                <red>0</red>
-                <green>0</green>
-                <blue>0</blue>
-               </color>
-              </brush>
-             </colorrole>
-            </inactive>
-            <disabled>
-             <colorrole role="WindowText">
-              <brush brushstyle="SolidPattern">
-               <color alpha="255">
-                <red>119</red>
-                <green>119</green>
-                <blue>119</blue>
-               </color>
-              </brush>
-             </colorrole>
-             <colorrole role="Button">
-              <brush brushstyle="SolidPattern">
-               <color alpha="255">
-                <red>239</red>
-                <green>238</green>
-                <blue>238</blue>
-               </color>
-              </brush>
-             </colorrole>
-             <colorrole role="Light">
-              <brush brushstyle="SolidPattern">
-               <color alpha="255">
-                <red>255</red>
-                <green>255</green>
-                <blue>255</blue>
-               </color>
-              </brush>
-             </colorrole>
-             <colorrole role="Midlight">
-              <brush brushstyle="SolidPattern">
-               <color alpha="255">
-                <red>247</red>
-                <green>246</green>
-                <blue>246</blue>
-               </color>
-              </brush>
-             </colorrole>
-             <colorrole role="Dark">
-              <brush brushstyle="SolidPattern">
-               <color alpha="255">
-                <red>119</red>
-                <green>119</green>
-                <blue>119</blue>
-               </color>
-              </brush>
-             </colorrole>
-             <colorrole role="Mid">
-              <brush brushstyle="SolidPattern">
-               <color alpha="255">
-                <red>159</red>
-                <green>159</green>
-                <blue>159</blue>
-               </color>
-              </brush>
-             </colorrole>
-             <colorrole role="Text">
-              <brush brushstyle="SolidPattern">
-               <color alpha="255">
-                <red>119</red>
-                <green>119</green>
-                <blue>119</blue>
-               </color>
-              </brush>
-             </colorrole>
-             <colorrole role="BrightText">
-              <brush brushstyle="SolidPattern">
-               <color alpha="255">
-                <red>255</red>
-                <green>255</green>
-                <blue>255</blue>
-               </color>
-              </brush>
-             </colorrole>
-             <colorrole role="ButtonText">
-              <brush brushstyle="SolidPattern">
-               <color alpha="255">
-                <red>119</red>
-                <green>119</green>
-                <blue>119</blue>
-               </color>
-              </brush>
-             </colorrole>
-             <colorrole role="Base">
-              <brush brushstyle="SolidPattern">
-               <color alpha="255">
-                <red>239</red>
-                <green>238</green>
-                <blue>238</blue>
-               </color>
-              </brush>
-             </colorrole>
-             <colorrole role="Window">
-              <brush brushstyle="SolidPattern">
-               <color alpha="255">
-                <red>239</red>
-                <green>238</green>
-                <blue>238</blue>
-               </color>
-              </brush>
-             </colorrole>
-             <colorrole role="Shadow">
-              <brush brushstyle="SolidPattern">
-               <color alpha="255">
-                <red>0</red>
-                <green>0</green>
-                <blue>0</blue>
-               </color>
-              </brush>
-             </colorrole>
-             <colorrole role="AlternateBase">
-              <brush brushstyle="SolidPattern">
-               <color alpha="255">
-                <red>239</red>
-                <green>238</green>
-                <blue>238</blue>
-               </color>
-              </brush>
-             </colorrole>
-             <colorrole role="ToolTipBase">
-              <brush brushstyle="SolidPattern">
-               <color alpha="255">
-                <red>255</red>
-                <green>255</green>
-                <blue>220</blue>
-               </color>
-              </brush>
-             </colorrole>
-             <colorrole role="ToolTipText">
-              <brush brushstyle="SolidPattern">
-               <color alpha="255">
-                <red>0</red>
-                <green>0</green>
-                <blue>0</blue>
-               </color>
-              </brush>
-             </colorrole>
-            </disabled>
-           </palette>
-          </property>
-          <property name="focusPolicy">
-           <enum>Qt::NoFocus</enum>
-          </property>
-          <property name="autoFillBackground">
-           <bool>true</bool>
-          </property>
-          <property name="text">
-           <string/>
-          </property>
-          <property name="flat">
-           <bool>true</bool>
-          </property>
-         </widget>
-         <widget class="QPushButton" name="toggleObfuscation">
-          <property name="geometry">
-           <rect>
-            <x>10</x>
-            <y>275</y>
-            <width>221</width>
-            <height>30</height>
-           </rect>
-          </property>
-          <property name="sizePolicy">
-           <sizepolicy hsizetype="MinimumExpanding" vsizetype="Fixed">
-            <horstretch>0</horstretch>
-            <verstretch>0</verstretch>
-           </sizepolicy>
-          </property>
-          <property name="text">
-           <string>Start / Stop Obfuscation</string>
-          </property>
-         </widget>
-         <widget class="Line" name="lineLastMessage">
-          <property name="enabled">
-           <bool>true</bool>
-          </property>
-          <property name="geometry">
-           <rect>
-            <x>10</x>
-            <y>205</y>
-            <width>441</width>
-            <height>1</height>
-           </rect>
-          </property>
-          <property name="frameShadow">
-           <enum>QFrame::Plain</enum>
-          </property>
-          <property name="orientation">
-           <enum>Qt::Horizontal</enum>
-          </property>
-         </widget>
-         <widget class="QLabel" name="obfuscationStatus">
-          <property name="geometry">
-           <rect>
-            <x>10</x>
-            <y>220</y>
-            <width>441</width>
-            <height>43</height>
-           </rect>
-          </property>
-          <property name="minimumSize">
-           <size>
-            <width>288</width>
-            <height>43</height>
-           </size>
-          </property>
-          <property name="text">
-           <string>(Last Message)</string>
-          </property>
-          <property name="alignment">
-           <set>Qt::AlignLeading|Qt::AlignLeft|Qt::AlignTop</set>
-          </property>
-          <property name="wordWrap">
-           <bool>true</bool>
-          </property>
-         </widget>
-         <widget class="QPushButton" name="obfuscationAuto">
-          <property name="geometry">
-           <rect>
-            <x>10</x>
-            <y>310</y>
-            <width>221</width>
-            <height>30</height>
-           </rect>
-          </property>
-          <property name="sizePolicy">
-           <sizepolicy hsizetype="MinimumExpanding" vsizetype="Fixed">
-            <horstretch>0</horstretch>
-            <verstretch>0</verstretch>
-           </sizepolicy>
-          </property>
-          <property name="toolTip">
-           <string>Try to manually submit a Obfuscation request.</string>
-          </property>
-          <property name="text">
-           <string>Try Mix</string>
-          </property>
-         </widget>
-         <widget class="QPushButton" name="obfuscationReset">
-          <property name="geometry">
-           <rect>
-            <x>230</x>
-            <y>310</y>
-            <width>221</width>
-            <height>30</height>
-           </rect>
-          </property>
-          <property name="sizePolicy">
-           <sizepolicy hsizetype="MinimumExpanding" vsizetype="Fixed">
-            <horstretch>0</horstretch>
-            <verstretch>0</verstretch>
-           </sizepolicy>
-          </property>
-          <property name="toolTip">
-           <string>Reset the current status of Obfuscation (can interrupt Obfuscation if it's in the process of Mixing, which can cost you money!)</string>
-          </property>
-          <property name="autoFillBackground">
-           <bool>false</bool>
-          </property>
-          <property name="text">
-           <string>Reset</string>
-          </property>
-         </widget>
-         <widget class="QLabel" name="ObfuscationStatusTitle">
-          <property name="geometry">
-           <rect>
-            <x>10</x>
-            <y>180</y>
-            <width>441</width>
-            <height>16</height>
-           </rect>
-          </property>
-          <property name="font">
-           <font>
-            <weight>75</weight>
-            <bold>true</bold>
-           </font>
-          </property>
-          <property name="text">
-           <string>Status Messages</string>
-          </property>
-         </widget>
-         <widget class="QPushButton" name="toggleStaking">
-          <property name="geometry">
-           <rect>
-            <x>230</x>
-            <y>275</y>
-            <width>221</width>
-            <height>30</height>
-           </rect>
-          </property>
-          <property name="sizePolicy">
-           <sizepolicy hsizetype="MinimumExpanding" vsizetype="Fixed">
-            <horstretch>0</horstretch>
-            <verstretch>0</verstretch>
-           </sizepolicy>
-          </property>
-          <property name="text">
-           <string>Enable Staking</string>
-          </property>
-         </widget>
-         <widget class="QWidget" name="layoutWidget">
-          <property name="geometry">
-           <rect>
-            <x>10</x>
-            <y>0</y>
-            <width>441</width>
-            <height>22</height>
-           </rect>
-          </property>
-          <layout class="QHBoxLayout" name="horizontalLayout_5">
-           <property name="spacing">
-            <number>5</number>
-           </property>
-           <item>
-            <widget class="QLabel" name="ObfuscationTitle">
-             <property name="font">
-              <font>
-               <pointsize>8</pointsize>
-               <weight>75</weight>
-               <bold>true</bold>
-              </font>
-             </property>
-             <property name="text">
-              <string>Obfuscation</string>
-             </property>
-            </widget>
-           </item>
-           <item>
-            <spacer name="horizontalSpacer_4">
-             <property name="orientation">
-              <enum>Qt::Horizontal</enum>
-             </property>
-             <property name="sizeType">
-              <enum>QSizePolicy::Maximum</enum>
-             </property>
-             <property name="sizeHint" stdset="0">
-              <size>
-               <width>16</width>
-               <height>20</height>
-              </size>
-             </property>
-            </spacer>
-           </item>
-           <item>
-            <widget class="QLabel" name="labelObfuscationSyncStatus">
-             <property name="font">
-              <font>
-               <weight>50</weight>
-               <bold>false</bold>
-               <underline>false</underline>
-               <strikeout>false</strikeout>
-              </font>
-             </property>
-             <property name="toolTip">
-              <string>The displayed information may be out of date. Your wallet automatically synchronizes with the Bulwark network after a connection is established, but this process has not completed yet.</string>
-             </property>
-             <property name="styleSheet">
-              <string notr="true">QLabel { color: red; }</string>
-             </property>
-             <property name="text">
-              <string notr="true">(out of sync)</string>
-             </property>
-             <property name="alignment">
-              <set>Qt::AlignLeading|Qt::AlignLeft|Qt::AlignVCenter</set>
-             </property>
-            </widget>
-           </item>
-          </layout>
-         </widget>
-        </widget>
-       </item>
-      </layout>
-     </item>
-     <item>
-      <layout class="QVBoxLayout" name="verticalLayout_3">
-       <item>
-        <widget class="QFrame" name="frame_RecentTransactions">
-         <property name="frameShape">
-          <enum>QFrame::StyledPanel</enum>
-         </property>
-         <property name="frameShadow">
-          <enum>QFrame::Raised</enum>
-         </property>
-         <layout class="QVBoxLayout" name="verticalLayout">
-          <item>
-           <layout class="QHBoxLayout" name="horizontalLayout_2">
-            <item>
-             <widget class="QLabel" name="RecentTitle">
-              <property name="sizePolicy">
-               <sizepolicy hsizetype="Maximum" vsizetype="Preferred">
-                <horstretch>0</horstretch>
-                <verstretch>0</verstretch>
-               </sizepolicy>
-              </property>
-              <property name="font">
-               <font>
-                <weight>75</weight>
-                <bold>true</bold>
-               </font>
-              </property>
-              <property name="text">
-               <string>Recent transactions</string>
-              </property>
-             </widget>
-            </item>
-            <item>
-             <widget class="QLabel" name="labelTransactionsStatus">
-              <property name="sizePolicy">
-               <sizepolicy hsizetype="Maximum" vsizetype="Preferred">
-                <horstretch>0</horstretch>
-                <verstretch>0</verstretch>
-               </sizepolicy>
-              </property>
-              <property name="cursor">
-               <cursorShape>WhatsThisCursor</cursorShape>
-              </property>
-              <property name="toolTip">
-               <string>The displayed information may be out of date. Your wallet automatically synchronizes with the Bulwark network after a connection is established, but this process has not completed yet.</string>
-              </property>
-              <property name="styleSheet">
-               <string notr="true">QLabel { color: red; }</string>
-              </property>
-              <property name="text">
-               <string notr="true">(out of sync)</string>
-              </property>
-              <property name="alignment">
-               <set>Qt::AlignRight|Qt::AlignTrailing|Qt::AlignVCenter</set>
-              </property>
-             </widget>
-            </item>
-            <item>
-             <spacer name="horizontalSpacer">
-              <property name="orientation">
-               <enum>Qt::Horizontal</enum>
-              </property>
-              <property name="sizeType">
-<<<<<<< HEAD
-               <enum>QSizePolicy::Minimum</enum>
-=======
-               <enum>QSizePolicy::Expanding</enum>
->>>>>>> dda6bb4d
-              </property>
-              <property name="sizeHint" stdset="0">
-               <size>
-                <width>40</width>
-                <height>20</height>
-               </size>
-              </property>
-             </spacer>
-            </item>
-           </layout>
-          </item>
-          <item>
-           <widget class="QListView" name="listTransactions">
-            <property name="styleSheet">
-             <string notr="true">QListView { background: transparent; }</string>
-            </property>
-            <property name="frameShape">
-             <enum>QFrame::NoFrame</enum>
-            </property>
-            <property name="verticalScrollBarPolicy">
-             <enum>Qt::ScrollBarAlwaysOff</enum>
-            </property>
-            <property name="horizontalScrollBarPolicy">
-             <enum>Qt::ScrollBarAlwaysOff</enum>
-            </property>
-            <property name="alternatingRowColors">
-             <bool>false</bool>
-            </property>
-            <property name="selectionMode">
-             <enum>QAbstractItemView::NoSelection</enum>
-            </property>
-           </widget>
-          </item>
-         </layout>
-        </widget>
-       </item>
-      </layout>
-     </item>
-    </layout>
-   </item>
-  </layout>
- </widget>
- <resources/>
- <connections/>
-</ui>+﻿<?xml version="1.0" encoding="UTF-8"?>
+<ui version="4.0">
+ <class>OverviewPage</class>
+ <widget class="QWidget" name="OverviewPage">
+  <property name="geometry">
+   <rect>
+    <x>0</x>
+    <y>0</y>
+    <width>960</width>
+    <height>710</height>
+   </rect>
+  </property>
+  <property name="minimumSize">
+   <size>
+    <width>960</width>
+    <height>0</height>
+   </size>
+  </property>
+  <property name="windowTitle">
+   <string>Form</string>
+  </property>
+  <layout class="QVBoxLayout" name="topLayout">
+   <item>
+    <widget class="QLabel" name="labelAlerts">
+     <property name="visible">
+      <bool>false</bool>
+     </property>
+     <property name="styleSheet">
+      <string notr="true">background-color: qlineargradient(x1: 0, y1: 0, x2: 1, y2: 0, stop:0 #F0D0A0, stop:1 #F8D488); color:#000000;</string>
+     </property>
+     <property name="wordWrap">
+      <bool>true</bool>
+     </property>
+     <property name="margin">
+      <number>3</number>
+     </property>
+    </widget>
+   </item>
+   <item>
+    <layout class="QHBoxLayout" name="horizontalLayout" stretch="1,1">
+     <item>
+      <layout class="QVBoxLayout" name="verticalLayout_2">
+       <property name="spacing">
+        <number>6</number>
+       </property>
+       <item>
+        <widget class="QFrame" name="frame_Balances">
+         <property name="frameShape">
+          <enum>QFrame::StyledPanel</enum>
+         </property>
+         <property name="frameShadow">
+          <enum>QFrame::Raised</enum>
+         </property>
+         <layout class="QVBoxLayout" name="verticalLayout_4">
+          <item>
+           <layout class="QHBoxLayout" name="horizontalLayout_4">
+            <item>
+             <widget class="QLabel" name="BalanceTitle">
+              <property name="font">
+               <font>
+                <pointsize>8</pointsize>
+                <weight>75</weight>
+                <italic>false</italic>
+                <bold>true</bold>
+                <underline>false</underline>
+                <stylestrategy>PreferDefault</stylestrategy>
+               </font>
+              </property>
+              <property name="text">
+               <string>Balances</string>
+              </property>
+             </widget>
+            </item>
+            <item>
+             <widget class="QLabel" name="labelWalletStatus">
+              <property name="cursor">
+               <cursorShape>WhatsThisCursor</cursorShape>
+              </property>
+              <property name="toolTip">
+               <string>The displayed information may be out of date. Your wallet automatically synchronizes with the Bulwark network after a connection is established, but this process has not completed yet.</string>
+              </property>
+              <property name="styleSheet">
+               <string notr="true">QLabel { color: red; }</string>
+              </property>
+              <property name="text">
+               <string notr="true">(out of sync)</string>
+              </property>
+              <property name="alignment">
+               <set>Qt::AlignLeading|Qt::AlignLeft|Qt::AlignVCenter</set>
+              </property>
+             </widget>
+            </item>
+            <item>
+             <spacer name="horizontalSpacer_3">
+              <property name="orientation">
+               <enum>Qt::Horizontal</enum>
+              </property>
+              <property name="sizeHint" stdset="0">
+               <size>
+                <width>40</width>
+                <height>20</height>
+               </size>
+              </property>
+             </spacer>
+            </item>
+           </layout>
+          </item>
+          <item>
+           <layout class="QGridLayout" name="gridLayout">
+            <property name="leftMargin">
+             <number>0</number>
+            </property>
+            <property name="horizontalSpacing">
+             <number>40</number>
+            </property>
+            <property name="verticalSpacing">
+             <number>15</number>
+            </property>
+            <item row="8" column="0" colspan="2">
+             <widget class="Line" name="lineSpendableBalance">
+              <property name="enabled">
+               <bool>true</bool>
+              </property>
+              <property name="sizePolicy">
+               <sizepolicy hsizetype="Preferred" vsizetype="Fixed">
+                <horstretch>0</horstretch>
+                <verstretch>0</verstretch>
+               </sizepolicy>
+              </property>
+              <property name="maximumSize">
+               <size>
+                <width>16777215</width>
+                <height>1</height>
+               </size>
+              </property>
+              <property name="frameShadow">
+               <enum>QFrame::Plain</enum>
+              </property>
+              <property name="orientation">
+               <enum>Qt::Horizontal</enum>
+              </property>
+             </widget>
+            </item>
+            <item row="8" column="2">
+             <widget class="Line" name="lineWatchOnlyBalance">
+              <property name="sizePolicy">
+               <sizepolicy hsizetype="Preferred" vsizetype="Fixed">
+                <horstretch>0</horstretch>
+                <verstretch>0</verstretch>
+               </sizepolicy>
+              </property>
+              <property name="maximumSize">
+               <size>
+                <width>16777215</width>
+                <height>1</height>
+               </size>
+              </property>
+              <property name="frameShadow">
+               <enum>QFrame::Plain</enum>
+              </property>
+              <property name="orientation">
+               <enum>Qt::Horizontal</enum>
+              </property>
+             </widget>
+            </item>
+            <item row="0" column="0">
+             <widget class="QLabel" name="labelSpendable">
+              <property name="text">
+               <string>Spendable:</string>
+              </property>
+              <property name="alignment">
+               <set>Qt::AlignLeading|Qt::AlignLeft|Qt::AlignVCenter</set>
+              </property>
+             </widget>
+            </item>
+            <item row="3" column="0">
+             <widget class="QLabel" name="labelPendingText">
+              <property name="font">
+               <font>
+                <pointsize>8</pointsize>
+                <kerning>true</kerning>
+               </font>
+              </property>
+              <property name="text">
+               <string>Pending:</string>
+              </property>
+             </widget>
+            </item>
+            <item row="5" column="0">
+             <widget class="QLabel" name="labelImmatureText">
+              <property name="font">
+               <font>
+                <pointsize>8</pointsize>
+               </font>
+              </property>
+              <property name="text">
+               <string>Immature:</string>
+              </property>
+             </widget>
+            </item>
+            <item row="6" column="3">
+             <spacer name="horizontalSpacer_2">
+              <property name="orientation">
+               <enum>Qt::Horizontal</enum>
+              </property>
+              <property name="sizeHint" stdset="0">
+               <size>
+                <width>60</width>
+                <height>20</height>
+               </size>
+              </property>
+             </spacer>
+            </item>
+            <item row="1" column="0">
+             <widget class="QLabel" name="labelBalanceText">
+              <property name="font">
+               <font>
+                <pointsize>8</pointsize>
+                <weight>50</weight>
+                <bold>false</bold>
+               </font>
+              </property>
+              <property name="text">
+               <string>Available:</string>
+              </property>
+             </widget>
+            </item>
+            <item row="10" column="0">
+             <widget class="QLabel" name="labelTotal">
+              <property name="font">
+               <font>
+                <weight>75</weight>
+                <bold>true</bold>
+               </font>
+              </property>
+              <property name="cursor">
+               <cursorShape>IBeamCursor</cursorShape>
+              </property>
+              <property name="toolTip">
+               <string>Your current total balance</string>
+              </property>
+              <property name="text">
+               <string notr="true">0.000 000 00 BTC</string>
+              </property>
+              <property name="alignment">
+               <set>Qt::AlignLeading|Qt::AlignLeft|Qt::AlignRight|Qt::AlignTrailing|Qt::AlignVCenter</set>
+              </property>
+              <property name="textInteractionFlags">
+               <set>Qt::LinksAccessibleByMouse|Qt::TextSelectableByKeyboard|Qt::TextSelectableByMouse</set>
+              </property>
+             </widget>
+            </item>
+            <item row="9" column="0">
+             <widget class="QLabel" name="labelTotalText">
+              <property name="font">
+               <font>
+                <pointsize>8</pointsize>
+               </font>
+              </property>
+              <property name="text">
+               <string>Total:</string>
+              </property>
+             </widget>
+            </item>
+            <item row="2" column="0">
+             <widget class="QLabel" name="labelBalance">
+              <property name="font">
+               <font>
+                <weight>75</weight>
+                <bold>true</bold>
+               </font>
+              </property>
+              <property name="cursor">
+               <cursorShape>IBeamCursor</cursorShape>
+              </property>
+              <property name="toolTip">
+               <string>Your current spendable balance</string>
+              </property>
+              <property name="text">
+               <string notr="true">0.000 000 00 BTC</string>
+              </property>
+              <property name="alignment">
+               <set>Qt::AlignLeading|Qt::AlignLeft|Qt::AlignRight|Qt::AlignTrailing|Qt::AlignVCenter</set>
+              </property>
+              <property name="textInteractionFlags">
+               <set>Qt::LinksAccessibleByMouse|Qt::TextSelectableByKeyboard|Qt::TextSelectableByMouse</set>
+              </property>
+             </widget>
+            </item>
+            <item row="4" column="0">
+             <widget class="QLabel" name="labelUnconfirmed">
+              <property name="font">
+               <font>
+                <weight>75</weight>
+                <bold>true</bold>
+               </font>
+              </property>
+              <property name="cursor">
+               <cursorShape>IBeamCursor</cursorShape>
+              </property>
+              <property name="toolTip">
+               <string>Total of transactions that have yet to be confirmed, and do not yet count toward the spendable balance</string>
+              </property>
+              <property name="text">
+               <string notr="true">0.000 000 00 BTC</string>
+              </property>
+              <property name="alignment">
+               <set>Qt::AlignLeading|Qt::AlignLeft|Qt::AlignRight|Qt::AlignTrailing|Qt::AlignVCenter</set>
+              </property>
+              <property name="textInteractionFlags">
+               <set>Qt::LinksAccessibleByMouse|Qt::TextSelectableByKeyboard|Qt::TextSelectableByMouse</set>
+              </property>
+             </widget>
+            </item>
+            <item row="4" column="1">
+             <widget class="QLabel" name="labelWatchPending">
+              <property name="enabled">
+               <bool>false</bool>
+              </property>
+              <property name="font">
+               <font>
+                <weight>75</weight>
+                <bold>true</bold>
+               </font>
+              </property>
+              <property name="cursor">
+               <cursorShape>IBeamCursor</cursorShape>
+              </property>
+              <property name="toolTip">
+               <string>Unconfirmed transactions to watch-only addresses</string>
+              </property>
+              <property name="text">
+               <string notr="true">0.000 000 00 BTC</string>
+              </property>
+              <property name="alignment">
+               <set>Qt::AlignLeading|Qt::AlignLeft|Qt::AlignRight|Qt::AlignTrailing|Qt::AlignVCenter</set>
+              </property>
+              <property name="textInteractionFlags">
+               <set>Qt::LinksAccessibleByMouse|Qt::TextSelectableByKeyboard|Qt::TextSelectableByMouse</set>
+              </property>
+             </widget>
+            </item>
+            <item row="0" column="1">
+             <widget class="QLabel" name="labelWatchonly">
+              <property name="enabled">
+               <bool>false</bool>
+              </property>
+              <property name="text">
+               <string>Watch-only:</string>
+              </property>
+              <property name="alignment">
+               <set>Qt::AlignLeading|Qt::AlignLeft|Qt::AlignVCenter</set>
+              </property>
+             </widget>
+            </item>
+            <item row="6" column="0">
+             <widget class="QLabel" name="labelImmature">
+              <property name="font">
+               <font>
+                <weight>75</weight>
+                <bold>true</bold>
+               </font>
+              </property>
+              <property name="cursor">
+               <cursorShape>IBeamCursor</cursorShape>
+              </property>
+              <property name="toolTip">
+               <string>Staked or masternode rewards that has not yet matured</string>
+              </property>
+              <property name="text">
+               <string notr="true">0.000 000 00 BTC</string>
+              </property>
+              <property name="alignment">
+               <set>Qt::AlignLeading|Qt::AlignLeft|Qt::AlignRight|Qt::AlignTrailing|Qt::AlignVCenter</set>
+              </property>
+              <property name="textInteractionFlags">
+               <set>Qt::LinksAccessibleByMouse|Qt::TextSelectableByKeyboard|Qt::TextSelectableByMouse</set>
+              </property>
+             </widget>
+            </item>
+            <item row="10" column="1">
+             <widget class="QLabel" name="labelWatchTotal">
+              <property name="enabled">
+               <bool>false</bool>
+              </property>
+              <property name="font">
+               <font>
+                <weight>75</weight>
+                <bold>true</bold>
+               </font>
+              </property>
+              <property name="cursor">
+               <cursorShape>IBeamCursor</cursorShape>
+              </property>
+              <property name="toolTip">
+               <string>Current total balance in watch-only addresses</string>
+              </property>
+              <property name="text">
+               <string notr="true">0.000 000 00 BTC</string>
+              </property>
+              <property name="alignment">
+               <set>Qt::AlignLeading|Qt::AlignLeft|Qt::AlignRight|Qt::AlignTrailing|Qt::AlignVCenter</set>
+              </property>
+              <property name="textInteractionFlags">
+               <set>Qt::LinksAccessibleByMouse|Qt::TextSelectableByKeyboard|Qt::TextSelectableByMouse</set>
+              </property>
+             </widget>
+            </item>
+            <item row="6" column="1">
+             <widget class="QLabel" name="labelWatchImmature">
+              <property name="enabled">
+               <bool>false</bool>
+              </property>
+              <property name="font">
+               <font>
+                <weight>75</weight>
+                <bold>true</bold>
+               </font>
+              </property>
+              <property name="cursor">
+               <cursorShape>IBeamCursor</cursorShape>
+              </property>
+              <property name="toolTip">
+               <string>Staked or masternode rewards in watch-only addresses that has not yet matured</string>
+              </property>
+              <property name="text">
+               <string notr="true">0.000 000 00 BTC</string>
+              </property>
+              <property name="alignment">
+               <set>Qt::AlignLeading|Qt::AlignLeft|Qt::AlignRight|Qt::AlignTrailing|Qt::AlignVCenter</set>
+              </property>
+              <property name="textInteractionFlags">
+               <set>Qt::LinksAccessibleByMouse|Qt::TextSelectableByKeyboard|Qt::TextSelectableByMouse</set>
+              </property>
+             </widget>
+            </item>
+            <item row="2" column="1">
+             <widget class="QLabel" name="labelWatchAvailable">
+              <property name="enabled">
+               <bool>false</bool>
+              </property>
+              <property name="font">
+               <font>
+                <weight>75</weight>
+                <bold>true</bold>
+               </font>
+              </property>
+              <property name="cursor">
+               <cursorShape>IBeamCursor</cursorShape>
+              </property>
+              <property name="toolTip">
+               <string>Your current balance in watch-only addresses</string>
+              </property>
+              <property name="text">
+               <string notr="true">0.000 000 00 BTC</string>
+              </property>
+              <property name="alignment">
+               <set>Qt::AlignLeading|Qt::AlignLeft|Qt::AlignRight|Qt::AlignTrailing|Qt::AlignVCenter</set>
+              </property>
+              <property name="textInteractionFlags">
+               <set>Qt::LinksAccessibleByMouse|Qt::TextSelectableByKeyboard|Qt::TextSelectableByMouse</set>
+              </property>
+             </widget>
+            </item>
+           </layout>
+          </item>
+          <item>
+           <spacer name="verticalSpacer_2">
+            <property name="orientation">
+             <enum>Qt::Vertical</enum>
+            </property>
+            <property name="sizeType">
+             <enum>QSizePolicy::Expanding</enum>
+            </property>
+            <property name="sizeHint" stdset="0">
+             <size>
+              <width>20</width>
+              <height>30</height>
+             </size>
+            </property>
+           </spacer>
+          </item>
+         </layout>
+        </widget>
+       </item>
+       <item>
+        <widget class="QFrame" name="frameObfuscation">
+         <property name="minimumSize">
+          <size>
+           <width>0</width>
+           <height>350</height>
+          </size>
+         </property>
+         <property name="layoutDirection">
+          <enum>Qt::LeftToRight</enum>
+         </property>
+         <property name="frameShape">
+          <enum>QFrame::StyledPanel</enum>
+         </property>
+         <property name="frameShadow">
+          <enum>QFrame::Raised</enum>
+         </property>
+         <widget class="QWidget" name="formLayoutWidget">
+          <property name="geometry">
+           <rect>
+            <x>10</x>
+            <y>30</y>
+            <width>441</width>
+            <height>131</height>
+           </rect>
+          </property>
+          <layout class="QFormLayout" name="obfuscationStatusLayout">
+           <property name="fieldGrowthPolicy">
+            <enum>QFormLayout::AllNonFixedFieldsGrow</enum>
+           </property>
+           <property name="horizontalSpacing">
+            <number>115</number>
+           </property>
+           <property name="verticalSpacing">
+            <number>12</number>
+           </property>
+           <item row="0" column="0">
+            <widget class="QLabel" name="label_6">
+             <property name="font">
+              <font>
+               <weight>50</weight>
+               <bold>false</bold>
+              </font>
+             </property>
+             <property name="text">
+              <string>Status:</string>
+             </property>
+            </widget>
+           </item>
+           <item row="1" column="0">
+            <widget class="QLabel" name="label_7">
+             <property name="font">
+              <font>
+               <weight>50</weight>
+               <bold>false</bold>
+              </font>
+             </property>
+             <property name="text">
+              <string>Completion:</string>
+             </property>
+            </widget>
+           </item>
+           <item row="1" column="1">
+            <widget class="QProgressBar" name="obfuscationProgress">
+             <property name="enabled">
+              <bool>true</bool>
+             </property>
+             <property name="minimumSize">
+              <size>
+               <width>154</width>
+               <height>0</height>
+              </size>
+             </property>
+             <property name="maximumSize">
+              <size>
+               <width>220</width>
+               <height>16777215</height>
+              </size>
+             </property>
+             <property name="font">
+              <font>
+               <weight>50</weight>
+               <bold>false</bold>
+              </font>
+             </property>
+             <property name="value">
+              <number>0</number>
+             </property>
+             <property name="alignment">
+              <set>Qt::AlignCenter</set>
+             </property>
+             <property name="invertedAppearance">
+              <bool>false</bool>
+             </property>
+            </widget>
+           </item>
+           <item row="2" column="0">
+            <widget class="QLabel" name="labelAnonymizedText">
+             <property name="font">
+              <font>
+               <weight>50</weight>
+               <bold>false</bold>
+              </font>
+             </property>
+             <property name="text">
+              <string>Obfuscation Balance:</string>
+             </property>
+            </widget>
+           </item>
+           <item row="2" column="1">
+            <widget class="QLabel" name="labelAnonymized">
+             <property name="font">
+              <font>
+               <weight>75</weight>
+               <bold>true</bold>
+              </font>
+             </property>
+             <property name="text">
+              <string notr="true">0 BWK</string>
+             </property>
+            </widget>
+           </item>
+           <item row="3" column="0">
+            <widget class="QLabel" name="label_8">
+             <property name="font">
+              <font>
+               <weight>50</weight>
+               <bold>false</bold>
+              </font>
+             </property>
+             <property name="text">
+              <string>Amount and Rounds:</string>
+             </property>
+            </widget>
+           </item>
+           <item row="3" column="1">
+            <widget class="QLabel" name="labelAmountRounds">
+             <property name="font">
+              <font>
+               <weight>50</weight>
+               <bold>false</bold>
+              </font>
+             </property>
+             <property name="text">
+              <string>0 BWK / 0 Rounds</string>
+             </property>
+            </widget>
+           </item>
+           <item row="4" column="0">
+            <widget class="QLabel" name="label_9">
+             <property name="font">
+              <font>
+               <weight>50</weight>
+               <bold>false</bold>
+              </font>
+             </property>
+             <property name="text">
+              <string>Submitted Denom:</string>
+             </property>
+            </widget>
+           </item>
+           <item row="4" column="1">
+            <widget class="QLabel" name="labelSubmittedDenom">
+             <property name="font">
+              <font>
+               <weight>50</weight>
+               <bold>false</bold>
+              </font>
+             </property>
+             <property name="toolTip">
+              <string>The denominations you submitted to the Masternode.&lt;br&gt;To mix, other users must submit the exact same denominations.</string>
+             </property>
+             <property name="text">
+              <string>n/a</string>
+             </property>
+            </widget>
+           </item>
+           <item row="0" column="1">
+            <widget class="QLabel" name="obfuscationEnabled">
+             <property name="font">
+              <font>
+               <weight>50</weight>
+               <bold>false</bold>
+              </font>
+             </property>
+             <property name="text">
+              <string>Enabled/Disabled</string>
+             </property>
+            </widget>
+           </item>
+          </layout>
+         </widget>
+         <widget class="QPushButton" name="runAutoDenom">
+          <property name="geometry">
+           <rect>
+            <x>251</x>
+            <y>17</y>
+            <width>1</width>
+            <height>1</height>
+           </rect>
+          </property>
+          <property name="palette">
+           <palette>
+            <active>
+             <colorrole role="WindowText">
+              <brush brushstyle="SolidPattern">
+               <color alpha="255">
+                <red>0</red>
+                <green>0</green>
+                <blue>0</blue>
+               </color>
+              </brush>
+             </colorrole>
+             <colorrole role="Button">
+              <brush brushstyle="SolidPattern">
+               <color alpha="255">
+                <red>239</red>
+                <green>238</green>
+                <blue>238</blue>
+               </color>
+              </brush>
+             </colorrole>
+             <colorrole role="Light">
+              <brush brushstyle="SolidPattern">
+               <color alpha="255">
+                <red>255</red>
+                <green>255</green>
+                <blue>255</blue>
+               </color>
+              </brush>
+             </colorrole>
+             <colorrole role="Midlight">
+              <brush brushstyle="SolidPattern">
+               <color alpha="255">
+                <red>247</red>
+                <green>246</green>
+                <blue>246</blue>
+               </color>
+              </brush>
+             </colorrole>
+             <colorrole role="Dark">
+              <brush brushstyle="SolidPattern">
+               <color alpha="255">
+                <red>119</red>
+                <green>119</green>
+                <blue>119</blue>
+               </color>
+              </brush>
+             </colorrole>
+             <colorrole role="Mid">
+              <brush brushstyle="SolidPattern">
+               <color alpha="255">
+                <red>159</red>
+                <green>159</green>
+                <blue>159</blue>
+               </color>
+              </brush>
+             </colorrole>
+             <colorrole role="Text">
+              <brush brushstyle="SolidPattern">
+               <color alpha="255">
+                <red>0</red>
+                <green>0</green>
+                <blue>0</blue>
+               </color>
+              </brush>
+             </colorrole>
+             <colorrole role="BrightText">
+              <brush brushstyle="SolidPattern">
+               <color alpha="255">
+                <red>255</red>
+                <green>255</green>
+                <blue>255</blue>
+               </color>
+              </brush>
+             </colorrole>
+             <colorrole role="ButtonText">
+              <brush brushstyle="SolidPattern">
+               <color alpha="255">
+                <red>0</red>
+                <green>0</green>
+                <blue>0</blue>
+               </color>
+              </brush>
+             </colorrole>
+             <colorrole role="Base">
+              <brush brushstyle="SolidPattern">
+               <color alpha="255">
+                <red>255</red>
+                <green>255</green>
+                <blue>255</blue>
+               </color>
+              </brush>
+             </colorrole>
+             <colorrole role="Window">
+              <brush brushstyle="SolidPattern">
+               <color alpha="255">
+                <red>239</red>
+                <green>238</green>
+                <blue>238</blue>
+               </color>
+              </brush>
+             </colorrole>
+             <colorrole role="Shadow">
+              <brush brushstyle="SolidPattern">
+               <color alpha="255">
+                <red>0</red>
+                <green>0</green>
+                <blue>0</blue>
+               </color>
+              </brush>
+             </colorrole>
+             <colorrole role="AlternateBase">
+              <brush brushstyle="SolidPattern">
+               <color alpha="255">
+                <red>247</red>
+                <green>246</green>
+                <blue>246</blue>
+               </color>
+              </brush>
+             </colorrole>
+             <colorrole role="ToolTipBase">
+              <brush brushstyle="SolidPattern">
+               <color alpha="255">
+                <red>255</red>
+                <green>255</green>
+                <blue>220</blue>
+               </color>
+              </brush>
+             </colorrole>
+             <colorrole role="ToolTipText">
+              <brush brushstyle="SolidPattern">
+               <color alpha="255">
+                <red>0</red>
+                <green>0</green>
+                <blue>0</blue>
+               </color>
+              </brush>
+             </colorrole>
+            </active>
+            <inactive>
+             <colorrole role="WindowText">
+              <brush brushstyle="SolidPattern">
+               <color alpha="255">
+                <red>0</red>
+                <green>0</green>
+                <blue>0</blue>
+               </color>
+              </brush>
+             </colorrole>
+             <colorrole role="Button">
+              <brush brushstyle="SolidPattern">
+               <color alpha="255">
+                <red>239</red>
+                <green>238</green>
+                <blue>238</blue>
+               </color>
+              </brush>
+             </colorrole>
+             <colorrole role="Light">
+              <brush brushstyle="SolidPattern">
+               <color alpha="255">
+                <red>255</red>
+                <green>255</green>
+                <blue>255</blue>
+               </color>
+              </brush>
+             </colorrole>
+             <colorrole role="Midlight">
+              <brush brushstyle="SolidPattern">
+               <color alpha="255">
+                <red>247</red>
+                <green>246</green>
+                <blue>246</blue>
+               </color>
+              </brush>
+             </colorrole>
+             <colorrole role="Dark">
+              <brush brushstyle="SolidPattern">
+               <color alpha="255">
+                <red>119</red>
+                <green>119</green>
+                <blue>119</blue>
+               </color>
+              </brush>
+             </colorrole>
+             <colorrole role="Mid">
+              <brush brushstyle="SolidPattern">
+               <color alpha="255">
+                <red>159</red>
+                <green>159</green>
+                <blue>159</blue>
+               </color>
+              </brush>
+             </colorrole>
+             <colorrole role="Text">
+              <brush brushstyle="SolidPattern">
+               <color alpha="255">
+                <red>0</red>
+                <green>0</green>
+                <blue>0</blue>
+               </color>
+              </brush>
+             </colorrole>
+             <colorrole role="BrightText">
+              <brush brushstyle="SolidPattern">
+               <color alpha="255">
+                <red>255</red>
+                <green>255</green>
+                <blue>255</blue>
+               </color>
+              </brush>
+             </colorrole>
+             <colorrole role="ButtonText">
+              <brush brushstyle="SolidPattern">
+               <color alpha="255">
+                <red>0</red>
+                <green>0</green>
+                <blue>0</blue>
+               </color>
+              </brush>
+             </colorrole>
+             <colorrole role="Base">
+              <brush brushstyle="SolidPattern">
+               <color alpha="255">
+                <red>255</red>
+                <green>255</green>
+                <blue>255</blue>
+               </color>
+              </brush>
+             </colorrole>
+             <colorrole role="Window">
+              <brush brushstyle="SolidPattern">
+               <color alpha="255">
+                <red>239</red>
+                <green>238</green>
+                <blue>238</blue>
+               </color>
+              </brush>
+             </colorrole>
+             <colorrole role="Shadow">
+              <brush brushstyle="SolidPattern">
+               <color alpha="255">
+                <red>0</red>
+                <green>0</green>
+                <blue>0</blue>
+               </color>
+              </brush>
+             </colorrole>
+             <colorrole role="AlternateBase">
+              <brush brushstyle="SolidPattern">
+               <color alpha="255">
+                <red>247</red>
+                <green>246</green>
+                <blue>246</blue>
+               </color>
+              </brush>
+             </colorrole>
+             <colorrole role="ToolTipBase">
+              <brush brushstyle="SolidPattern">
+               <color alpha="255">
+                <red>255</red>
+                <green>255</green>
+                <blue>220</blue>
+               </color>
+              </brush>
+             </colorrole>
+             <colorrole role="ToolTipText">
+              <brush brushstyle="SolidPattern">
+               <color alpha="255">
+                <red>0</red>
+                <green>0</green>
+                <blue>0</blue>
+               </color>
+              </brush>
+             </colorrole>
+            </inactive>
+            <disabled>
+             <colorrole role="WindowText">
+              <brush brushstyle="SolidPattern">
+               <color alpha="255">
+                <red>119</red>
+                <green>119</green>
+                <blue>119</blue>
+               </color>
+              </brush>
+             </colorrole>
+             <colorrole role="Button">
+              <brush brushstyle="SolidPattern">
+               <color alpha="255">
+                <red>239</red>
+                <green>238</green>
+                <blue>238</blue>
+               </color>
+              </brush>
+             </colorrole>
+             <colorrole role="Light">
+              <brush brushstyle="SolidPattern">
+               <color alpha="255">
+                <red>255</red>
+                <green>255</green>
+                <blue>255</blue>
+               </color>
+              </brush>
+             </colorrole>
+             <colorrole role="Midlight">
+              <brush brushstyle="SolidPattern">
+               <color alpha="255">
+                <red>247</red>
+                <green>246</green>
+                <blue>246</blue>
+               </color>
+              </brush>
+             </colorrole>
+             <colorrole role="Dark">
+              <brush brushstyle="SolidPattern">
+               <color alpha="255">
+                <red>119</red>
+                <green>119</green>
+                <blue>119</blue>
+               </color>
+              </brush>
+             </colorrole>
+             <colorrole role="Mid">
+              <brush brushstyle="SolidPattern">
+               <color alpha="255">
+                <red>159</red>
+                <green>159</green>
+                <blue>159</blue>
+               </color>
+              </brush>
+             </colorrole>
+             <colorrole role="Text">
+              <brush brushstyle="SolidPattern">
+               <color alpha="255">
+                <red>119</red>
+                <green>119</green>
+                <blue>119</blue>
+               </color>
+              </brush>
+             </colorrole>
+             <colorrole role="BrightText">
+              <brush brushstyle="SolidPattern">
+               <color alpha="255">
+                <red>255</red>
+                <green>255</green>
+                <blue>255</blue>
+               </color>
+              </brush>
+             </colorrole>
+             <colorrole role="ButtonText">
+              <brush brushstyle="SolidPattern">
+               <color alpha="255">
+                <red>119</red>
+                <green>119</green>
+                <blue>119</blue>
+               </color>
+              </brush>
+             </colorrole>
+             <colorrole role="Base">
+              <brush brushstyle="SolidPattern">
+               <color alpha="255">
+                <red>239</red>
+                <green>238</green>
+                <blue>238</blue>
+               </color>
+              </brush>
+             </colorrole>
+             <colorrole role="Window">
+              <brush brushstyle="SolidPattern">
+               <color alpha="255">
+                <red>239</red>
+                <green>238</green>
+                <blue>238</blue>
+               </color>
+              </brush>
+             </colorrole>
+             <colorrole role="Shadow">
+              <brush brushstyle="SolidPattern">
+               <color alpha="255">
+                <red>0</red>
+                <green>0</green>
+                <blue>0</blue>
+               </color>
+              </brush>
+             </colorrole>
+             <colorrole role="AlternateBase">
+              <brush brushstyle="SolidPattern">
+               <color alpha="255">
+                <red>239</red>
+                <green>238</green>
+                <blue>238</blue>
+               </color>
+              </brush>
+             </colorrole>
+             <colorrole role="ToolTipBase">
+              <brush brushstyle="SolidPattern">
+               <color alpha="255">
+                <red>255</red>
+                <green>255</green>
+                <blue>220</blue>
+               </color>
+              </brush>
+             </colorrole>
+             <colorrole role="ToolTipText">
+              <brush brushstyle="SolidPattern">
+               <color alpha="255">
+                <red>0</red>
+                <green>0</green>
+                <blue>0</blue>
+               </color>
+              </brush>
+             </colorrole>
+            </disabled>
+           </palette>
+          </property>
+          <property name="focusPolicy">
+           <enum>Qt::NoFocus</enum>
+          </property>
+          <property name="autoFillBackground">
+           <bool>true</bool>
+          </property>
+          <property name="text">
+           <string/>
+          </property>
+          <property name="flat">
+           <bool>true</bool>
+          </property>
+         </widget>
+         <widget class="QPushButton" name="toggleObfuscation">
+          <property name="geometry">
+           <rect>
+            <x>10</x>
+            <y>275</y>
+            <width>221</width>
+            <height>30</height>
+           </rect>
+          </property>
+          <property name="sizePolicy">
+           <sizepolicy hsizetype="MinimumExpanding" vsizetype="Fixed">
+            <horstretch>0</horstretch>
+            <verstretch>0</verstretch>
+           </sizepolicy>
+          </property>
+          <property name="text">
+           <string>Start / Stop Obfuscation</string>
+          </property>
+         </widget>
+         <widget class="Line" name="lineLastMessage">
+          <property name="enabled">
+           <bool>true</bool>
+          </property>
+          <property name="geometry">
+           <rect>
+            <x>10</x>
+            <y>205</y>
+            <width>441</width>
+            <height>1</height>
+           </rect>
+          </property>
+          <property name="frameShadow">
+           <enum>QFrame::Plain</enum>
+          </property>
+          <property name="orientation">
+           <enum>Qt::Horizontal</enum>
+          </property>
+         </widget>
+         <widget class="QLabel" name="obfuscationStatus">
+          <property name="geometry">
+           <rect>
+            <x>10</x>
+            <y>220</y>
+            <width>441</width>
+            <height>43</height>
+           </rect>
+          </property>
+          <property name="minimumSize">
+           <size>
+            <width>288</width>
+            <height>43</height>
+           </size>
+          </property>
+          <property name="text">
+           <string>(Last Message)</string>
+          </property>
+          <property name="alignment">
+           <set>Qt::AlignLeading|Qt::AlignLeft|Qt::AlignTop</set>
+          </property>
+          <property name="wordWrap">
+           <bool>true</bool>
+          </property>
+         </widget>
+         <widget class="QPushButton" name="obfuscationAuto">
+          <property name="geometry">
+           <rect>
+            <x>10</x>
+            <y>310</y>
+            <width>221</width>
+            <height>30</height>
+           </rect>
+          </property>
+          <property name="sizePolicy">
+           <sizepolicy hsizetype="MinimumExpanding" vsizetype="Fixed">
+            <horstretch>0</horstretch>
+            <verstretch>0</verstretch>
+           </sizepolicy>
+          </property>
+          <property name="toolTip">
+           <string>Try to manually submit a Obfuscation request.</string>
+          </property>
+          <property name="text">
+           <string>Try Mix</string>
+          </property>
+         </widget>
+         <widget class="QPushButton" name="obfuscationReset">
+          <property name="geometry">
+           <rect>
+            <x>230</x>
+            <y>310</y>
+            <width>221</width>
+            <height>30</height>
+           </rect>
+          </property>
+          <property name="sizePolicy">
+           <sizepolicy hsizetype="MinimumExpanding" vsizetype="Fixed">
+            <horstretch>0</horstretch>
+            <verstretch>0</verstretch>
+           </sizepolicy>
+          </property>
+          <property name="toolTip">
+           <string>Reset the current status of Obfuscation (can interrupt Obfuscation if it's in the process of Mixing, which can cost you money!)</string>
+          </property>
+          <property name="autoFillBackground">
+           <bool>false</bool>
+          </property>
+          <property name="text">
+           <string>Reset</string>
+          </property>
+         </widget>
+         <widget class="QLabel" name="ObfuscationStatusTitle">
+          <property name="geometry">
+           <rect>
+            <x>10</x>
+            <y>180</y>
+            <width>441</width>
+            <height>16</height>
+           </rect>
+          </property>
+          <property name="font">
+           <font>
+            <weight>75</weight>
+            <bold>true</bold>
+           </font>
+          </property>
+          <property name="text">
+           <string>Status Messages</string>
+          </property>
+         </widget>
+         <widget class="QPushButton" name="toggleStaking">
+          <property name="geometry">
+           <rect>
+            <x>230</x>
+            <y>275</y>
+            <width>221</width>
+            <height>30</height>
+           </rect>
+          </property>
+          <property name="sizePolicy">
+           <sizepolicy hsizetype="MinimumExpanding" vsizetype="Fixed">
+            <horstretch>0</horstretch>
+            <verstretch>0</verstretch>
+           </sizepolicy>
+          </property>
+          <property name="text">
+           <string>Enable Staking</string>
+          </property>
+         </widget>
+         <widget class="QWidget" name="layoutWidget">
+          <property name="geometry">
+           <rect>
+            <x>10</x>
+            <y>0</y>
+            <width>441</width>
+            <height>22</height>
+           </rect>
+          </property>
+          <layout class="QHBoxLayout" name="horizontalLayout_5">
+           <property name="spacing">
+            <number>5</number>
+           </property>
+           <item>
+            <widget class="QLabel" name="ObfuscationTitle">
+             <property name="font">
+              <font>
+               <pointsize>8</pointsize>
+               <weight>75</weight>
+               <bold>true</bold>
+              </font>
+             </property>
+             <property name="text">
+              <string>Obfuscation</string>
+             </property>
+            </widget>
+           </item>
+           <item>
+            <spacer name="horizontalSpacer_4">
+             <property name="orientation">
+              <enum>Qt::Horizontal</enum>
+             </property>
+             <property name="sizeType">
+              <enum>QSizePolicy::Maximum</enum>
+             </property>
+             <property name="sizeHint" stdset="0">
+              <size>
+               <width>16</width>
+               <height>20</height>
+              </size>
+             </property>
+            </spacer>
+           </item>
+           <item>
+            <widget class="QLabel" name="labelObfuscationSyncStatus">
+             <property name="font">
+              <font>
+               <weight>50</weight>
+               <bold>false</bold>
+               <underline>false</underline>
+               <strikeout>false</strikeout>
+              </font>
+             </property>
+             <property name="toolTip">
+              <string>The displayed information may be out of date. Your wallet automatically synchronizes with the Bulwark network after a connection is established, but this process has not completed yet.</string>
+             </property>
+             <property name="styleSheet">
+              <string notr="true">QLabel { color: red; }</string>
+             </property>
+             <property name="text">
+              <string notr="true">(out of sync)</string>
+             </property>
+             <property name="alignment">
+              <set>Qt::AlignLeading|Qt::AlignLeft|Qt::AlignVCenter</set>
+             </property>
+            </widget>
+           </item>
+          </layout>
+         </widget>
+        </widget>
+       </item>
+      </layout>
+     </item>
+     <item>
+      <layout class="QVBoxLayout" name="verticalLayout_3">
+       <item>
+        <widget class="QFrame" name="frame_RecentTransactions">
+         <property name="frameShape">
+          <enum>QFrame::StyledPanel</enum>
+         </property>
+         <property name="frameShadow">
+          <enum>QFrame::Raised</enum>
+         </property>
+         <layout class="QVBoxLayout" name="verticalLayout">
+          <item>
+           <layout class="QHBoxLayout" name="horizontalLayout_2">
+            <item>
+             <widget class="QLabel" name="RecentTitle">
+              <property name="sizePolicy">
+               <sizepolicy hsizetype="Maximum" vsizetype="Preferred">
+                <horstretch>0</horstretch>
+                <verstretch>0</verstretch>
+               </sizepolicy>
+              </property>
+              <property name="font">
+               <font>
+                <weight>75</weight>
+                <bold>true</bold>
+               </font>
+              </property>
+              <property name="text">
+               <string>Recent transactions</string>
+              </property>
+             </widget>
+            </item>
+            <item>
+             <widget class="QLabel" name="labelTransactionsStatus">
+              <property name="sizePolicy">
+               <sizepolicy hsizetype="Maximum" vsizetype="Preferred">
+                <horstretch>0</horstretch>
+                <verstretch>0</verstretch>
+               </sizepolicy>
+              </property>
+              <property name="cursor">
+               <cursorShape>WhatsThisCursor</cursorShape>
+              </property>
+              <property name="toolTip">
+               <string>The displayed information may be out of date. Your wallet automatically synchronizes with the Bulwark network after a connection is established, but this process has not completed yet.</string>
+              </property>
+              <property name="styleSheet">
+               <string notr="true">QLabel { color: red; }</string>
+              </property>
+              <property name="text">
+               <string notr="true">(out of sync)</string>
+              </property>
+              <property name="alignment">
+               <set>Qt::AlignRight|Qt::AlignTrailing|Qt::AlignVCenter</set>
+              </property>
+             </widget>
+            </item>
+            <item>
+             <spacer name="horizontalSpacer">
+              <property name="orientation">
+               <enum>Qt::Horizontal</enum>
+              </property>
+              <property name="sizeType">
+               <enum>QSizePolicy::Expanding</enum>
+              </property>
+              <property name="sizeHint" stdset="0">
+               <size>
+                <width>40</width>
+                <height>20</height>
+               </size>
+              </property>
+             </spacer>
+            </item>
+           </layout>
+          </item>
+          <item>
+           <widget class="QListView" name="listTransactions">
+            <property name="styleSheet">
+             <string notr="true">QListView { background: transparent; }</string>
+            </property>
+            <property name="frameShape">
+             <enum>QFrame::NoFrame</enum>
+            </property>
+            <property name="verticalScrollBarPolicy">
+             <enum>Qt::ScrollBarAlwaysOff</enum>
+            </property>
+            <property name="horizontalScrollBarPolicy">
+             <enum>Qt::ScrollBarAlwaysOff</enum>
+            </property>
+            <property name="alternatingRowColors">
+             <bool>false</bool>
+            </property>
+            <property name="selectionMode">
+             <enum>QAbstractItemView::NoSelection</enum>
+            </property>
+           </widget>
+          </item>
+         </layout>
+        </widget>
+       </item>
+      </layout>
+     </item>
+    </layout>
+   </item>
+  </layout>
+ </widget>
+ <resources/>
+ <connections/>
+</ui>