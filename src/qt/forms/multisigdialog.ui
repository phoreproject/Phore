--- conflicted
+++ resolved
@@ -99,13 +99,6 @@
            <property name="text">
             <string>&amp;Add Address / Key</string>
            </property>
-<<<<<<< HEAD
-           <property name="icon">
-            <iconset resource="../curium.qrc">
-             <normaloff>:/icons/add</normaloff>:/icons/add</iconset>
-           </property>
-=======
->>>>>>> d4546abc
            <property name="autoDefault">
             <bool>false</bool>
            </property>
@@ -202,13 +195,6 @@
            <property name="text">
             <string>C&amp;reate</string>
            </property>
-<<<<<<< HEAD
-           <property name="icon">
-            <iconset resource="../curium.qrc">
-             <normaloff>:/icons/filesave</normaloff>:/icons/filesave</iconset>
-           </property>
-=======
->>>>>>> d4546abc
            <property name="autoDefault">
             <bool>false</bool>
            </property>
@@ -279,13 +265,6 @@
            <property name="text">
             <string>&amp;Import Redeem</string>
            </property>
-<<<<<<< HEAD
-           <property name="icon">
-            <iconset resource="../curium.qrc">
-             <normaloff>:/icons/receiving_addresses</normaloff>:/icons/receiving_addresses</iconset>
-           </property>
-=======
->>>>>>> d4546abc
           </widget>
          </item>
          <item>
@@ -466,13 +445,6 @@
                <property name="text">
                 <string>Add &amp;Destination</string>
                </property>
-<<<<<<< HEAD
-               <property name="icon">
-                <iconset resource="../curium.qrc">
-                 <normaloff>:/icons/add</normaloff>:/icons/add</iconset>
-               </property>
-=======
->>>>>>> d4546abc
               </widget>
              </item>
              <item>
@@ -556,13 +528,6 @@
                <property name="text">
                 <string>Cr&amp;eate</string>
                </property>
-<<<<<<< HEAD
-               <property name="icon">
-                <iconset resource="../curium.qrc">
-                 <normaloff>:/icons/export</normaloff>:/icons/export</iconset>
-               </property>
-=======
->>>>>>> d4546abc
                <property name="autoDefault">
                 <bool>false</bool>
                </property>
@@ -680,13 +645,6 @@
                <property name="text">
                 <string>S&amp;ign</string>
                </property>
-<<<<<<< HEAD
-               <property name="icon">
-                <iconset resource="../curium.qrc">
-                 <normaloff>:/icons/edit</normaloff>:/icons/edit</iconset>
-               </property>
-=======
->>>>>>> d4546abc
                <property name="autoDefault">
                 <bool>false</bool>
                </property>
@@ -715,13 +673,6 @@
                <property name="text">
                 <string>Co&amp;mmit</string>
                </property>
-<<<<<<< HEAD
-               <property name="icon">
-                <iconset resource="../curium.qrc">
-                 <normaloff>:/icons/send</normaloff>:/icons/send</iconset>
-               </property>
-=======
->>>>>>> d4546abc
                <property name="autoDefault">
                 <bool>true</bool>
                </property>
@@ -743,13 +694,6 @@
                  <property name="text">
                   <string>Add Private &amp;Key</string>
                  </property>
-<<<<<<< HEAD
-                 <property name="icon">
-                  <iconset resource="../curium.qrc">
-                   <normaloff>:/icons/add</normaloff>:/icons/add</iconset>
-                 </property>
-=======
->>>>>>> d4546abc
                 </widget>
                </item>
                <item>
