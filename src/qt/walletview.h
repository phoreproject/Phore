--- conflicted
+++ resolved
@@ -76,11 +76,8 @@
     void gotoHistoryPage();
     /** Switch to masternode page */
     void gotoMasternodePage();
-<<<<<<< HEAD
     /** Switch to Bittrex trading page */
     void gotoTradingPage();
-=======
->>>>>>> 922122e8
     /** Switch to receive coins page */
     void gotoReceiveCoinsPage();
     /** Switch to send coins page */
