--- conflicted
+++ resolved
@@ -1,11 +1,7 @@
 // Copyright (c) 2011-2014 The Bitcoin developers
 // Copyright (c) 2014-2015 The Dash developers
 // Copyright (c) 2015-2017 The PIVX developers
-<<<<<<< HEAD
-// Copyright (c) 2017-2019 The Bulwark Developers
-=======
 // Copyright (c) 2017-2019 The Bulwark developers
->>>>>>> c14cafd2
 // Distributed under the MIT/X11 software license, see the accompanying
 // file COPYING or http://www.opensource.org/licenses/mit-license.php.
 
