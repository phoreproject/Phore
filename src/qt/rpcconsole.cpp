--- conflicted
+++ resolved
@@ -543,22 +543,15 @@
       	".secwarning { color: red; }"
         "b { color: #006060; } ");
 
-<<<<<<< HEAD
-    message(CMD_REPLY, (tr("Welcome to the Bulwark RPC console.") + "<br>" +
-                        tr("Use up and down arrows to navigate history, and <b>Ctrl-L</b> to clear screen.") + "<br>" +
-                        tr("Type <b>help</b> for an overview of available commands.")),
+    message(CMD_REPLY, 
+            (tr("Welcome to the Bulwark RPC console.") + "<br>" +
+            tr("Use up and down arrows to navigate history, and <b>Ctrl-L</b> to clear screen.") + "<br>" +
+            tr("Type <b>help</b> for an overview of available commands.<br>") +
+            "<br><span class=\"secwarning\"><br>" +
+            tr("WARNING: Scammers have been active, telling users to type commands here, stealing their wallet contents. Do not use this console without fully understanding the ramifications of a command. Bulwark team members will never private message you console commands.") +
+            "</span>"),
             true);
 }
-=======
-        message(CMD_REPLY, (tr("Welcome to the Bulwark RPC console.") + "<br>" +
-                           tr("Use up and down arrows to navigate history, and <b>Ctrl-L</b> to clear screen.") + "<br>" +
-                           tr("Type <b>help</b> for an overview of available commands.")),
-	    		   		   "<br><span class=\"secwarning\"><br>" +
-                     	   tr("WARNING: Scammers have been active, telling users to type commands here, stealing their wallet contents. Do not use this console without fully understanding the ramifications of a command. Bulwark team members will never private message you console commands.") +
-                           "</span>"),
-        true);
-}            
->>>>>>> e609b725
 
 void RPCConsole::reject() {
     // Ignore escape keypress if this is not a seperate window
