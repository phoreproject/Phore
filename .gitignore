# General
.DS_Store
.AppleDouble
.LSOverride

# Icon must end with two \r
Icon


# Thumbnails
._*

# Files that might appear in the root of a volume
.DocumentRevisions-V100
.fseventsd
.Spotlight-V100
.TemporaryItems
.Trashes
.VolumeIcon.icns
.com.apple.timemachine.donotpresent

# Directories potentially created on remote AFP share
.AppleDB
.AppleDesktop
Network Trash Folder
Temporary Items
.apdisk

#Apple Build
build

*.sublime-project
*.sublime-workspace
todo.txt
reset-files.bash

*.tar.gz

*.exe
src/ohmc
src/ohmcd
src/ohmc-cli
src/ohmc-tx
src/test/test_ohmc
src/qt/test/test_ohmc-qt
src/bench/bench_ohmc

# autoreconf
Makefile.in
aclocal.m4
autom4te.cache/
build-aux/config.guess
build-aux/config.sub
build-aux/depcomp
build-aux/install-sh
build-aux/ltmain.sh
build-aux/m4/libtool.m4
build-aux/m4/lt~obsolete.m4
build-aux/m4/ltoptions.m4
build-aux/m4/ltsugar.m4
build-aux/m4/ltversion.m4
build-aux/missing
build-aux/compile
build-aux/test-driver
config.log
config.status
configure
libtool
src/config/ohmc-config.h
src/config/ohmc-config.h.in
src/config/stamp-h1
share/setup.nsi
share/qt/Info.plist

src/univalue/gen

src/qt/*.moc
src/qt/moc_*.cpp
src/qt/forms/ui_*.h

src/qt/test/moc*.cpp
libconftest.dylib*

.deps
.dirstamp
.libs
.*.swp
*.*~*
*.bak
*.rej
*.orig
*.pyc
*.o
*.o-*
*.patch
.dash
*.a
*.pb.cc
*.pb.h

*.log
*.trs
*.dmg

*.json.h
*.raw.h

#libtool object files
*.lo
*.la

# Compilation and Qt preprocessor part
*.qm
Makefile
ohmc-qt
OHMC-Qt.app

# Unit-tests
Makefile.test
dash-qt_test
src/test/buildenv.py

# Resources cpp
qrc_*.cpp

#lcov
*.gcno
*.gcda
/*.info
test_ohmc.coverage/
total.coverage/
coverage_percent.txt

#build tests
linux-coverage-build
linux-build
win32-build
qa/pull-tester/run-bitcoind-for-test.sh
qa/pull-tester/tests_config.py
qa/pull-tester/cache/*
qa/pull-tester/test.*/*
qa/tmp
cache/
share/BitcoindComparisonTool.jar

!src/leveldb*/Makefile

.cproject
.project
.autotools
/doc/doxygen/

libdashconsensus.pc
src/qt/dash-qt.bash
qa/pull-tester/tests-config.sh

#development symlinks
ohmc-cli
ohmcd
ohmc-qt
make

.idea/
<<<<<<< HEAD
depends/
=======
>>>>>>> 972de3f7
CMakeLists.txt<|MERGE_RESOLUTION|>--- conflicted
+++ resolved
@@ -161,8 +161,4 @@
 make
 
 .idea/
-<<<<<<< HEAD
-depends/
-=======
->>>>>>> 972de3f7
 CMakeLists.txt